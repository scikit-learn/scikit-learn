"""Metrics to assess performance on classification task given class prediction.

Functions named as ``*_score`` return a scalar value to maximize: the higher
the better.

Function named as ``*_error`` or ``*_loss`` return a scalar value to minimize:
the lower the better.
"""

# Authors: The scikit-learn developers
# SPDX-License-Identifier: BSD-3-Clause

import warnings
from numbers import Integral, Real

import numpy as np
from scipy.sparse import coo_matrix, csr_matrix, issparse
from scipy.special import xlogy

from ..exceptions import UndefinedMetricWarning
from ..preprocessing import LabelBinarizer, LabelEncoder
from ..utils import (
    assert_all_finite,
    check_array,
    check_consistent_length,
    check_scalar,
    column_or_1d,
)
from ..utils._array_api import (
    _average,
    _bincount,
    _count_nonzero,
    _find_matching_floating_dtype,
    _is_numpy_namespace,
    _max_precision_float_dtype,
    _searchsorted,
    _tolist,
    _union1d,
    get_namespace,
    get_namespace_and_device,
    xpx,
)
from ..utils._param_validation import (
    Hidden,
    Interval,
    Options,
    StrOptions,
    validate_params,
)
from ..utils._unique import attach_unique
from ..utils.extmath import _nanaverage
from ..utils.multiclass import type_of_target, unique_labels
from ..utils.validation import (
    _check_pos_label_consistency,
    _check_sample_weight,
    _num_samples,
)


def _check_zero_division(zero_division):
    if isinstance(zero_division, str) and zero_division == "warn":
        return np.float64(0.0)
    elif isinstance(zero_division, (int, float)) and zero_division in [0, 1]:
        return np.float64(zero_division)
    else:  # np.isnan(zero_division)
        return np.nan


def _check_targets(y_true, y_pred):
    """Check that y_true and y_pred belong to the same classification task.

    This converts multiclass or binary types to a common shape, and raises a
    ValueError for a mix of multilabel and multiclass targets, a mix of
    multilabel formats, for the presence of continuous-valued or multioutput
    targets, or for targets of different lengths.

    Column vectors are squeezed to 1d, while multilabel formats are returned
    as CSR sparse label indicators.

    Parameters
    ----------
    y_true : array-like

    y_pred : array-like

    Returns
    -------
    type_true : one of {'multilabel-indicator', 'multiclass', 'binary'}
        The type of the true target data, as output by
        ``utils.multiclass.type_of_target``.

    y_true : array or indicator matrix

    y_pred : array or indicator matrix
    """
    xp, _ = get_namespace(y_true, y_pred)
    check_consistent_length(y_true, y_pred)
    type_true = type_of_target(y_true, input_name="y_true")
    type_pred = type_of_target(y_pred, input_name="y_pred")

    y_type = {type_true, type_pred}
    if y_type == {"binary", "multiclass"}:
        y_type = {"multiclass"}

    if len(y_type) > 1:
        raise ValueError(
            "Classification metrics can't handle a mix of {0} and {1} targets".format(
                type_true, type_pred
            )
        )

    # We can't have more than one value on y_type => The set is no more needed
    y_type = y_type.pop()

    # No metrics support "multiclass-multioutput" format
    if y_type not in ["binary", "multiclass", "multilabel-indicator"]:
        raise ValueError("{0} is not supported".format(y_type))

    if y_type in ["binary", "multiclass"]:
        xp, _ = get_namespace(y_true, y_pred)
        y_true = column_or_1d(y_true)
        y_pred = column_or_1d(y_pred)
        if y_type == "binary":
            try:
                unique_values = _union1d(y_true, y_pred, xp)
            except TypeError as e:
                # We expect y_true and y_pred to be of the same data type.
                # If `y_true` was provided to the classifier as strings,
                # `y_pred` given by the classifier will also be encoded with
                # strings. So we raise a meaningful error
                raise TypeError(
                    "Labels in y_true and y_pred should be of the same type. "
                    f"Got y_true={xp.unique(y_true)} and "
                    f"y_pred={xp.unique(y_pred)}. Make sure that the "
                    "predictions provided by the classifier coincides with "
                    "the true labels."
                ) from e
            if unique_values.shape[0] > 2:
                y_type = "multiclass"

    if y_type.startswith("multilabel"):
        if _is_numpy_namespace(xp):
            # XXX: do we really want to sparse-encode multilabel indicators when
            # they are passed as a dense arrays? This is not possible for array
            # API inputs in general hence we only do it for NumPy inputs. But even
            # for NumPy the usefulness is questionable.
            y_true = csr_matrix(y_true)
            y_pred = csr_matrix(y_pred)
        y_type = "multilabel-indicator"

    return y_type, y_true, y_pred


def _validate_multiclass_probabilistic_prediction(
    y_true, y_prob, sample_weight, labels
):
    r"""Convert y_true and y_prob to shape (n_samples, n_classes)

    1. Verify that y_true, y_prob, and sample_weights have the same first dim
    2. Ensure 2 or more classes in y_true i.e. valid classification task. The
       classes are provided by the labels argument, or inferred using y_true.
       When inferring y_true is assumed binary if it has shape (n_samples, ).
    3. Validate y_true, and y_prob have the same number of classes. Convert to
       shape (n_samples, n_classes)

    Parameters
    ----------
    y_true : array-like or label indicator matrix
        Ground truth (correct) labels for n_samples samples.

    y_prob : array-like of float, shape=(n_samples, n_classes) or (n_samples,)
        Predicted probabilities, as returned by a classifier's
        predict_proba method. If `y_prob.shape = (n_samples,)`
        the probabilities provided are assumed to be that of the
        positive class. The labels in `y_prob` are assumed to be
        ordered lexicographically, as done by
        :class:`preprocessing.LabelBinarizer`.

    sample_weight : array-like of shape (n_samples,), default=None
        Sample weights.

    labels : array-like, default=None
        If not provided, labels will be inferred from y_true. If `labels`
        is `None` and `y_prob` has shape `(n_samples,)` the labels are
        assumed to be binary and are inferred from `y_true`.

    Returns
    -------
    transformed_labels : array of shape (n_samples, n_classes)

    y_prob : array of shape (n_samples, n_classes)
    """
    y_prob = check_array(
        y_prob, ensure_2d=False, dtype=[np.float64, np.float32, np.float16]
    )

    if y_prob.max() > 1:
        raise ValueError(f"y_prob contains values greater than 1: {y_prob.max()}")
    if y_prob.min() < 0:
        raise ValueError(f"y_prob contains values lower than 0: {y_prob.min()}")

    check_consistent_length(y_prob, y_true, sample_weight)
    lb = LabelBinarizer()

    if labels is not None:
        lb = lb.fit(labels)
        # LabelBinarizer does not respect the order implied by labels, which
        # can be misleading.
        if not np.all(lb.classes_ == labels):
            warnings.warn(
                f"Labels passed were {labels}. But this function "
                "assumes labels are ordered lexicographically. "
                f"Pass the ordered labels={lb.classes_.tolist()} and ensure that "
                "the columns of y_prob correspond to this ordering.",
                UserWarning,
            )
        if not np.isin(y_true, labels).all():
            undeclared_labels = set(y_true) - set(labels)
            raise ValueError(
                f"y_true contains values {undeclared_labels} not belonging "
                f"to the passed labels {labels}."
            )

    else:
        lb = lb.fit(y_true)

    if len(lb.classes_) == 1:
        if labels is None:
            raise ValueError(
                "y_true contains only one label ({0}). Please "
                "provide the list of all expected class labels explicitly through the "
                "labels argument.".format(lb.classes_[0])
            )
        else:
            raise ValueError(
                "The labels array needs to contain at least two "
                "labels, got {0}.".format(lb.classes_)
            )

    transformed_labels = lb.transform(y_true)

    if transformed_labels.shape[1] == 1:
        transformed_labels = np.append(
            1 - transformed_labels, transformed_labels, axis=1
        )

    # If y_prob is of single dimension, assume y_true to be binary
    # and then check.
    if y_prob.ndim == 1:
        y_prob = y_prob[:, np.newaxis]
    if y_prob.shape[1] == 1:
        y_prob = np.append(1 - y_prob, y_prob, axis=1)

    eps = np.finfo(y_prob.dtype).eps

    # Make sure y_prob is normalized
    y_prob_sum = y_prob.sum(axis=1)
    if not np.allclose(y_prob_sum, 1, rtol=np.sqrt(eps)):
        warnings.warn(
            "The y_prob values do not sum to one. Make sure to pass probabilities.",
            UserWarning,
        )

    # Check if dimensions are consistent.
    transformed_labels = check_array(transformed_labels)
    if len(lb.classes_) != y_prob.shape[1]:
        if labels is None:
            raise ValueError(
                "y_true and y_prob contain different number of "
                "classes: {0} vs {1}. Please provide the true "
                "labels explicitly through the labels argument. "
                "Classes found in "
                "y_true: {2}".format(
                    transformed_labels.shape[1], y_prob.shape[1], lb.classes_
                )
            )
        else:
            raise ValueError(
                "The number of classes in labels is different "
                "from that in y_prob. Classes found in "
                "labels: {0}".format(lb.classes_)
            )

    return transformed_labels, y_prob


@validate_params(
    {
        "y_true": ["array-like", "sparse matrix"],
        "y_pred": ["array-like", "sparse matrix"],
        "normalize": ["boolean"],
        "sample_weight": ["array-like", None],
    },
    prefer_skip_nested_validation=True,
)
def accuracy_score(y_true, y_pred, *, normalize=True, sample_weight=None):
    """Accuracy classification score.

    In multilabel classification, this function computes subset accuracy:
    the set of labels predicted for a sample must *exactly* match the
    corresponding set of labels in y_true.

    Read more in the :ref:`User Guide <accuracy_score>`.

    Parameters
    ----------
    y_true : 1d array-like, or label indicator array / sparse matrix
        Ground truth (correct) labels.

    y_pred : 1d array-like, or label indicator array / sparse matrix
        Predicted labels, as returned by a classifier.

    normalize : bool, default=True
        If ``False``, return the number of correctly classified samples.
        Otherwise, return the fraction of correctly classified samples.

    sample_weight : array-like of shape (n_samples,), default=None
        Sample weights.

    Returns
    -------
    score : float or int
        If ``normalize == True``, return the fraction of correctly
        classified samples (float), else returns the number of correctly
        classified samples (int).

        The best performance is 1 with ``normalize == True`` and the number
        of samples with ``normalize == False``.

    See Also
    --------
    balanced_accuracy_score : Compute the balanced accuracy to deal with
        imbalanced datasets.
    jaccard_score : Compute the Jaccard similarity coefficient score.
    hamming_loss : Compute the average Hamming loss or Hamming distance between
        two sets of samples.
    zero_one_loss : Compute the Zero-one classification loss. By default, the
        function will return the percentage of imperfectly predicted subsets.

    Examples
    --------
    >>> from sklearn.metrics import accuracy_score
    >>> y_pred = [0, 2, 1, 3]
    >>> y_true = [0, 1, 2, 3]
    >>> accuracy_score(y_true, y_pred)
    0.5
    >>> accuracy_score(y_true, y_pred, normalize=False)
    2.0

    In the multilabel case with binary label indicators:

    >>> import numpy as np
    >>> accuracy_score(np.array([[0, 1], [1, 1]]), np.ones((2, 2)))
    0.5
    """
    xp, _, device = get_namespace_and_device(y_true, y_pred, sample_weight)
    # Compute accuracy for each possible representation
    y_true, y_pred = attach_unique(y_true, y_pred)
    y_type, y_true, y_pred = _check_targets(y_true, y_pred)
    check_consistent_length(y_true, y_pred, sample_weight)

    if y_type.startswith("multilabel"):
        differing_labels = _count_nonzero(y_true - y_pred, xp=xp, device=device, axis=1)
        score = xp.asarray(differing_labels == 0, device=device)
    else:
        score = y_true == y_pred

    return float(_average(score, weights=sample_weight, normalize=normalize))


@validate_params(
    {
        "y_true": ["array-like"],
        "y_pred": ["array-like"],
        "labels": ["array-like", None],
        "sample_weight": ["array-like", None],
        "normalize": [StrOptions({"true", "pred", "all"}), None],
    },
    prefer_skip_nested_validation=True,
)
def confusion_matrix(
    y_true, y_pred, *, labels=None, sample_weight=None, normalize=None
):
    """Compute confusion matrix to evaluate the accuracy of a classification.

    By definition a confusion matrix :math:`C` is such that :math:`C_{i, j}`
    is equal to the number of observations known to be in group :math:`i` and
    predicted to be in group :math:`j`.

    Thus in binary classification, the count of true negatives is
    :math:`C_{0,0}`, false negatives is :math:`C_{1,0}`, true positives is
    :math:`C_{1,1}` and false positives is :math:`C_{0,1}`.

    Read more in the :ref:`User Guide <confusion_matrix>`.

    Parameters
    ----------
    y_true : array-like of shape (n_samples,)
        Ground truth (correct) target values.

    y_pred : array-like of shape (n_samples,)
        Estimated targets as returned by a classifier.

    labels : array-like of shape (n_classes), default=None
        List of labels to index the matrix. This may be used to reorder
        or select a subset of labels.
        If ``None`` is given, those that appear at least once
        in ``y_true`` or ``y_pred`` are used in sorted order.

    sample_weight : array-like of shape (n_samples,), default=None
        Sample weights.

        .. versionadded:: 0.18

    normalize : {'true', 'pred', 'all'}, default=None
        Normalizes confusion matrix over the true (rows), predicted (columns)
        conditions or all the population. If None, confusion matrix will not be
        normalized.

    Returns
    -------
    C : ndarray of shape (n_classes, n_classes)
        Confusion matrix whose i-th row and j-th
        column entry indicates the number of
        samples with true label being i-th class
        and predicted label being j-th class.

    See Also
    --------
    ConfusionMatrixDisplay.from_estimator : Plot the confusion matrix
        given an estimator, the data, and the label.
    ConfusionMatrixDisplay.from_predictions : Plot the confusion matrix
        given the true and predicted labels.
    ConfusionMatrixDisplay : Confusion Matrix visualization.

    References
    ----------
    .. [1] `Wikipedia entry for the Confusion matrix
           <https://en.wikipedia.org/wiki/Confusion_matrix>`_
           (Wikipedia and other references may use a different
           convention for axes).

    Examples
    --------
    >>> from sklearn.metrics import confusion_matrix
    >>> y_true = [2, 0, 2, 2, 0, 1]
    >>> y_pred = [0, 0, 2, 2, 0, 2]
    >>> confusion_matrix(y_true, y_pred)
    array([[2, 0, 0],
           [0, 0, 1],
           [1, 0, 2]])

    >>> y_true = ["cat", "ant", "cat", "cat", "ant", "bird"]
    >>> y_pred = ["ant", "ant", "cat", "cat", "ant", "cat"]
    >>> confusion_matrix(y_true, y_pred, labels=["ant", "bird", "cat"])
    array([[2, 0, 0],
           [0, 0, 1],
           [1, 0, 2]])

    In the binary case, we can extract true positives, etc. as follows:

    >>> tn, fp, fn, tp = confusion_matrix([0, 1, 0, 1], [1, 1, 1, 0]).ravel().tolist()
    >>> (tn, fp, fn, tp)
    (0, 2, 1, 1)
    """
    y_true, y_pred = attach_unique(y_true, y_pred)
    y_type, y_true, y_pred = _check_targets(y_true, y_pred)
    if y_type not in ("binary", "multiclass"):
        raise ValueError("%s is not supported" % y_type)

    if labels is None:
        labels = unique_labels(y_true, y_pred)
    else:
        labels = np.asarray(labels)
        n_labels = labels.size
        if n_labels == 0:
            raise ValueError("'labels' should contains at least one label.")
        elif y_true.size == 0:
            return np.zeros((n_labels, n_labels), dtype=int)
        elif len(np.intersect1d(y_true, labels)) == 0:
            raise ValueError("At least one label specified must be in y_true")

    if sample_weight is None:
        sample_weight = np.ones(y_true.shape[0], dtype=np.int64)
    else:
        sample_weight = np.asarray(sample_weight)

    check_consistent_length(y_true, y_pred, sample_weight)

    n_labels = labels.size
    # If labels are not consecutive integers starting from zero, then
    # y_true and y_pred must be converted into index form
    need_index_conversion = not (
        labels.dtype.kind in {"i", "u", "b"}
        and np.all(labels == np.arange(n_labels))
        and y_true.min() >= 0
        and y_pred.min() >= 0
    )
    if need_index_conversion:
        label_to_ind = {y: x for x, y in enumerate(labels)}
        y_pred = np.array([label_to_ind.get(x, n_labels + 1) for x in y_pred])
        y_true = np.array([label_to_ind.get(x, n_labels + 1) for x in y_true])

    # intersect y_pred, y_true with labels, eliminate items not in labels
    ind = np.logical_and(y_pred < n_labels, y_true < n_labels)
    if not np.all(ind):
        y_pred = y_pred[ind]
        y_true = y_true[ind]
        # also eliminate weights of eliminated items
        sample_weight = sample_weight[ind]

    # Choose the accumulator dtype to always have high precision
    if sample_weight.dtype.kind in {"i", "u", "b"}:
        dtype = np.int64
    else:
        dtype = np.float64

    cm = coo_matrix(
        (sample_weight, (y_true, y_pred)),
        shape=(n_labels, n_labels),
        dtype=dtype,
    ).toarray()

    with np.errstate(all="ignore"):
        if normalize == "true":
            cm = cm / cm.sum(axis=1, keepdims=True)
        elif normalize == "pred":
            cm = cm / cm.sum(axis=0, keepdims=True)
        elif normalize == "all":
            cm = cm / cm.sum()
        cm = np.nan_to_num(cm)

    if cm.shape == (1, 1):
        warnings.warn(
            (
                "A single label was found in 'y_true' and 'y_pred'. For the confusion "
                "matrix to have the correct shape, use the 'labels' parameter to pass "
                "all known labels."
            ),
            UserWarning,
        )

    return cm


@validate_params(
    {
        "y_true": ["array-like", "sparse matrix"],
        "y_pred": ["array-like", "sparse matrix"],
        "sample_weight": ["array-like", None],
        "labels": ["array-like", None],
        "samplewise": ["boolean"],
    },
    prefer_skip_nested_validation=True,
)
def multilabel_confusion_matrix(
    y_true, y_pred, *, sample_weight=None, labels=None, samplewise=False
):
    """Compute a confusion matrix for each class or sample.

    .. versionadded:: 0.21

    Compute class-wise (default) or sample-wise (samplewise=True) multilabel
    confusion matrix to evaluate the accuracy of a classification, and output
    confusion matrices for each class or sample.

    In multilabel confusion matrix :math:`MCM`, the count of true negatives
    is :math:`MCM_{:,0,0}`, false negatives is :math:`MCM_{:,1,0}`,
    true positives is :math:`MCM_{:,1,1}` and false positives is
    :math:`MCM_{:,0,1}`.

    Multiclass data will be treated as if binarized under a one-vs-rest
    transformation. Returned confusion matrices will be in the order of
    sorted unique labels in the union of (y_true, y_pred).

    Read more in the :ref:`User Guide <multilabel_confusion_matrix>`.

    Parameters
    ----------
    y_true : {array-like, sparse matrix} of shape (n_samples, n_outputs) or \
            (n_samples,)
        Ground truth (correct) target values.

    y_pred : {array-like, sparse matrix} of shape (n_samples, n_outputs) or \
            (n_samples,)
        Estimated targets as returned by a classifier.

    sample_weight : array-like of shape (n_samples,), default=None
        Sample weights.

    labels : array-like of shape (n_classes,), default=None
        A list of classes or column indices to select some (or to force
        inclusion of classes absent from the data).

    samplewise : bool, default=False
        In the multilabel case, this calculates a confusion matrix per sample.

    Returns
    -------
    multi_confusion : ndarray of shape (n_outputs, 2, 2)
        A 2x2 confusion matrix corresponding to each output in the input.
        When calculating class-wise multi_confusion (default), then
        n_outputs = n_labels; when calculating sample-wise multi_confusion
        (samplewise=True), n_outputs = n_samples. If ``labels`` is defined,
        the results will be returned in the order specified in ``labels``,
        otherwise the results will be returned in sorted order by default.

    See Also
    --------
    confusion_matrix : Compute confusion matrix to evaluate the accuracy of a
        classifier.

    Notes
    -----
    The `multilabel_confusion_matrix` calculates class-wise or sample-wise
    multilabel confusion matrices, and in multiclass tasks, labels are
    binarized under a one-vs-rest way; while
    :func:`~sklearn.metrics.confusion_matrix` calculates one confusion matrix
    for confusion between every two classes.

    Examples
    --------
    Multilabel-indicator case:

    >>> import numpy as np
    >>> from sklearn.metrics import multilabel_confusion_matrix
    >>> y_true = np.array([[1, 0, 1],
    ...                    [0, 1, 0]])
    >>> y_pred = np.array([[1, 0, 0],
    ...                    [0, 1, 1]])
    >>> multilabel_confusion_matrix(y_true, y_pred)
    array([[[1, 0],
            [0, 1]],
    <BLANKLINE>
           [[1, 0],
            [0, 1]],
    <BLANKLINE>
           [[0, 1],
            [1, 0]]])

    Multiclass case:

    >>> y_true = ["cat", "ant", "cat", "cat", "ant", "bird"]
    >>> y_pred = ["ant", "ant", "cat", "cat", "ant", "cat"]
    >>> multilabel_confusion_matrix(y_true, y_pred,
    ...                             labels=["ant", "bird", "cat"])
    array([[[3, 1],
            [0, 2]],
    <BLANKLINE>
           [[5, 0],
            [1, 0]],
    <BLANKLINE>
           [[2, 1],
            [1, 2]]])
    """
    y_true, y_pred = attach_unique(y_true, y_pred)
    xp, _, device_ = get_namespace_and_device(y_true, y_pred)
    y_type, y_true, y_pred = _check_targets(y_true, y_pred)
    if sample_weight is not None:
        sample_weight = column_or_1d(sample_weight, device=device_)
    check_consistent_length(y_true, y_pred, sample_weight)

    if y_type not in ("binary", "multiclass", "multilabel-indicator"):
        raise ValueError("%s is not supported" % y_type)

    present_labels = unique_labels(y_true, y_pred)
    if labels is None:
        labels = present_labels
        n_labels = None
    else:
        labels = xp.asarray(labels, device=device_)
        n_labels = labels.shape[0]
        labels = xp.concat(
            [labels, xpx.setdiff1d(present_labels, labels, assume_unique=True, xp=xp)],
            axis=-1,
        )

    if y_true.ndim == 1:
        if samplewise:
            raise ValueError(
                "Samplewise metrics are not available outside of "
                "multilabel classification."
            )

        le = LabelEncoder()
        le.fit(labels)
        y_true = le.transform(y_true)
        y_pred = le.transform(y_pred)
        sorted_labels = le.classes_

        # labels are now from 0 to len(labels) - 1 -> use bincount
        tp = y_true == y_pred
        tp_bins = y_true[tp]
        if sample_weight is not None:
            tp_bins_weights = sample_weight[tp]
        else:
            tp_bins_weights = None

        if tp_bins.shape[0]:
            tp_sum = _bincount(
                tp_bins, weights=tp_bins_weights, minlength=labels.shape[0], xp=xp
            )
        else:
            # Pathological case
            true_sum = pred_sum = tp_sum = xp.zeros(labels.shape[0])
        if y_pred.shape[0]:
            pred_sum = _bincount(
                y_pred, weights=sample_weight, minlength=labels.shape[0], xp=xp
            )
        if y_true.shape[0]:
            true_sum = _bincount(
                y_true, weights=sample_weight, minlength=labels.shape[0], xp=xp
            )

        # Retain only selected labels
        indices = _searchsorted(sorted_labels, labels[:n_labels], xp=xp)
        tp_sum = xp.take(tp_sum, indices, axis=0)
        true_sum = xp.take(true_sum, indices, axis=0)
        pred_sum = xp.take(pred_sum, indices, axis=0)

    else:
        sum_axis = 1 if samplewise else 0

        # All labels are index integers for multilabel.
        # Select labels:
        if labels.shape != present_labels.shape or xp.any(
            xp.not_equal(labels, present_labels)
        ):
            if xp.max(labels) > xp.max(present_labels):
                raise ValueError(
                    "All labels must be in [0, n labels) for "
                    "multilabel targets. "
                    "Got %d > %d" % (xp.max(labels), xp.max(present_labels))
                )
            if xp.min(labels) < 0:
                raise ValueError(
                    "All labels must be in [0, n labels) for "
                    "multilabel targets. "
                    "Got %d < 0" % xp.min(labels)
                )

        if n_labels is not None:
            y_true = y_true[:, labels[:n_labels]]
            y_pred = y_pred[:, labels[:n_labels]]

        if issparse(y_true) or issparse(y_pred):
            true_and_pred = y_true.multiply(y_pred)
        else:
            true_and_pred = xp.multiply(y_true, y_pred)

        # calculate weighted counts
        tp_sum = _count_nonzero(
            true_and_pred,
            axis=sum_axis,
            sample_weight=sample_weight,
            xp=xp,
            device=device_,
        )
        pred_sum = _count_nonzero(
            y_pred,
            axis=sum_axis,
            sample_weight=sample_weight,
            xp=xp,
            device=device_,
        )
        true_sum = _count_nonzero(
            y_true,
            axis=sum_axis,
            sample_weight=sample_weight,
            xp=xp,
            device=device_,
        )

    fp = pred_sum - tp_sum
    fn = true_sum - tp_sum
    tp = tp_sum

    if sample_weight is not None and samplewise:
        tp = xp.asarray(tp)
        fp = xp.asarray(fp)
        fn = xp.asarray(fn)
        tn = sample_weight * y_true.shape[1] - tp - fp - fn
    elif sample_weight is not None:
        tn = xp.sum(sample_weight) - tp - fp - fn
    elif samplewise:
        tn = y_true.shape[1] - tp - fp - fn
    else:
        tn = y_true.shape[0] - tp - fp - fn

    return xp.reshape(xp.stack([tn, fp, fn, tp]).T, (-1, 2, 2))


@validate_params(
    {
        "y1": ["array-like"],
        "y2": ["array-like"],
        "labels": ["array-like", None],
        "weights": [StrOptions({"linear", "quadratic"}), None],
        "sample_weight": ["array-like", None],
    },
    prefer_skip_nested_validation=True,
)
def cohen_kappa_score(y1, y2, *, labels=None, weights=None, sample_weight=None):
    r"""Compute Cohen's kappa: a statistic that measures inter-annotator agreement.

    This function computes Cohen's kappa [1]_, a score that expresses the level
    of agreement between two annotators on a classification problem. It is
    defined as

    .. math::
        \kappa = (p_o - p_e) / (1 - p_e)

    where :math:`p_o` is the empirical probability of agreement on the label
    assigned to any sample (the observed agreement ratio), and :math:`p_e` is
    the expected agreement when both annotators assign labels randomly.
    :math:`p_e` is estimated using a per-annotator empirical prior over the
    class labels [2]_.

    Read more in the :ref:`User Guide <cohen_kappa>`.

    Parameters
    ----------
    y1 : array-like of shape (n_samples,)
        Labels assigned by the first annotator.

    y2 : array-like of shape (n_samples,)
        Labels assigned by the second annotator. The kappa statistic is
        symmetric, so swapping ``y1`` and ``y2`` doesn't change the value.

    labels : array-like of shape (n_classes,), default=None
        List of labels to index the matrix. This may be used to select a
        subset of labels. If `None`, all labels that appear at least once in
        ``y1`` or ``y2`` are used. Note that at least one label in `labels` must be
         present in `y1`, even though this function is otherwise agnostic to the order
         of `y1` and `y2`.

    weights : {'linear', 'quadratic'}, default=None
        Weighting type to calculate the score. `None` means not weighted;
        "linear" means linear weighting; "quadratic" means quadratic weighting.

    sample_weight : array-like of shape (n_samples,), default=None
        Sample weights.

    Returns
    -------
    kappa : float
        The kappa statistic, which is a number between -1 and 1. The maximum
        value means complete agreement; zero or lower means chance agreement.

    References
    ----------
    .. [1] :doi:`J. Cohen (1960). "A coefficient of agreement for nominal scales".
           Educational and Psychological Measurement 20(1):37-46.
           <10.1177/001316446002000104>`
    .. [2] `R. Artstein and M. Poesio (2008). "Inter-coder agreement for
           computational linguistics". Computational Linguistics 34(4):555-596
           <https://www.mitpressjournals.org/doi/pdf/10.1162/coli.07-034-R2>`_.
    .. [3] `Wikipedia entry for the Cohen's kappa
            <https://en.wikipedia.org/wiki/Cohen%27s_kappa>`_.

    Examples
    --------
    >>> from sklearn.metrics import cohen_kappa_score
    >>> y1 = ["negative", "positive", "negative", "neutral", "positive"]
    >>> y2 = ["negative", "positive", "negative", "neutral", "negative"]
    >>> cohen_kappa_score(y1, y2)
    0.6875
    """
    try:
        confusion = confusion_matrix(y1, y2, labels=labels, sample_weight=sample_weight)
    except ValueError as e:
        if "At least one label specified must be in y_true" in str(e):
            msg = (
                "At least one label in `labels` must be present in `y1` (even though "
                "`cohen_kappa_score` is otherwise agnostic to the order of `y1` and "
                "`y2`)."
            )
            raise ValueError(msg) from e
        raise

    n_classes = confusion.shape[0]
    sum0 = np.sum(confusion, axis=0)
    sum1 = np.sum(confusion, axis=1)
    expected = np.outer(sum0, sum1) / np.sum(sum0)

    if weights is None:
        w_mat = np.ones([n_classes, n_classes], dtype=int)
        w_mat.flat[:: n_classes + 1] = 0
    else:  # "linear" or "quadratic"
        w_mat = np.zeros([n_classes, n_classes], dtype=int)
        w_mat += np.arange(n_classes)
        if weights == "linear":
            w_mat = np.abs(w_mat - w_mat.T)
        else:
            w_mat = (w_mat - w_mat.T) ** 2

    k = np.sum(w_mat * confusion) / np.sum(w_mat * expected)
    return float(1 - k)


@validate_params(
    {
        "y_true": ["array-like", "sparse matrix"],
        "y_pred": ["array-like", "sparse matrix"],
        "labels": ["array-like", None],
        "pos_label": [Real, str, "boolean", None],
        "average": [
            StrOptions({"micro", "macro", "samples", "weighted", "binary"}),
            None,
        ],
        "sample_weight": ["array-like", None],
        "zero_division": [
            Options(Real, {0, 1}),
            StrOptions({"warn"}),
        ],
    },
    prefer_skip_nested_validation=True,
)
def jaccard_score(
    y_true,
    y_pred,
    *,
    labels=None,
    pos_label=1,
    average="binary",
    sample_weight=None,
    zero_division="warn",
):
    """Jaccard similarity coefficient score.

    The Jaccard index [1], or Jaccard similarity coefficient, defined as
    the size of the intersection divided by the size of the union of two label
    sets, is used to compare set of predicted labels for a sample to the
    corresponding set of labels in ``y_true``.

    Support beyond term:`binary` targets is achieved by treating :term:`multiclass`
    and :term:`multilabel` data as a collection of binary problems, one for each
    label. For the :term:`binary` case, setting `average='binary'` will return the
    Jaccard similarity coefficient for `pos_label`. If `average` is not `'binary'`,
    `pos_label` is ignored and scores for both classes are computed, then averaged or
    both returned (when `average=None`). Similarly, for :term:`multiclass` and
    :term:`multilabel` targets, scores for all `labels` are either returned or
    averaged depending on the `average` parameter. Use `labels` specify the set of
    labels to calculate the score for.

    Read more in the :ref:`User Guide <jaccard_similarity_score>`.

    Parameters
    ----------
    y_true : 1d array-like, or label indicator array / sparse matrix
        Ground truth (correct) labels.

    y_pred : 1d array-like, or label indicator array / sparse matrix
        Predicted labels, as returned by a classifier.

    labels : array-like of shape (n_classes,), default=None
        The set of labels to include when `average != 'binary'`, and their
        order if `average is None`. Labels present in the data can be
        excluded, for example in multiclass classification to exclude a "negative
        class". Labels not present in the data can be included and will be
        "assigned" 0 samples. For multilabel targets, labels are column indices.
        By default, all labels in `y_true` and `y_pred` are used in sorted order.

    pos_label : int, float, bool or str, default=1
        The class to report if `average='binary'` and the data is binary,
        otherwise this parameter is ignored.
        For multiclass or multilabel targets, set `labels=[pos_label]` and
        `average != 'binary'` to report metrics for one label only.

    average : {'micro', 'macro', 'samples', 'weighted', \
            'binary'} or None, default='binary'
        If ``None``, the scores for each class are returned. Otherwise, this
        determines the type of averaging performed on the data:

        ``'binary'``:
            Only report results for the class specified by ``pos_label``.
            This is applicable only if targets (``y_{true,pred}``) are binary.
        ``'micro'``:
            Calculate metrics globally by counting the total true positives,
            false negatives and false positives.
        ``'macro'``:
            Calculate metrics for each label, and find their unweighted
            mean.  This does not take label imbalance into account.
        ``'weighted'``:
            Calculate metrics for each label, and find their average, weighted
            by support (the number of true instances for each label). This
            alters 'macro' to account for label imbalance.
        ``'samples'``:
            Calculate metrics for each instance, and find their average (only
            meaningful for multilabel classification).

    sample_weight : array-like of shape (n_samples,), default=None
        Sample weights.

    zero_division : "warn", {0.0, 1.0}, default="warn"
        Sets the value to return when there is a zero division, i.e. when there
        there are no negative values in predictions and labels. If set to
        "warn", this acts like 0, but a warning is also raised.

        .. versionadded:: 0.24

    Returns
    -------
    score : float or ndarray of shape (n_unique_labels,), dtype=np.float64
        The Jaccard score. When `average` is not `None`, a single scalar is
        returned.

    See Also
    --------
    accuracy_score : Function for calculating the accuracy score.
    f1_score : Function for calculating the F1 score.
    multilabel_confusion_matrix : Function for computing a confusion matrix\
                                  for each class or sample.

    Notes
    -----
    :func:`jaccard_score` may be a poor metric if there are no
    positives for some samples or classes. Jaccard is undefined if there are
    no true or predicted labels, and our implementation will return a score
    of 0 with a warning.

    References
    ----------
    .. [1] `Wikipedia entry for the Jaccard index
           <https://en.wikipedia.org/wiki/Jaccard_index>`_.

    Examples
    --------
    >>> import numpy as np
    >>> from sklearn.metrics import jaccard_score
    >>> y_true = np.array([[0, 1, 1],
    ...                    [1, 1, 0]])
    >>> y_pred = np.array([[1, 1, 1],
    ...                    [1, 0, 0]])

    In the binary case:

    >>> jaccard_score(y_true[0], y_pred[0])
    0.6666

    In the 2D comparison case (e.g. image similarity):

    >>> jaccard_score(y_true, y_pred, average="micro")
    0.6

    In the multilabel case:

    >>> jaccard_score(y_true, y_pred, average='samples')
    0.5833
    >>> jaccard_score(y_true, y_pred, average='macro')
    0.6666
    >>> jaccard_score(y_true, y_pred, average=None)
    array([0.5, 0.5, 1. ])

    In the multiclass case:

    >>> y_pred = [0, 2, 1, 2]
    >>> y_true = [0, 1, 2, 2]
    >>> jaccard_score(y_true, y_pred, average=None)
    array([1. , 0. , 0.33])
    """
    labels = _check_set_wise_labels(y_true, y_pred, average, labels, pos_label)
    samplewise = average == "samples"
    MCM = multilabel_confusion_matrix(
        y_true,
        y_pred,
        sample_weight=sample_weight,
        labels=labels,
        samplewise=samplewise,
    )
    numerator = MCM[:, 1, 1]
    denominator = MCM[:, 1, 1] + MCM[:, 0, 1] + MCM[:, 1, 0]

    xp, _, device_ = get_namespace_and_device(y_true, y_pred)
    if average == "micro":
        numerator = xp.asarray(xp.sum(numerator, keepdims=True), device=device_)
        denominator = xp.asarray(xp.sum(denominator, keepdims=True), device=device_)

    jaccard = _prf_divide(
        numerator,
        denominator,
        "jaccard",
        "true or predicted",
        average,
        ("jaccard",),
        zero_division=zero_division,
    )
    if average is None:
        return jaccard
    if average == "weighted":
        weights = MCM[:, 1, 0] + MCM[:, 1, 1]
        if not xp.any(weights):
            # numerator is 0, and warning should have already been issued
            weights = None
    elif average == "samples" and sample_weight is not None:
        weights = sample_weight
    else:
        weights = None
    return float(_average(jaccard, weights=weights, xp=xp))


@validate_params(
    {
        "y_true": ["array-like"],
        "y_pred": ["array-like"],
        "sample_weight": ["array-like", None],
    },
    prefer_skip_nested_validation=True,
)
def matthews_corrcoef(y_true, y_pred, *, sample_weight=None):
    """Compute the Matthews correlation coefficient (MCC).

    The Matthews correlation coefficient is used in machine learning as a
    measure of the quality of binary and multiclass classifications. It takes
    into account true and false positives and negatives and is generally
    regarded as a balanced measure which can be used even if the classes are of
    very different sizes. The MCC is in essence a correlation coefficient value
    between -1 and +1. A coefficient of +1 represents a perfect prediction, 0
    an average random prediction and -1 an inverse prediction.  The statistic
    is also known as the phi coefficient. [source: Wikipedia]

    Binary and multiclass labels are supported.  Only in the binary case does
    this relate to information about true and false positives and negatives.
    See references below.

    Read more in the :ref:`User Guide <matthews_corrcoef>`.

    Parameters
    ----------
    y_true : array-like of shape (n_samples,)
        Ground truth (correct) target values.

    y_pred : array-like of shape (n_samples,)
        Estimated targets as returned by a classifier.

    sample_weight : array-like of shape (n_samples,), default=None
        Sample weights.

        .. versionadded:: 0.18

    Returns
    -------
    mcc : float
        The Matthews correlation coefficient (+1 represents a perfect
        prediction, 0 an average random prediction and -1 and inverse
        prediction).

    References
    ----------
    .. [1] :doi:`Baldi, Brunak, Chauvin, Andersen and Nielsen, (2000). Assessing the
       accuracy of prediction algorithms for classification: an overview.
       <10.1093/bioinformatics/16.5.412>`

    .. [2] `Wikipedia entry for the Matthews Correlation Coefficient (phi coefficient)
       <https://en.wikipedia.org/wiki/Phi_coefficient>`_.

    .. [3] `Gorodkin, (2004). Comparing two K-category assignments by a
        K-category correlation coefficient
        <https://www.sciencedirect.com/science/article/pii/S1476927104000799>`_.

    .. [4] `Jurman, Riccadonna, Furlanello, (2012). A Comparison of MCC and CEN
        Error Measures in MultiClass Prediction
        <https://journals.plos.org/plosone/article?id=10.1371/journal.pone.0041882>`_.

    Examples
    --------
    >>> from sklearn.metrics import matthews_corrcoef
    >>> y_true = [+1, +1, +1, -1]
    >>> y_pred = [+1, -1, +1, +1]
    >>> matthews_corrcoef(y_true, y_pred)
    -0.33
    """
    y_true, y_pred = attach_unique(y_true, y_pred)
    y_type, y_true, y_pred = _check_targets(y_true, y_pred)
    check_consistent_length(y_true, y_pred, sample_weight)
    if y_type not in {"binary", "multiclass"}:
        raise ValueError("%s is not supported" % y_type)

    lb = LabelEncoder()
    lb.fit(np.hstack([y_true, y_pred]))
    y_true = lb.transform(y_true)
    y_pred = lb.transform(y_pred)

    C = confusion_matrix(y_true, y_pred, sample_weight=sample_weight)
    t_sum = C.sum(axis=1, dtype=np.float64)
    p_sum = C.sum(axis=0, dtype=np.float64)
    n_correct = np.trace(C, dtype=np.float64)
    n_samples = p_sum.sum()
    cov_ytyp = n_correct * n_samples - np.dot(t_sum, p_sum)
    cov_ypyp = n_samples**2 - np.dot(p_sum, p_sum)
    cov_ytyt = n_samples**2 - np.dot(t_sum, t_sum)

    cov_ypyp_ytyt = cov_ypyp * cov_ytyt
    if cov_ypyp_ytyt == 0:
        return 0.0
    else:
        return float(cov_ytyp / np.sqrt(cov_ypyp_ytyt))


@validate_params(
    {
        "y_true": ["array-like", "sparse matrix"],
        "y_pred": ["array-like", "sparse matrix"],
        "normalize": ["boolean"],
        "sample_weight": ["array-like", None],
    },
    prefer_skip_nested_validation=True,
)
def zero_one_loss(y_true, y_pred, *, normalize=True, sample_weight=None):
    """Zero-one classification loss.

    If normalize is ``True``, return the fraction of misclassifications
    (float), else it returns the number of misclassifications (int). The best
    performance is 0.

    Read more in the :ref:`User Guide <zero_one_loss>`.

    Parameters
    ----------
    y_true : 1d array-like, or label indicator array / sparse matrix
        Ground truth (correct) labels.

    y_pred : 1d array-like, or label indicator array / sparse matrix
        Predicted labels, as returned by a classifier.

    normalize : bool, default=True
        If ``False``, return the number of misclassifications.
        Otherwise, return the fraction of misclassifications.

    sample_weight : array-like of shape (n_samples,), default=None
        Sample weights.

    Returns
    -------
    loss : float or int,
        If ``normalize == True``, return the fraction of misclassifications
        (float), else it returns the number of misclassifications (int).

    See Also
    --------
    accuracy_score : Compute the accuracy score. By default, the function will
        return the fraction of correct predictions divided by the total number
        of predictions.
    hamming_loss : Compute the average Hamming loss or Hamming distance between
        two sets of samples.
    jaccard_score : Compute the Jaccard similarity coefficient score.

    Notes
    -----
    In multilabel classification, the zero_one_loss function corresponds to
    the subset zero-one loss: for each sample, the entire set of labels must be
    correctly predicted, otherwise the loss for that sample is equal to one.

    Examples
    --------
    >>> from sklearn.metrics import zero_one_loss
    >>> y_pred = [1, 2, 3, 4]
    >>> y_true = [2, 2, 3, 4]
    >>> zero_one_loss(y_true, y_pred)
    0.25
    >>> zero_one_loss(y_true, y_pred, normalize=False)
    1.0

    In the multilabel case with binary label indicators:

    >>> import numpy as np
    >>> zero_one_loss(np.array([[0, 1], [1, 1]]), np.ones((2, 2)))
    0.5
    """
    xp, _ = get_namespace(y_true, y_pred)
    score = accuracy_score(
        y_true, y_pred, normalize=normalize, sample_weight=sample_weight
    )

    if normalize:
        return 1 - score
    else:
        if sample_weight is not None:
            n_samples = xp.sum(sample_weight)
        else:
            n_samples = _num_samples(y_true)
        return n_samples - score


@validate_params(
    {
        "y_true": ["array-like", "sparse matrix"],
        "y_pred": ["array-like", "sparse matrix"],
        "labels": ["array-like", None],
        "pos_label": [Real, str, "boolean", None],
        "average": [
            StrOptions({"micro", "macro", "samples", "weighted", "binary"}),
            None,
        ],
        "sample_weight": ["array-like", None],
        "zero_division": [
            Options(Real, {0.0, 1.0}),
            "nan",
            StrOptions({"warn"}),
        ],
    },
    prefer_skip_nested_validation=True,
)
def f1_score(
    y_true,
    y_pred,
    *,
    labels=None,
    pos_label=1,
    average="binary",
    sample_weight=None,
    zero_division="warn",
):
    """Compute the F1 score, also known as balanced F-score or F-measure.

    The F1 score can be interpreted as a harmonic mean of the precision and
    recall, where an F1 score reaches its best value at 1 and worst score at 0.
    The relative contribution of precision and recall to the F1 score are
    equal. The formula for the F1 score is:

    .. math::
        \\text{F1} = \\frac{2 * \\text{TP}}{2 * \\text{TP} + \\text{FP} + \\text{FN}}

    Where :math:`\\text{TP}` is the number of true positives, :math:`\\text{FN}` is the
    number of false negatives, and :math:`\\text{FP}` is the number of false positives.
    F1 is by default
    calculated as 0.0 when there are no true positives, false negatives, or
    false positives.

    Support beyond :term:`binary` targets is achieved by treating :term:`multiclass`
    and :term:`multilabel` data as a collection of binary problems, one for each
    label. For the :term:`binary` case, setting `average='binary'` will return
    F1 score for `pos_label`. If `average` is not `'binary'`, `pos_label` is ignored
    and F1 score for both classes are computed, then averaged or both returned (when
    `average=None`). Similarly, for :term:`multiclass` and :term:`multilabel` targets,
    F1 score for all `labels` are either returned or averaged depending on the
    `average` parameter. Use `labels` specify the set of labels to calculate F1 score
    for.

    Read more in the :ref:`User Guide <precision_recall_f_measure_metrics>`.

    Parameters
    ----------
    y_true : 1d array-like, or label indicator array / sparse matrix
        Ground truth (correct) target values.

    y_pred : 1d array-like, or label indicator array / sparse matrix
        Estimated targets as returned by a classifier.

    labels : array-like, default=None
        The set of labels to include when `average != 'binary'`, and their
        order if `average is None`. Labels present in the data can be
        excluded, for example in multiclass classification to exclude a "negative
        class". Labels not present in the data can be included and will be
        "assigned" 0 samples. For multilabel targets, labels are column indices.
        By default, all labels in `y_true` and `y_pred` are used in sorted order.

        .. versionchanged:: 0.17
           Parameter `labels` improved for multiclass problem.

    pos_label : int, float, bool or str, default=1
        The class to report if `average='binary'` and the data is binary,
        otherwise this parameter is ignored.
        For multiclass or multilabel targets, set `labels=[pos_label]` and
        `average != 'binary'` to report metrics for one label only.

    average : {'micro', 'macro', 'samples', 'weighted', 'binary'} or None, \
            default='binary'
        This parameter is required for multiclass/multilabel targets.
        If ``None``, the metrics for each class are returned. Otherwise, this
        determines the type of averaging performed on the data:

        ``'binary'``:
            Only report results for the class specified by ``pos_label``.
            This is applicable only if targets (``y_{true,pred}``) are binary.
        ``'micro'``:
            Calculate metrics globally by counting the total true positives,
            false negatives and false positives.
        ``'macro'``:
            Calculate metrics for each label, and find their unweighted
            mean.  This does not take label imbalance into account.
        ``'weighted'``:
            Calculate metrics for each label, and find their average weighted
            by support (the number of true instances for each label). This
            alters 'macro' to account for label imbalance; it can result in an
            F-score that is not between precision and recall.
        ``'samples'``:
            Calculate metrics for each instance, and find their average (only
            meaningful for multilabel classification where this differs from
            :func:`accuracy_score`).

    sample_weight : array-like of shape (n_samples,), default=None
        Sample weights.

    zero_division : {"warn", 0.0, 1.0, np.nan}, default="warn"
        Sets the value to return when there is a zero division, i.e. when all
        predictions and labels are negative.

        Notes:
        - If set to "warn", this acts like 0, but a warning is also raised.
        - If set to `np.nan`, such values will be excluded from the average.

        .. versionadded:: 1.3
           `np.nan` option was added.

    Returns
    -------
    f1_score : float or array of float, shape = [n_unique_labels]
        F1 score of the positive class in binary classification or weighted
        average of the F1 scores of each class for the multiclass task.

    See Also
    --------
    fbeta_score : Compute the F-beta score.
    precision_recall_fscore_support : Compute the precision, recall, F-score,
        and support.
    jaccard_score : Compute the Jaccard similarity coefficient score.
    multilabel_confusion_matrix : Compute a confusion matrix for each class or
        sample.

    Notes
    -----
    When ``true positive + false positive + false negative == 0`` (i.e. a class
    is completely absent from both ``y_true`` or ``y_pred``), f-score is
    undefined. In such cases, by default f-score will be set to 0.0, and
    ``UndefinedMetricWarning`` will be raised. This behavior can be modified by
    setting the ``zero_division`` parameter.

    References
    ----------
    .. [1] `Wikipedia entry for the F1-score
           <https://en.wikipedia.org/wiki/F1_score>`_.

    Examples
    --------
    >>> import numpy as np
    >>> from sklearn.metrics import f1_score
    >>> y_true = [0, 1, 2, 0, 1, 2]
    >>> y_pred = [0, 2, 1, 0, 0, 1]
    >>> f1_score(y_true, y_pred, average='macro')
    0.267
    >>> f1_score(y_true, y_pred, average='micro')
    0.33
    >>> f1_score(y_true, y_pred, average='weighted')
    0.267
    >>> f1_score(y_true, y_pred, average=None)
    array([0.8, 0. , 0. ])

    >>> # binary classification
    >>> y_true_empty = [0, 0, 0, 0, 0, 0]
    >>> y_pred_empty = [0, 0, 0, 0, 0, 0]
    >>> f1_score(y_true_empty, y_pred_empty)
    0.0...
    >>> f1_score(y_true_empty, y_pred_empty, zero_division=1.0)
    1.0...
    >>> f1_score(y_true_empty, y_pred_empty, zero_division=np.nan)
    nan...

    >>> # multilabel classification
    >>> y_true = [[0, 0, 0], [1, 1, 1], [0, 1, 1]]
    >>> y_pred = [[0, 0, 0], [1, 1, 1], [1, 1, 0]]
    >>> f1_score(y_true, y_pred, average=None)
    array([0.66666667, 1.        , 0.66666667])
    """
    return fbeta_score(
        y_true,
        y_pred,
        beta=1,
        labels=labels,
        pos_label=pos_label,
        average=average,
        sample_weight=sample_weight,
        zero_division=zero_division,
    )


@validate_params(
    {
        "y_true": ["array-like", "sparse matrix"],
        "y_pred": ["array-like", "sparse matrix"],
        "beta": [Interval(Real, 0.0, None, closed="both")],
        "labels": ["array-like", None],
        "pos_label": [Real, str, "boolean", None],
        "average": [
            StrOptions({"micro", "macro", "samples", "weighted", "binary"}),
            None,
        ],
        "sample_weight": ["array-like", None],
        "zero_division": [
            Options(Real, {0.0, 1.0}),
            "nan",
            StrOptions({"warn"}),
        ],
    },
    prefer_skip_nested_validation=True,
)
def fbeta_score(
    y_true,
    y_pred,
    *,
    beta,
    labels=None,
    pos_label=1,
    average="binary",
    sample_weight=None,
    zero_division="warn",
):
    """Compute the F-beta score.

    The F-beta score is the weighted harmonic mean of precision and recall,
    reaching its optimal value at 1 and its worst value at 0.

    The `beta` parameter represents the ratio of recall importance to
    precision importance. `beta > 1` gives more weight to recall, while
    `beta < 1` favors precision. For example, `beta = 2` makes recall twice
    as important as precision, while `beta = 0.5` does the opposite.
    Asymptotically, `beta -> +inf` considers only recall, and `beta -> 0`
    only precision.

    The formula for F-beta score is:

    .. math::

       F_\\beta = \\frac{(1 + \\beta^2) \\text{tp}}
                        {(1 + \\beta^2) \\text{tp} + \\text{fp} + \\beta^2 \\text{fn}}

    Where :math:`\\text{tp}` is the number of true positives, :math:`\\text{fp}` is the
    number of false positives, and :math:`\\text{fn}` is the number of false negatives.

    Support beyond term:`binary` targets is achieved by treating :term:`multiclass`
    and :term:`multilabel` data as a collection of binary problems, one for each
    label. For the :term:`binary` case, setting `average='binary'` will return
    F-beta score for `pos_label`. If `average` is not `'binary'`, `pos_label` is
    ignored and F-beta score for both classes are computed, then averaged or both
    returned (when `average=None`). Similarly, for :term:`multiclass` and
    :term:`multilabel` targets, F-beta score for all `labels` are either returned or
    averaged depending on the `average` parameter. Use `labels` specify the set of
    labels to calculate F-beta score for.

    Read more in the :ref:`User Guide <precision_recall_f_measure_metrics>`.

    Parameters
    ----------
    y_true : 1d array-like, or label indicator array / sparse matrix
        Ground truth (correct) target values.

    y_pred : 1d array-like, or label indicator array / sparse matrix
        Estimated targets as returned by a classifier.

    beta : float
        Determines the weight of recall in the combined score.

    labels : array-like, default=None
        The set of labels to include when `average != 'binary'`, and their
        order if `average is None`. Labels present in the data can be
        excluded, for example in multiclass classification to exclude a "negative
        class". Labels not present in the data can be included and will be
        "assigned" 0 samples. For multilabel targets, labels are column indices.
        By default, all labels in `y_true` and `y_pred` are used in sorted order.

        .. versionchanged:: 0.17
           Parameter `labels` improved for multiclass problem.

    pos_label : int, float, bool or str, default=1
        The class to report if `average='binary'` and the data is binary,
        otherwise this parameter is ignored.
        For multiclass or multilabel targets, set `labels=[pos_label]` and
        `average != 'binary'` to report metrics for one label only.

    average : {'micro', 'macro', 'samples', 'weighted', 'binary'} or None, \
            default='binary'
        This parameter is required for multiclass/multilabel targets.
        If ``None``, the metrics for each class are returned. Otherwise, this
        determines the type of averaging performed on the data:

        ``'binary'``:
            Only report results for the class specified by ``pos_label``.
            This is applicable only if targets (``y_{true,pred}``) are binary.
        ``'micro'``:
            Calculate metrics globally by counting the total true positives,
            false negatives and false positives.
        ``'macro'``:
            Calculate metrics for each label, and find their unweighted
            mean.  This does not take label imbalance into account.
        ``'weighted'``:
            Calculate metrics for each label, and find their average weighted
            by support (the number of true instances for each label). This
            alters 'macro' to account for label imbalance; it can result in an
            F-score that is not between precision and recall.
        ``'samples'``:
            Calculate metrics for each instance, and find their average (only
            meaningful for multilabel classification where this differs from
            :func:`accuracy_score`).

    sample_weight : array-like of shape (n_samples,), default=None
        Sample weights.

    zero_division : {"warn", 0.0, 1.0, np.nan}, default="warn"
        Sets the value to return when there is a zero division, i.e. when all
        predictions and labels are negative.

        Notes:

        - If set to "warn", this acts like 0, but a warning is also raised.
        - If set to `np.nan`, such values will be excluded from the average.

        .. versionadded:: 1.3
           `np.nan` option was added.

    Returns
    -------
    fbeta_score : float (if average is not None) or array of float, shape =\
        [n_unique_labels]
        F-beta score of the positive class in binary classification or weighted
        average of the F-beta score of each class for the multiclass task.

    See Also
    --------
    precision_recall_fscore_support : Compute the precision, recall, F-score,
        and support.
    multilabel_confusion_matrix : Compute a confusion matrix for each class or
        sample.

    Notes
    -----
    When ``true positive + false positive + false negative == 0``, f-score
    returns 0.0 and raises ``UndefinedMetricWarning``. This behavior can be
    modified by setting ``zero_division``.

    F-beta score is not implemented as a named scorer that can be
    passed to the `scoring` parameter directly; :func:`make_scorer`
    needs to be used first instead to create a callable object to then
    pass to the `scoring` parameter, see examples for details.

    References
    ----------
    .. [1] R. Baeza-Yates and B. Ribeiro-Neto (2011).
           Modern Information Retrieval. Addison Wesley, pp. 327-328.

    .. [2] `Wikipedia entry for the F1-score
           <https://en.wikipedia.org/wiki/F1_score>`_.

    Examples
    --------
    >>> import numpy as np
    >>> from sklearn.metrics import fbeta_score
    >>> y_true = [0, 1, 2, 0, 1, 2]
    >>> y_pred = [0, 2, 1, 0, 0, 1]
    >>> fbeta_score(y_true, y_pred, average='macro', beta=0.5)
    0.238
    >>> fbeta_score(y_true, y_pred, average='micro', beta=0.5)
    0.33
    >>> fbeta_score(y_true, y_pred, average='weighted', beta=0.5)
    0.238
    >>> fbeta_score(y_true, y_pred, average=None, beta=0.5)
    array([0.71, 0.        , 0.        ])
    >>> y_pred_empty = [0, 0, 0, 0, 0, 0]
    >>> fbeta_score(y_true, y_pred_empty,
    ...             average="macro", zero_division=np.nan, beta=0.5)
<<<<<<< HEAD
    0.12...

    In order to use :func:`fbeta_scorer` as a scorer, a callable
    scorer objects needs to be created first with :func:`make_scorer`,
    passing the value for the `beta` parameter.

    >>> from sklearn.metrics import fbeta_score, make_scorer
    >>> ftwo_scorer = make_scorer(fbeta_score, beta=2)
    >>> from sklearn.model_selection import GridSearchCV
    >>> from sklearn.svm import LinearSVC
    >>> grid = GridSearchCV(LinearSVC(dual="auto"), param_grid={'C': [1, 10]},
    ...                     scoring=ftwo_scorer, cv=5)
=======
    0.128
>>>>>>> 51fae9f2
    """

    _, _, f, _ = precision_recall_fscore_support(
        y_true,
        y_pred,
        beta=beta,
        labels=labels,
        pos_label=pos_label,
        average=average,
        warn_for=("f-score",),
        sample_weight=sample_weight,
        zero_division=zero_division,
    )
    return f


def _prf_divide(
    numerator, denominator, metric, modifier, average, warn_for, zero_division="warn"
):
    """Performs division and handles divide-by-zero.

    On zero-division, sets the corresponding result elements equal to
    0, 1 or np.nan (according to ``zero_division``). Plus, if
    ``zero_division != "warn"`` raises a warning.

    The metric, modifier and average arguments are used only for determining
    an appropriate warning.
    """
    xp, _ = get_namespace(numerator, denominator)
    dtype_float = _find_matching_floating_dtype(numerator, denominator, xp=xp)
    mask = denominator == 0
    denominator = xp.asarray(denominator, copy=True, dtype=dtype_float)
    denominator[mask] = 1  # avoid infs/nans
    result = xp.asarray(numerator, dtype=dtype_float) / denominator

    if not xp.any(mask):
        return result

    # set those with 0 denominator to `zero_division`, and 0 when "warn"
    zero_division_value = _check_zero_division(zero_division)
    result[mask] = zero_division_value

    # we assume the user will be removing warnings if zero_division is set
    # to something different than "warn". If we are computing only f-score
    # the warning will be raised only if precision and recall are ill-defined
    if zero_division != "warn" or metric not in warn_for:
        return result

    # build appropriate warning
    if metric in warn_for:
        _warn_prf(average, modifier, f"{metric.capitalize()} is", result.shape[0])

    return result


def _warn_prf(average, modifier, msg_start, result_size):
    axis0, axis1 = "sample", "label"
    if average == "samples":
        axis0, axis1 = axis1, axis0
    msg = (
        "{0} ill-defined and being set to 0.0 {{0}} "
        "no {1} {2}s. Use `zero_division` parameter to control"
        " this behavior.".format(msg_start, modifier, axis0)
    )
    if result_size == 1:
        msg = msg.format("due to")
    else:
        msg = msg.format("in {0}s with".format(axis1))
    warnings.warn(msg, UndefinedMetricWarning, stacklevel=2)


def _check_set_wise_labels(y_true, y_pred, average, labels, pos_label):
    """Validation associated with set-wise metrics.

    Returns identified labels.
    """
    average_options = (None, "micro", "macro", "weighted", "samples")
    if average not in average_options and average != "binary":
        raise ValueError("average has to be one of " + str(average_options))

    y_true, y_pred = attach_unique(y_true, y_pred)
    y_type, y_true, y_pred = _check_targets(y_true, y_pred)
    # Convert to Python primitive type to avoid NumPy type / Python str
    # comparison. See https://github.com/numpy/numpy/issues/6784
    present_labels = _tolist(unique_labels(y_true, y_pred))
    if average == "binary":
        if y_type == "binary":
            if pos_label not in present_labels:
                if len(present_labels) >= 2:
                    raise ValueError(
                        f"pos_label={pos_label} is not a valid label. It "
                        f"should be one of {present_labels}"
                    )
            labels = [pos_label]
        else:
            average_options = list(average_options)
            if y_type == "multiclass":
                average_options.remove("samples")
            raise ValueError(
                "Target is %s but average='binary'. Please "
                "choose another average setting, one of %r." % (y_type, average_options)
            )
    elif pos_label not in (None, 1):
        warnings.warn(
            "Note that pos_label (set to %r) is ignored when "
            "average != 'binary' (got %r). You may use "
            "labels=[pos_label] to specify a single positive class."
            % (pos_label, average),
            UserWarning,
        )
    return labels


@validate_params(
    {
        "y_true": ["array-like", "sparse matrix"],
        "y_pred": ["array-like", "sparse matrix"],
        "beta": [Interval(Real, 0.0, None, closed="both")],
        "labels": ["array-like", None],
        "pos_label": [Real, str, "boolean", None],
        "average": [
            StrOptions({"micro", "macro", "samples", "weighted", "binary"}),
            None,
        ],
        "warn_for": [list, tuple, set],
        "sample_weight": ["array-like", None],
        "zero_division": [
            Options(Real, {0.0, 1.0}),
            "nan",
            StrOptions({"warn"}),
        ],
    },
    prefer_skip_nested_validation=True,
)
def precision_recall_fscore_support(
    y_true,
    y_pred,
    *,
    beta=1.0,
    labels=None,
    pos_label=1,
    average=None,
    warn_for=("precision", "recall", "f-score"),
    sample_weight=None,
    zero_division="warn",
):
    """Compute precision, recall, F-measure and support for each class.

    The precision is the ratio ``tp / (tp + fp)`` where ``tp`` is the number of
    true positives and ``fp`` the number of false positives. The precision is
    intuitively the ability of the classifier not to label a negative sample as
    positive.

    The recall is the ratio ``tp / (tp + fn)`` where ``tp`` is the number of
    true positives and ``fn`` the number of false negatives. The recall is
    intuitively the ability of the classifier to find all the positive samples.

    The F-beta score can be interpreted as a weighted harmonic mean of
    the precision and recall, where an F-beta score reaches its best
    value at 1 and worst score at 0.

    The F-beta score weights recall more than precision by a factor of
    ``beta``. ``beta == 1.0`` means recall and precision are equally important.

    The support is the number of occurrences of each class in ``y_true``.

    Support beyond term:`binary` targets is achieved by treating :term:`multiclass`
    and :term:`multilabel` data as a collection of binary problems, one for each
    label. For the :term:`binary` case, setting `average='binary'` will return
    metrics for `pos_label`. If `average` is not `'binary'`, `pos_label` is ignored
    and metrics for both classes are computed, then averaged or both returned (when
    `average=None`). Similarly, for :term:`multiclass` and :term:`multilabel` targets,
    metrics for all `labels` are either returned or averaged depending on the `average`
    parameter. Use `labels` specify the set of labels to calculate metrics for.

    Read more in the :ref:`User Guide <precision_recall_f_measure_metrics>`.

    Parameters
    ----------
    y_true : 1d array-like, or label indicator array / sparse matrix
        Ground truth (correct) target values.

    y_pred : 1d array-like, or label indicator array / sparse matrix
        Estimated targets as returned by a classifier.

    beta : float, default=1.0
        The strength of recall versus precision in the F-score.

    labels : array-like, default=None
        The set of labels to include when `average != 'binary'`, and their
        order if `average is None`. Labels present in the data can be
        excluded, for example in multiclass classification to exclude a "negative
        class". Labels not present in the data can be included and will be
        "assigned" 0 samples. For multilabel targets, labels are column indices.
        By default, all labels in `y_true` and `y_pred` are used in sorted order.

        .. versionchanged:: 0.17
           Parameter `labels` improved for multiclass problem.

    pos_label : int, float, bool or str, default=1
        The class to report if `average='binary'` and the data is binary,
        otherwise this parameter is ignored.
        For multiclass or multilabel targets, set `labels=[pos_label]` and
        `average != 'binary'` to report metrics for one label only.

    average : {'micro', 'macro', 'samples', 'weighted', 'binary'} or None, \
            default='binary'
        This parameter is required for multiclass/multilabel targets.
        If ``None``, the metrics for each class are returned. Otherwise, this
        determines the type of averaging performed on the data:

        ``'binary'``:
            Only report results for the class specified by ``pos_label``.
            This is applicable only if targets (``y_{true,pred}``) are binary.
        ``'micro'``:
            Calculate metrics globally by counting the total true positives,
            false negatives and false positives.
        ``'macro'``:
            Calculate metrics for each label, and find their unweighted
            mean.  This does not take label imbalance into account.
        ``'weighted'``:
            Calculate metrics for each label, and find their average weighted
            by support (the number of true instances for each label). This
            alters 'macro' to account for label imbalance; it can result in an
            F-score that is not between precision and recall.
        ``'samples'``:
            Calculate metrics for each instance, and find their average (only
            meaningful for multilabel classification where this differs from
            :func:`accuracy_score`).

    warn_for : list, tuple or set, for internal use
        This determines which warnings will be made in the case that this
        function is being used to return only one of its metrics.

    sample_weight : array-like of shape (n_samples,), default=None
        Sample weights.

    zero_division : {"warn", 0.0, 1.0, np.nan}, default="warn"
        Sets the value to return when there is a zero division:

        - recall: when there are no positive labels
        - precision: when there are no positive predictions
        - f-score: both

        Notes:

        - If set to "warn", this acts like 0, but a warning is also raised.
        - If set to `np.nan`, such values will be excluded from the average.

        .. versionadded:: 1.3
           `np.nan` option was added.

    Returns
    -------
    precision : float (if average is not None) or array of float, shape =\
        [n_unique_labels]
        Precision score.

    recall : float (if average is not None) or array of float, shape =\
        [n_unique_labels]
        Recall score.

    fbeta_score : float (if average is not None) or array of float, shape =\
        [n_unique_labels]
        F-beta score.

    support : None (if average is not None) or array of int, shape =\
        [n_unique_labels]
        The number of occurrences of each label in ``y_true``.

    Notes
    -----
    When ``true positive + false positive == 0``, precision is undefined.
    When ``true positive + false negative == 0``, recall is undefined. When
    ``true positive + false negative + false positive == 0``, f-score is
    undefined. In such cases, by default the metric will be set to 0, and
    ``UndefinedMetricWarning`` will be raised. This behavior can be modified
    with ``zero_division``.

    References
    ----------
    .. [1] `Wikipedia entry for the Precision and recall
           <https://en.wikipedia.org/wiki/Precision_and_recall>`_.

    .. [2] `Wikipedia entry for the F1-score
           <https://en.wikipedia.org/wiki/F1_score>`_.

    .. [3] `Discriminative Methods for Multi-labeled Classification Advances
           in Knowledge Discovery and Data Mining (2004), pp. 22-30 by Shantanu
           Godbole, Sunita Sarawagi
           <http://www.godbole.net/shantanu/pubs/multilabelsvm-pakdd04.pdf>`_.

    Examples
    --------
    >>> import numpy as np
    >>> from sklearn.metrics import precision_recall_fscore_support
    >>> y_true = np.array(['cat', 'dog', 'pig', 'cat', 'dog', 'pig'])
    >>> y_pred = np.array(['cat', 'pig', 'dog', 'cat', 'cat', 'dog'])
    >>> precision_recall_fscore_support(y_true, y_pred, average='macro')
    (0.222, 0.333, 0.267, None)
    >>> precision_recall_fscore_support(y_true, y_pred, average='micro')
    (0.33, 0.33, 0.33, None)
    >>> precision_recall_fscore_support(y_true, y_pred, average='weighted')
    (0.222, 0.333, 0.267, None)

    It is possible to compute per-label precisions, recalls, F1-scores and
    supports instead of averaging:

    >>> precision_recall_fscore_support(y_true, y_pred, average=None,
    ... labels=['pig', 'dog', 'cat'])
    (array([0.        , 0.        , 0.66]),
     array([0., 0., 1.]), array([0. , 0. , 0.8]),
     array([2, 2, 2]))
    """
    _check_zero_division(zero_division)
    labels = _check_set_wise_labels(y_true, y_pred, average, labels, pos_label)

    # Calculate tp_sum, pred_sum, true_sum ###
    samplewise = average == "samples"
    MCM = multilabel_confusion_matrix(
        y_true,
        y_pred,
        sample_weight=sample_weight,
        labels=labels,
        samplewise=samplewise,
    )
    tp_sum = MCM[:, 1, 1]
    pred_sum = tp_sum + MCM[:, 0, 1]
    true_sum = tp_sum + MCM[:, 1, 0]

    xp, _, device_ = get_namespace_and_device(y_true, y_pred)
    if average == "micro":
        tp_sum = xp.reshape(xp.sum(tp_sum), (1,))
        pred_sum = xp.reshape(xp.sum(pred_sum), (1,))
        true_sum = xp.reshape(xp.sum(true_sum), (1,))

    # Finally, we have all our sufficient statistics. Divide! #
    beta2 = beta**2

    # Divide, and on zero-division, set scores and/or warn according to
    # zero_division:
    precision = _prf_divide(
        tp_sum, pred_sum, "precision", "predicted", average, warn_for, zero_division
    )
    recall = _prf_divide(
        tp_sum, true_sum, "recall", "true", average, warn_for, zero_division
    )

    if np.isposinf(beta):
        f_score = recall
    elif beta == 0:
        f_score = precision
    else:
        # The score is defined as:
        # score = (1 + beta**2) * precision * recall / (beta**2 * precision + recall)
        # Therefore, we can express the score in terms of confusion matrix entries as:
        # score = (1 + beta**2) * tp / ((1 + beta**2) * tp + beta**2 * fn + fp)

        # Array api strict requires all arrays to be of the same type so we
        # need to convert true_sum, pred_sum and tp_sum to the max supported
        # float dtype because beta2 is a float
        max_float_type = _max_precision_float_dtype(xp=xp, device=device_)
        denom = beta2 * xp.astype(true_sum, max_float_type) + xp.astype(
            pred_sum, max_float_type
        )
        f_score = _prf_divide(
            (1 + beta2) * xp.astype(tp_sum, max_float_type),
            denom,
            "f-score",
            "true nor predicted",
            average,
            warn_for,
            zero_division,
        )

    # Average the results
    if average == "weighted":
        weights = true_sum
    elif average == "samples":
        weights = sample_weight
    else:
        weights = None

    if average is not None:
        precision = float(_nanaverage(precision, weights=weights))
        recall = float(_nanaverage(recall, weights=weights))
        f_score = float(_nanaverage(f_score, weights=weights))
        true_sum = None  # return no support

    return precision, recall, f_score, true_sum


@validate_params(
    {
        "y_true": ["array-like", "sparse matrix"],
        "y_pred": ["array-like", "sparse matrix"],
        "labels": ["array-like", None],
        "sample_weight": ["array-like", None],
        "raise_warning": ["boolean", Hidden(StrOptions({"deprecated"}))],
        "replace_undefined_by": [
            Options(Real, {1.0, np.nan}),
            dict,
        ],
    },
    prefer_skip_nested_validation=True,
)
def class_likelihood_ratios(
    y_true,
    y_pred,
    *,
    labels=None,
    sample_weight=None,
    raise_warning="deprecated",
    replace_undefined_by=np.nan,
):
    """Compute binary classification positive and negative likelihood ratios.

    The positive likelihood ratio is `LR+ = sensitivity / (1 - specificity)`
    where the sensitivity or recall is the ratio `tp / (tp + fn)` and the
    specificity is `tn / (tn + fp)`. The negative likelihood ratio is `LR- = (1
    - sensitivity) / specificity`. Here `tp` is the number of true positives,
    `fp` the number of false positives, `tn` is the number of true negatives and
    `fn` the number of false negatives. Both class likelihood ratios can be used
    to obtain post-test probabilities given a pre-test probability.

    `LR+` ranges from 1.0 to infinity. A `LR+` of 1.0 indicates that the probability
    of predicting the positive class is the same for samples belonging to either
    class; therefore, the test is useless. The greater `LR+` is, the more a
    positive prediction is likely to be a true positive when compared with the
    pre-test probability. A value of `LR+` lower than 1.0 is invalid as it would
    indicate that the odds of a sample being a true positive decrease with
    respect to the pre-test odds.

    `LR-` ranges from 0.0 to 1.0. The closer it is to 0.0, the lower the probability
    of a given sample to be a false negative. A `LR-` of 1.0 means the test is
    useless because the odds of having the condition did not change after the
    test. A value of `LR-` greater than 1.0 invalidates the classifier as it
    indicates an increase in the odds of a sample belonging to the positive
    class after being classified as negative. This is the case when the
    classifier systematically predicts the opposite of the true label.

    A typical application in medicine is to identify the positive/negative class
    to the presence/absence of a disease, respectively; the classifier being a
    diagnostic test; the pre-test probability of an individual having the
    disease can be the prevalence of such disease (proportion of a particular
    population found to be affected by a medical condition); and the post-test
    probabilities would be the probability that the condition is truly present
    given a positive test result.

    Read more in the :ref:`User Guide <class_likelihood_ratios>`.

    Parameters
    ----------
    y_true : 1d array-like, or label indicator array / sparse matrix
        Ground truth (correct) target values.

    y_pred : 1d array-like, or label indicator array / sparse matrix
        Estimated targets as returned by a classifier.

    labels : array-like, default=None
        List of labels to index the matrix. This may be used to select the
        positive and negative classes with the ordering `labels=[negative_class,
        positive_class]`. If `None` is given, those that appear at least once in
        `y_true` or `y_pred` are used in sorted order.

    sample_weight : array-like of shape (n_samples,), default=None
        Sample weights.

    raise_warning : bool, default=True
        Whether or not a case-specific warning message is raised when there is division
        by zero.

        .. deprecated:: 1.7
            `raise_warning` was deprecated in version 1.7 and will be removed in 1.9,
            when an :class:`~sklearn.exceptions.UndefinedMetricWarning` will always
            raise in case of a division by zero.

    replace_undefined_by : np.nan, 1.0, or dict, default=np.nan
        Sets the return values for LR+ and LR- when there is a division by zero. Can
        take the following values:

        - `np.nan` to return `np.nan` for both `LR+` and `LR-`
        - `1.0` to return the worst possible scores: `{"LR+": 1.0, "LR-": 1.0}`
        - a dict in the format `{"LR+": value_1, "LR-": value_2}` where the values can
          be non-negative floats, `np.inf` or `np.nan` in the range of the
          likelihood ratios. For example, `{"LR+": 1.0, "LR-": 1.0}` can be used for
          returning the worst scores, indicating a useless model, and `{"LR+": np.inf,
          "LR-": 0.0}` can be used for returning the best scores, indicating a useful
          model.

        If a division by zero occurs, only the affected metric is replaced with the set
        value; the other metric is calculated as usual.

        .. versionadded:: 1.7

    Returns
    -------
    (positive_likelihood_ratio, negative_likelihood_ratio) : tuple
        A tuple of two floats, the first containing the positive likelihood ratio (LR+)
        and the second the negative likelihood ratio (LR-).

    Warns
    -----
    Raises :class:`~sklearn.exceptions.UndefinedMetricWarning` when `y_true` and
    `y_pred` lead to the following conditions:

        - The number of false positives is 0 and `raise_warning` is set to `True`
          (default): positive likelihood ratio is undefined.
        - The number of true negatives is 0 and `raise_warning` is set to `True`
          (default): negative likelihood ratio is undefined.
        - The sum of true positives and false negatives is 0 (no samples of the positive
          class are present in `y_true`): both likelihood ratios are undefined.

        For the first two cases, an undefined metric can be defined by setting the
        `replace_undefined_by` param.

    References
    ----------
    .. [1] `Wikipedia entry for the Likelihood ratios in diagnostic testing
           <https://en.wikipedia.org/wiki/Likelihood_ratios_in_diagnostic_testing>`_.

    Examples
    --------
    >>> import numpy as np
    >>> from sklearn.metrics import class_likelihood_ratios
    >>> class_likelihood_ratios([0, 1, 0, 1, 0], [1, 1, 0, 0, 0])
    (1.5, 0.75)
    >>> y_true = np.array(["non-cat", "cat", "non-cat", "cat", "non-cat"])
    >>> y_pred = np.array(["cat", "cat", "non-cat", "non-cat", "non-cat"])
    >>> class_likelihood_ratios(y_true, y_pred)
    (1.33, 0.66)
    >>> y_true = np.array(["non-zebra", "zebra", "non-zebra", "zebra", "non-zebra"])
    >>> y_pred = np.array(["zebra", "zebra", "non-zebra", "non-zebra", "non-zebra"])
    >>> class_likelihood_ratios(y_true, y_pred)
    (1.5, 0.75)

    To avoid ambiguities, use the notation `labels=[negative_class,
    positive_class]`

    >>> y_true = np.array(["non-cat", "cat", "non-cat", "cat", "non-cat"])
    >>> y_pred = np.array(["cat", "cat", "non-cat", "non-cat", "non-cat"])
    >>> class_likelihood_ratios(y_true, y_pred, labels=["non-cat", "cat"])
    (1.5, 0.75)
    """
    # TODO(1.9): When `raise_warning` is removed, the following changes need to be made:
    # The checks for `raise_warning==True` need to be removed and we will always warn,
    # remove `FutureWarning`, and the Warns section in the docstring should not mention
    # `raise_warning` anymore.
    y_true, y_pred = attach_unique(y_true, y_pred)
    y_type, y_true, y_pred = _check_targets(y_true, y_pred)
    if y_type != "binary":
        raise ValueError(
            "class_likelihood_ratios only supports binary classification "
            f"problems, got targets of type: {y_type}"
        )

    msg_deprecated_param = (
        "`raise_warning` was deprecated in version 1.7 and will be removed in 1.9. An "
        "`UndefinedMetricWarning` will always be raised in case of a division by zero "
        "and the value set with the `replace_undefined_by` param will be returned."
    )
    if raise_warning != "deprecated":
        warnings.warn(msg_deprecated_param, FutureWarning)
    else:
        raise_warning = True

    if replace_undefined_by == 1.0:
        replace_undefined_by = {"LR+": 1.0, "LR-": 1.0}

    if isinstance(replace_undefined_by, dict):
        msg = (
            "The dictionary passed as `replace_undefined_by` needs to be in the form "
            "`{'LR+': `value_1`, 'LR-': `value_2`}` where the value for `LR+` ranges "
            "from `1.0` to `np.inf` or is `np.nan` and the value for `LR-` ranges from "
            f"`0.0` to `1.0` or is `np.nan`; got `{replace_undefined_by}`."
        )
        if ("LR+" in replace_undefined_by) and ("LR-" in replace_undefined_by):
            try:
                desired_lr_pos = replace_undefined_by.get("LR+", None)
                check_scalar(
                    desired_lr_pos,
                    "positive_likelihood_ratio",
                    target_type=(Real),
                    min_val=1.0,
                    include_boundaries="left",
                )
                desired_lr_neg = replace_undefined_by.get("LR-", None)
                check_scalar(
                    desired_lr_neg,
                    "negative_likelihood_ratio",
                    target_type=(Real),
                    min_val=0.0,
                    max_val=1.0,
                    include_boundaries="both",
                )
            except Exception as e:
                raise ValueError(msg) from e
        else:
            raise ValueError(msg)

    cm = confusion_matrix(
        y_true,
        y_pred,
        sample_weight=sample_weight,
        labels=labels,
    )

    tn, fp, fn, tp = cm.ravel()
    support_pos = tp + fn
    support_neg = tn + fp
    pos_num = tp * support_neg
    pos_denom = fp * support_pos
    neg_num = fn * support_neg
    neg_denom = tn * support_pos

    # if `support_pos == 0`a division by zero will occur
    if support_pos == 0:
        msg = (
            "No samples of the positive class are present in `y_true`. "
            "`positive_likelihood_ratio` and `negative_likelihood_ratio` are both set "
            "to `np.nan`. Use the `replace_undefined_by` param to control this "
            "behavior. To suppress this warning or turn it into an error, see Python's "
            "`warnings` module and `warnings.catch_warnings()`."
        )
        warnings.warn(msg, UndefinedMetricWarning, stacklevel=2)
        positive_likelihood_ratio = np.nan
        negative_likelihood_ratio = np.nan

    # if `fp == 0`a division by zero will occur
    if fp == 0:
        if raise_warning:
            if tp == 0:
                msg_beginning = (
                    "No samples were predicted for the positive class and "
                    "`positive_likelihood_ratio` is "
                )
            else:
                msg_beginning = "`positive_likelihood_ratio` is ill-defined and "
            msg_end = "set to `np.nan`. Use the `replace_undefined_by` param to "
            "control this behavior. To suppress this warning or turn it into an error, "
            "see Python's `warnings` module and `warnings.catch_warnings()`."
            warnings.warn(msg_beginning + msg_end, UndefinedMetricWarning, stacklevel=2)
        if isinstance(replace_undefined_by, float) and np.isnan(replace_undefined_by):
            positive_likelihood_ratio = replace_undefined_by
        else:
            # replace_undefined_by is a dict and
            # isinstance(replace_undefined_by.get("LR+", None), Real); this includes
            # `np.inf` and `np.nan`
            positive_likelihood_ratio = desired_lr_pos
    else:
        positive_likelihood_ratio = pos_num / pos_denom

    # if `tn == 0`a division by zero will occur
    if tn == 0:
        if raise_warning:
            msg = (
                "`negative_likelihood_ratio` is ill-defined and set to `np.nan`. "
                "Use the `replace_undefined_by` param to control this behavior. To "
                "suppress this warning or turn it into an error, see Python's "
                "`warnings` module and `warnings.catch_warnings()`."
            )
            warnings.warn(msg, UndefinedMetricWarning, stacklevel=2)
        if isinstance(replace_undefined_by, float) and np.isnan(replace_undefined_by):
            negative_likelihood_ratio = replace_undefined_by
        else:
            # replace_undefined_by is a dict and
            # isinstance(replace_undefined_by.get("LR-", None), Real); this includes
            # `np.nan`
            negative_likelihood_ratio = desired_lr_neg
    else:
        negative_likelihood_ratio = neg_num / neg_denom

    return float(positive_likelihood_ratio), float(negative_likelihood_ratio)


@validate_params(
    {
        "y_true": ["array-like", "sparse matrix"],
        "y_pred": ["array-like", "sparse matrix"],
        "labels": ["array-like", None],
        "pos_label": [Real, str, "boolean", None],
        "average": [
            StrOptions({"micro", "macro", "samples", "weighted", "binary"}),
            None,
        ],
        "sample_weight": ["array-like", None],
        "zero_division": [
            Options(Real, {0.0, 1.0}),
            "nan",
            StrOptions({"warn"}),
        ],
    },
    prefer_skip_nested_validation=True,
)
def precision_score(
    y_true,
    y_pred,
    *,
    labels=None,
    pos_label=1,
    average="binary",
    sample_weight=None,
    zero_division="warn",
):
    """Compute the precision.

    The precision is the ratio ``tp / (tp + fp)`` where ``tp`` is the number of
    true positives and ``fp`` the number of false positives. The precision is
    intuitively the ability of the classifier not to label as positive a sample
    that is negative.

    The best value is 1 and the worst value is 0.

    Support beyond term:`binary` targets is achieved by treating :term:`multiclass`
    and :term:`multilabel` data as a collection of binary problems, one for each
    label. For the :term:`binary` case, setting `average='binary'` will return
    precision for `pos_label`. If `average` is not `'binary'`, `pos_label` is ignored
    and precision for both classes are computed, then averaged or both returned (when
    `average=None`). Similarly, for :term:`multiclass` and :term:`multilabel` targets,
    precision for all `labels` are either returned or averaged depending on the
    `average` parameter. Use `labels` specify the set of labels to calculate precision
    for.

    Read more in the :ref:`User Guide <precision_recall_f_measure_metrics>`.

    Parameters
    ----------
    y_true : 1d array-like, or label indicator array / sparse matrix
        Ground truth (correct) target values.

    y_pred : 1d array-like, or label indicator array / sparse matrix
        Estimated targets as returned by a classifier.

    labels : array-like, default=None
        The set of labels to include when `average != 'binary'`, and their
        order if `average is None`. Labels present in the data can be
        excluded, for example in multiclass classification to exclude a "negative
        class". Labels not present in the data can be included and will be
        "assigned" 0 samples. For multilabel targets, labels are column indices.
        By default, all labels in `y_true` and `y_pred` are used in sorted order.

        .. versionchanged:: 0.17
           Parameter `labels` improved for multiclass problem.

    pos_label : int, float, bool or str, default=1
        The class to report if `average='binary'` and the data is binary,
        otherwise this parameter is ignored.
        For multiclass or multilabel targets, set `labels=[pos_label]` and
        `average != 'binary'` to report metrics for one label only.

    average : {'micro', 'macro', 'samples', 'weighted', 'binary'} or None, \
            default='binary'
        This parameter is required for multiclass/multilabel targets.
        If ``None``, the metrics for each class are returned. Otherwise, this
        determines the type of averaging performed on the data:

        ``'binary'``:
            Only report results for the class specified by ``pos_label``.
            This is applicable only if targets (``y_{true,pred}``) are binary.
        ``'micro'``:
            Calculate metrics globally by counting the total true positives,
            false negatives and false positives.
        ``'macro'``:
            Calculate metrics for each label, and find their unweighted
            mean.  This does not take label imbalance into account.
        ``'weighted'``:
            Calculate metrics for each label, and find their average weighted
            by support (the number of true instances for each label). This
            alters 'macro' to account for label imbalance; it can result in an
            F-score that is not between precision and recall.
        ``'samples'``:
            Calculate metrics for each instance, and find their average (only
            meaningful for multilabel classification where this differs from
            :func:`accuracy_score`).

    sample_weight : array-like of shape (n_samples,), default=None
        Sample weights.

    zero_division : {"warn", 0.0, 1.0, np.nan}, default="warn"
        Sets the value to return when there is a zero division.

        Notes:

        - If set to "warn", this acts like 0, but a warning is also raised.
        - If set to `np.nan`, such values will be excluded from the average.

        .. versionadded:: 1.3
           `np.nan` option was added.

    Returns
    -------
    precision : float (if average is not None) or array of float of shape \
                (n_unique_labels,)
        Precision of the positive class in binary classification or weighted
        average of the precision of each class for the multiclass task.

    See Also
    --------
    precision_recall_fscore_support : Compute precision, recall, F-measure and
        support for each class.
    recall_score :  Compute the ratio ``tp / (tp + fn)`` where ``tp`` is the
        number of true positives and ``fn`` the number of false negatives.
    PrecisionRecallDisplay.from_estimator : Plot precision-recall curve given
        an estimator and some data.
    PrecisionRecallDisplay.from_predictions : Plot precision-recall curve given
        binary class predictions.
    multilabel_confusion_matrix : Compute a confusion matrix for each class or
        sample.

    Notes
    -----
    When ``true positive + false positive == 0``, precision returns 0 and
    raises ``UndefinedMetricWarning``. This behavior can be
    modified with ``zero_division``.

    Examples
    --------
    >>> import numpy as np
    >>> from sklearn.metrics import precision_score
    >>> y_true = [0, 1, 2, 0, 1, 2]
    >>> y_pred = [0, 2, 1, 0, 0, 1]
    >>> precision_score(y_true, y_pred, average='macro')
    0.22
    >>> precision_score(y_true, y_pred, average='micro')
    0.33
    >>> precision_score(y_true, y_pred, average='weighted')
    0.22
    >>> precision_score(y_true, y_pred, average=None)
    array([0.66, 0.        , 0.        ])
    >>> y_pred = [0, 0, 0, 0, 0, 0]
    >>> precision_score(y_true, y_pred, average=None)
    array([0.33, 0.        , 0.        ])
    >>> precision_score(y_true, y_pred, average=None, zero_division=1)
    array([0.33, 1.        , 1.        ])
    >>> precision_score(y_true, y_pred, average=None, zero_division=np.nan)
    array([0.33,        nan,        nan])

    >>> # multilabel classification
    >>> y_true = [[0, 0, 0], [1, 1, 1], [0, 1, 1]]
    >>> y_pred = [[0, 0, 0], [1, 1, 1], [1, 1, 0]]
    >>> precision_score(y_true, y_pred, average=None)
    array([0.5, 1. , 1. ])
    """
    p, _, _, _ = precision_recall_fscore_support(
        y_true,
        y_pred,
        labels=labels,
        pos_label=pos_label,
        average=average,
        warn_for=("precision",),
        sample_weight=sample_weight,
        zero_division=zero_division,
    )
    return p


@validate_params(
    {
        "y_true": ["array-like", "sparse matrix"],
        "y_pred": ["array-like", "sparse matrix"],
        "labels": ["array-like", None],
        "pos_label": [Real, str, "boolean", None],
        "average": [
            StrOptions({"micro", "macro", "samples", "weighted", "binary"}),
            None,
        ],
        "sample_weight": ["array-like", None],
        "zero_division": [
            Options(Real, {0.0, 1.0}),
            "nan",
            StrOptions({"warn"}),
        ],
    },
    prefer_skip_nested_validation=True,
)
def recall_score(
    y_true,
    y_pred,
    *,
    labels=None,
    pos_label=1,
    average="binary",
    sample_weight=None,
    zero_division="warn",
):
    """Compute the recall.

    The recall is the ratio ``tp / (tp + fn)`` where ``tp`` is the number of
    true positives and ``fn`` the number of false negatives. The recall is
    intuitively the ability of the classifier to find all the positive samples.

    The best value is 1 and the worst value is 0.

    Support beyond term:`binary` targets is achieved by treating :term:`multiclass`
    and :term:`multilabel` data as a collection of binary problems, one for each
    label. For the :term:`binary` case, setting `average='binary'` will return
    recall for `pos_label`. If `average` is not `'binary'`, `pos_label` is ignored
    and recall for both classes are computed then averaged or both returned (when
    `average=None`). Similarly, for :term:`multiclass` and :term:`multilabel` targets,
    recall for all `labels` are either returned or averaged depending on the `average`
    parameter. Use `labels` specify the set of labels to calculate recall for.

    Read more in the :ref:`User Guide <precision_recall_f_measure_metrics>`.

    Parameters
    ----------
    y_true : 1d array-like, or label indicator array / sparse matrix
        Ground truth (correct) target values.

    y_pred : 1d array-like, or label indicator array / sparse matrix
        Estimated targets as returned by a classifier.

    labels : array-like, default=None
        The set of labels to include when `average != 'binary'`, and their
        order if `average is None`. Labels present in the data can be
        excluded, for example in multiclass classification to exclude a "negative
        class". Labels not present in the data can be included and will be
        "assigned" 0 samples. For multilabel targets, labels are column indices.
        By default, all labels in `y_true` and `y_pred` are used in sorted order.

        .. versionchanged:: 0.17
           Parameter `labels` improved for multiclass problem.

    pos_label : int, float, bool or str, default=1
        The class to report if `average='binary'` and the data is binary,
        otherwise this parameter is ignored.
        For multiclass or multilabel targets, set `labels=[pos_label]` and
        `average != 'binary'` to report metrics for one label only.

    average : {'micro', 'macro', 'samples', 'weighted', 'binary'} or None, \
            default='binary'
        This parameter is required for multiclass/multilabel targets.
        If ``None``, the metrics for each class are returned. Otherwise, this
        determines the type of averaging performed on the data:

        ``'binary'``:
            Only report results for the class specified by ``pos_label``.
            This is applicable only if targets (``y_{true,pred}``) are binary.
        ``'micro'``:
            Calculate metrics globally by counting the total true positives,
            false negatives and false positives.
        ``'macro'``:
            Calculate metrics for each label, and find their unweighted
            mean.  This does not take label imbalance into account.
        ``'weighted'``:
            Calculate metrics for each label, and find their average weighted
            by support (the number of true instances for each label). This
            alters 'macro' to account for label imbalance; it can result in an
            F-score that is not between precision and recall. Weighted recall
            is equal to accuracy.
        ``'samples'``:
            Calculate metrics for each instance, and find their average (only
            meaningful for multilabel classification where this differs from
            :func:`accuracy_score`).

    sample_weight : array-like of shape (n_samples,), default=None
        Sample weights.

    zero_division : {"warn", 0.0, 1.0, np.nan}, default="warn"
        Sets the value to return when there is a zero division.

        Notes:

        - If set to "warn", this acts like 0, but a warning is also raised.
        - If set to `np.nan`, such values will be excluded from the average.

        .. versionadded:: 1.3
           `np.nan` option was added.

    Returns
    -------
    recall : float (if average is not None) or array of float of shape \
             (n_unique_labels,)
        Recall of the positive class in binary classification or weighted
        average of the recall of each class for the multiclass task.

    See Also
    --------
    precision_recall_fscore_support : Compute precision, recall, F-measure and
        support for each class.
    precision_score : Compute the ratio ``tp / (tp + fp)`` where ``tp`` is the
        number of true positives and ``fp`` the number of false positives.
    balanced_accuracy_score : Compute balanced accuracy to deal with imbalanced
        datasets.
    multilabel_confusion_matrix : Compute a confusion matrix for each class or
        sample.
    PrecisionRecallDisplay.from_estimator : Plot precision-recall curve given
        an estimator and some data.
    PrecisionRecallDisplay.from_predictions : Plot precision-recall curve given
        binary class predictions.

    Notes
    -----
    When ``true positive + false negative == 0``, recall returns 0 and raises
    ``UndefinedMetricWarning``. This behavior can be modified with
    ``zero_division``.

    Examples
    --------
    >>> import numpy as np
    >>> from sklearn.metrics import recall_score
    >>> y_true = [0, 1, 2, 0, 1, 2]
    >>> y_pred = [0, 2, 1, 0, 0, 1]
    >>> recall_score(y_true, y_pred, average='macro')
    0.33
    >>> recall_score(y_true, y_pred, average='micro')
    0.33
    >>> recall_score(y_true, y_pred, average='weighted')
    0.33
    >>> recall_score(y_true, y_pred, average=None)
    array([1., 0., 0.])
    >>> y_true = [0, 0, 0, 0, 0, 0]
    >>> recall_score(y_true, y_pred, average=None)
    array([0.5, 0. , 0. ])
    >>> recall_score(y_true, y_pred, average=None, zero_division=1)
    array([0.5, 1. , 1. ])
    >>> recall_score(y_true, y_pred, average=None, zero_division=np.nan)
    array([0.5, nan, nan])

    >>> # multilabel classification
    >>> y_true = [[0, 0, 0], [1, 1, 1], [0, 1, 1]]
    >>> y_pred = [[0, 0, 0], [1, 1, 1], [1, 1, 0]]
    >>> recall_score(y_true, y_pred, average=None)
    array([1. , 1. , 0.5])
    """
    _, r, _, _ = precision_recall_fscore_support(
        y_true,
        y_pred,
        labels=labels,
        pos_label=pos_label,
        average=average,
        warn_for=("recall",),
        sample_weight=sample_weight,
        zero_division=zero_division,
    )
    return r


@validate_params(
    {
        "y_true": ["array-like"],
        "y_pred": ["array-like"],
        "sample_weight": ["array-like", None],
        "adjusted": ["boolean"],
    },
    prefer_skip_nested_validation=True,
)
def balanced_accuracy_score(y_true, y_pred, *, sample_weight=None, adjusted=False):
    """Compute the balanced accuracy.

    The balanced accuracy in binary and multiclass classification problems to
    deal with imbalanced datasets. It is defined as the average of recall
    obtained on each class.

    The best value is 1 and the worst value is 0 when ``adjusted=False``.

    Read more in the :ref:`User Guide <balanced_accuracy_score>`.

    .. versionadded:: 0.20

    Parameters
    ----------
    y_true : array-like of shape (n_samples,)
        Ground truth (correct) target values.

    y_pred : array-like of shape (n_samples,)
        Estimated targets as returned by a classifier.

    sample_weight : array-like of shape (n_samples,), default=None
        Sample weights.

    adjusted : bool, default=False
        When true, the result is adjusted for chance, so that random
        performance would score 0, while keeping perfect performance at a score
        of 1.

    Returns
    -------
    balanced_accuracy : float
        Balanced accuracy score.

    See Also
    --------
    average_precision_score : Compute average precision (AP) from prediction
        scores.
    precision_score : Compute the precision score.
    recall_score : Compute the recall score.
    roc_auc_score : Compute Area Under the Receiver Operating Characteristic
        Curve (ROC AUC) from prediction scores.

    Notes
    -----
    Some literature promotes alternative definitions of balanced accuracy. Our
    definition is equivalent to :func:`accuracy_score` with class-balanced
    sample weights, and shares desirable properties with the binary case.
    See the :ref:`User Guide <balanced_accuracy_score>`.

    References
    ----------
    .. [1] Brodersen, K.H.; Ong, C.S.; Stephan, K.E.; Buhmann, J.M. (2010).
           The balanced accuracy and its posterior distribution.
           Proceedings of the 20th International Conference on Pattern
           Recognition, 3121-24.
    .. [2] John. D. Kelleher, Brian Mac Namee, Aoife D'Arcy, (2015).
           `Fundamentals of Machine Learning for Predictive Data Analytics:
           Algorithms, Worked Examples, and Case Studies
           <https://mitpress.mit.edu/books/fundamentals-machine-learning-predictive-data-analytics>`_.

    Examples
    --------
    >>> from sklearn.metrics import balanced_accuracy_score
    >>> y_true = [0, 1, 0, 0, 1, 0]
    >>> y_pred = [0, 1, 0, 0, 0, 1]
    >>> balanced_accuracy_score(y_true, y_pred)
    0.625
    """
    C = confusion_matrix(y_true, y_pred, sample_weight=sample_weight)
    with np.errstate(divide="ignore", invalid="ignore"):
        per_class = np.diag(C) / C.sum(axis=1)
    if np.any(np.isnan(per_class)):
        warnings.warn("y_pred contains classes not in y_true")
        per_class = per_class[~np.isnan(per_class)]
    score = np.mean(per_class)
    if adjusted:
        n_classes = len(per_class)
        chance = 1 / n_classes
        score -= chance
        score /= 1 - chance
    return float(score)


@validate_params(
    {
        "y_true": ["array-like", "sparse matrix"],
        "y_pred": ["array-like", "sparse matrix"],
        "labels": ["array-like", None],
        "target_names": ["array-like", None],
        "sample_weight": ["array-like", None],
        "digits": [Interval(Integral, 0, None, closed="left")],
        "output_dict": ["boolean"],
        "zero_division": [
            Options(Real, {0.0, 1.0}),
            "nan",
            StrOptions({"warn"}),
        ],
    },
    prefer_skip_nested_validation=True,
)
def classification_report(
    y_true,
    y_pred,
    *,
    labels=None,
    target_names=None,
    sample_weight=None,
    digits=2,
    output_dict=False,
    zero_division="warn",
):
    """Build a text report showing the main classification metrics.

    Read more in the :ref:`User Guide <classification_report>`.

    Parameters
    ----------
    y_true : 1d array-like, or label indicator array / sparse matrix
        Ground truth (correct) target values.

    y_pred : 1d array-like, or label indicator array / sparse matrix
        Estimated targets as returned by a classifier.

    labels : array-like of shape (n_labels,), default=None
        Optional list of label indices to include in the report.

    target_names : array-like of shape (n_labels,), default=None
        Optional display names matching the labels (same order).

    sample_weight : array-like of shape (n_samples,), default=None
        Sample weights.

    digits : int, default=2
        Number of digits for formatting output floating point values.
        When ``output_dict`` is ``True``, this will be ignored and the
        returned values will not be rounded.

    output_dict : bool, default=False
        If True, return output as dict.

        .. versionadded:: 0.20

    zero_division : {"warn", 0.0, 1.0, np.nan}, default="warn"
        Sets the value to return when there is a zero division. If set to
        "warn", this acts as 0, but warnings are also raised.

        .. versionadded:: 1.3
           `np.nan` option was added.

    Returns
    -------
    report : str or dict
        Text summary of the precision, recall, F1 score for each class.
        Dictionary returned if output_dict is True. Dictionary has the
        following structure::

            {'label 1': {'precision':0.5,
                         'recall':1.0,
                         'f1-score':0.67,
                         'support':1},
             'label 2': { ... },
              ...
            }

        The reported averages include macro average (averaging the unweighted
        mean per label), weighted average (averaging the support-weighted mean
        per label), and sample average (only for multilabel classification).
        Micro average (averaging the total true positives, false negatives and
        false positives) is only shown for multi-label or multi-class
        with a subset of classes, because it corresponds to accuracy
        otherwise and would be the same for all metrics.
        See also :func:`precision_recall_fscore_support` for more details
        on averages.

        Note that in binary classification, recall of the positive class
        is also known as "sensitivity"; recall of the negative class is
        "specificity".

    See Also
    --------
    precision_recall_fscore_support: Compute precision, recall, F-measure and
        support for each class.
    confusion_matrix: Compute confusion matrix to evaluate the accuracy of a
        classification.
    multilabel_confusion_matrix: Compute a confusion matrix for each class or sample.

    Examples
    --------
    >>> from sklearn.metrics import classification_report
    >>> y_true = [0, 1, 2, 2, 2]
    >>> y_pred = [0, 0, 2, 2, 1]
    >>> target_names = ['class 0', 'class 1', 'class 2']
    >>> print(classification_report(y_true, y_pred, target_names=target_names))
                  precision    recall  f1-score   support
    <BLANKLINE>
         class 0       0.50      1.00      0.67         1
         class 1       0.00      0.00      0.00         1
         class 2       1.00      0.67      0.80         3
    <BLANKLINE>
        accuracy                           0.60         5
       macro avg       0.50      0.56      0.49         5
    weighted avg       0.70      0.60      0.61         5
    <BLANKLINE>
    >>> y_pred = [1, 1, 0]
    >>> y_true = [1, 1, 1]
    >>> print(classification_report(y_true, y_pred, labels=[1, 2, 3]))
                  precision    recall  f1-score   support
    <BLANKLINE>
               1       1.00      0.67      0.80         3
               2       0.00      0.00      0.00         0
               3       0.00      0.00      0.00         0
    <BLANKLINE>
       micro avg       1.00      0.67      0.80         3
       macro avg       0.33      0.22      0.27         3
    weighted avg       1.00      0.67      0.80         3
    <BLANKLINE>
    """

    y_true, y_pred = attach_unique(y_true, y_pred)
    y_type, y_true, y_pred = _check_targets(y_true, y_pred)

    if labels is None:
        labels = unique_labels(y_true, y_pred)
        labels_given = False
    else:
        labels = np.asarray(labels)
        labels_given = True

    # labelled micro average
    micro_is_accuracy = (y_type == "multiclass" or y_type == "binary") and (
        not labels_given or (set(labels) >= set(unique_labels(y_true, y_pred)))
    )

    if target_names is not None and len(labels) != len(target_names):
        if labels_given:
            warnings.warn(
                "labels size, {0}, does not match size of target_names, {1}".format(
                    len(labels), len(target_names)
                )
            )
        else:
            raise ValueError(
                "Number of classes, {0}, does not match size of "
                "target_names, {1}. Try specifying the labels "
                "parameter".format(len(labels), len(target_names))
            )
    if target_names is None:
        target_names = ["%s" % l for l in labels]

    headers = ["precision", "recall", "f1-score", "support"]
    # compute per-class results without averaging
    p, r, f1, s = precision_recall_fscore_support(
        y_true,
        y_pred,
        labels=labels,
        average=None,
        sample_weight=sample_weight,
        zero_division=zero_division,
    )
    rows = zip(target_names, p, r, f1, s)

    if y_type.startswith("multilabel"):
        average_options = ("micro", "macro", "weighted", "samples")
    else:
        average_options = ("micro", "macro", "weighted")

    if output_dict:
        report_dict = {label[0]: label[1:] for label in rows}
        for label, scores in report_dict.items():
            report_dict[label] = dict(zip(headers, [float(i) for i in scores]))
    else:
        longest_last_line_heading = "weighted avg"
        name_width = max(len(cn) for cn in target_names)
        width = max(name_width, len(longest_last_line_heading), digits)
        head_fmt = "{:>{width}s} " + " {:>9}" * len(headers)
        report = head_fmt.format("", *headers, width=width)
        report += "\n\n"
        row_fmt = "{:>{width}s} " + " {:>9.{digits}f}" * 3 + " {:>9}\n"
        for row in rows:
            report += row_fmt.format(*row, width=width, digits=digits)
        report += "\n"

    # compute all applicable averages
    for average in average_options:
        if average.startswith("micro") and micro_is_accuracy:
            line_heading = "accuracy"
        else:
            line_heading = average + " avg"

        # compute averages with specified averaging method
        avg_p, avg_r, avg_f1, _ = precision_recall_fscore_support(
            y_true,
            y_pred,
            labels=labels,
            average=average,
            sample_weight=sample_weight,
            zero_division=zero_division,
        )
        avg = [avg_p, avg_r, avg_f1, np.sum(s)]

        if output_dict:
            report_dict[line_heading] = dict(zip(headers, [float(i) for i in avg]))
        else:
            if line_heading == "accuracy":
                row_fmt_accuracy = (
                    "{:>{width}s} "
                    + " {:>9.{digits}}" * 2
                    + " {:>9.{digits}f}"
                    + " {:>9}\n"
                )
                report += row_fmt_accuracy.format(
                    line_heading, "", "", *avg[2:], width=width, digits=digits
                )
            else:
                report += row_fmt.format(line_heading, *avg, width=width, digits=digits)

    if output_dict:
        if "accuracy" in report_dict.keys():
            report_dict["accuracy"] = report_dict["accuracy"]["precision"]
        return report_dict
    else:
        return report


@validate_params(
    {
        "y_true": ["array-like", "sparse matrix"],
        "y_pred": ["array-like", "sparse matrix"],
        "sample_weight": ["array-like", None],
    },
    prefer_skip_nested_validation=True,
)
def hamming_loss(y_true, y_pred, *, sample_weight=None):
    """Compute the average Hamming loss.

    The Hamming loss is the fraction of labels that are incorrectly predicted.

    Read more in the :ref:`User Guide <hamming_loss>`.

    Parameters
    ----------
    y_true : 1d array-like, or label indicator array / sparse matrix
        Ground truth (correct) labels.

    y_pred : 1d array-like, or label indicator array / sparse matrix
        Predicted labels, as returned by a classifier.

    sample_weight : array-like of shape (n_samples,), default=None
        Sample weights.

        .. versionadded:: 0.18

    Returns
    -------
    loss : float or int
        Return the average Hamming loss between element of ``y_true`` and
        ``y_pred``.

    See Also
    --------
    accuracy_score : Compute the accuracy score. By default, the function will
        return the fraction of correct predictions divided by the total number
        of predictions.
    jaccard_score : Compute the Jaccard similarity coefficient score.
    zero_one_loss : Compute the Zero-one classification loss. By default, the
        function will return the percentage of imperfectly predicted subsets.

    Notes
    -----
    In multiclass classification, the Hamming loss corresponds to the Hamming
    distance between ``y_true`` and ``y_pred`` which is equivalent to the
    subset ``zero_one_loss`` function, when `normalize` parameter is set to
    True.

    In multilabel classification, the Hamming loss is different from the
    subset zero-one loss. The zero-one loss considers the entire set of labels
    for a given sample incorrect if it does not entirely match the true set of
    labels. Hamming loss is more forgiving in that it penalizes only the
    individual labels.

    The Hamming loss is upperbounded by the subset zero-one loss, when
    `normalize` parameter is set to True. It is always between 0 and 1,
    lower being better.

    References
    ----------
    .. [1] Grigorios Tsoumakas, Ioannis Katakis. Multi-Label Classification:
           An Overview. International Journal of Data Warehousing & Mining,
           3(3), 1-13, July-September 2007.

    .. [2] `Wikipedia entry on the Hamming distance
           <https://en.wikipedia.org/wiki/Hamming_distance>`_.

    Examples
    --------
    >>> from sklearn.metrics import hamming_loss
    >>> y_pred = [1, 2, 3, 4]
    >>> y_true = [2, 2, 3, 4]
    >>> hamming_loss(y_true, y_pred)
    0.25

    In the multilabel case with binary label indicators:

    >>> import numpy as np
    >>> hamming_loss(np.array([[0, 1], [1, 1]]), np.zeros((2, 2)))
    0.75
    """
    y_true, y_pred = attach_unique(y_true, y_pred)
    y_type, y_true, y_pred = _check_targets(y_true, y_pred)
    check_consistent_length(y_true, y_pred, sample_weight)

    xp, _, device = get_namespace_and_device(y_true, y_pred, sample_weight)

    if sample_weight is None:
        weight_average = 1.0
    else:
        sample_weight = xp.asarray(sample_weight, device=device)
        weight_average = _average(sample_weight, xp=xp)

    if y_type.startswith("multilabel"):
        n_differences = _count_nonzero(
            y_true - y_pred, xp=xp, device=device, sample_weight=sample_weight
        )
        return float(n_differences) / (
            y_true.shape[0] * y_true.shape[1] * weight_average
        )

    elif y_type in ["binary", "multiclass"]:
        return float(_average(y_true != y_pred, weights=sample_weight, normalize=True))
    else:
        raise ValueError("{0} is not supported".format(y_type))


@validate_params(
    {
        "y_true": ["array-like"],
        "y_pred": ["array-like"],
        "normalize": ["boolean"],
        "sample_weight": ["array-like", None],
        "labels": ["array-like", None],
    },
    prefer_skip_nested_validation=True,
)
def log_loss(y_true, y_pred, *, normalize=True, sample_weight=None, labels=None):
    r"""Log loss, aka logistic loss or cross-entropy loss.

    This is the loss function used in (multinomial) logistic regression
    and extensions of it such as neural networks, defined as the negative
    log-likelihood of a logistic model that returns ``y_pred`` probabilities
    for its training data ``y_true``.
    The log loss is only defined for two or more labels.
    For a single sample with true label :math:`y \in \{0,1\}` and
    a probability estimate :math:`p = \operatorname{Pr}(y = 1)`, the log
    loss is:

    .. math::
        L_{\log}(y, p) = -(y \log (p) + (1 - y) \log (1 - p))

    Read more in the :ref:`User Guide <log_loss>`.

    Parameters
    ----------
    y_true : array-like or label indicator matrix
        Ground truth (correct) labels for n_samples samples.

    y_pred : array-like of float, shape = (n_samples, n_classes) or (n_samples,)
        Predicted probabilities, as returned by a classifier's
        predict_proba method. If ``y_pred.shape = (n_samples,)``
        the probabilities provided are assumed to be that of the
        positive class. The labels in ``y_pred`` are assumed to be
        ordered alphabetically, as done by
        :class:`~sklearn.preprocessing.LabelBinarizer`.

        `y_pred` values are clipped to `[eps, 1-eps]` where `eps` is the machine
        precision for `y_pred`'s dtype.

    normalize : bool, default=True
        If true, return the mean loss per sample.
        Otherwise, return the sum of the per-sample losses.

    sample_weight : array-like of shape (n_samples,), default=None
        Sample weights.

    labels : array-like, default=None
        If not provided, labels will be inferred from y_true. If ``labels``
        is ``None`` and ``y_pred`` has shape (n_samples,) the labels are
        assumed to be binary and are inferred from ``y_true``.

        .. versionadded:: 0.18

    Returns
    -------
    loss : float
        Log loss, aka logistic loss or cross-entropy loss.

    Notes
    -----
    The logarithm used is the natural logarithm (base-e).

    References
    ----------
    C.M. Bishop (2006). Pattern Recognition and Machine Learning. Springer,
    p. 209.

    Examples
    --------
    >>> from sklearn.metrics import log_loss
    >>> log_loss(["spam", "ham", "ham", "spam"],
    ...          [[.1, .9], [.9, .1], [.8, .2], [.35, .65]])
    0.21616
    """
    transformed_labels, y_pred = _validate_multiclass_probabilistic_prediction(
        y_true, y_pred, sample_weight, labels
    )

    # Clipping
    eps = np.finfo(y_pred.dtype).eps
    y_pred = np.clip(y_pred, eps, 1 - eps)

    loss = -xlogy(transformed_labels, y_pred).sum(axis=1)

    return float(_average(loss, weights=sample_weight, normalize=normalize))


@validate_params(
    {
        "y_true": ["array-like"],
        "pred_decision": ["array-like"],
        "labels": ["array-like", None],
        "sample_weight": ["array-like", None],
    },
    prefer_skip_nested_validation=True,
)
def hinge_loss(y_true, pred_decision, *, labels=None, sample_weight=None):
    """Average hinge loss (non-regularized).

    In binary class case, assuming labels in y_true are encoded with +1 and -1,
    when a prediction mistake is made, ``margin = y_true * pred_decision`` is
    always negative (since the signs disagree), implying ``1 - margin`` is
    always greater than 1.  The cumulated hinge loss is therefore an upper
    bound of the number of mistakes made by the classifier.

    In multiclass case, the function expects that either all the labels are
    included in y_true or an optional labels argument is provided which
    contains all the labels. The multilabel margin is calculated according
    to Crammer-Singer's method. As in the binary case, the cumulated hinge loss
    is an upper bound of the number of mistakes made by the classifier.

    Read more in the :ref:`User Guide <hinge_loss>`.

    Parameters
    ----------
    y_true : array-like of shape (n_samples,)
        True target, consisting of integers of two values. The positive label
        must be greater than the negative label.

    pred_decision : array-like of shape (n_samples,) or (n_samples, n_classes)
        Predicted decisions, as output by decision_function (floats).

    labels : array-like, default=None
        Contains all the labels for the problem. Used in multiclass hinge loss.

    sample_weight : array-like of shape (n_samples,), default=None
        Sample weights.

    Returns
    -------
    loss : float
        Average hinge loss.

    References
    ----------
    .. [1] `Wikipedia entry on the Hinge loss
           <https://en.wikipedia.org/wiki/Hinge_loss>`_.

    .. [2] Koby Crammer, Yoram Singer. On the Algorithmic
           Implementation of Multiclass Kernel-based Vector
           Machines. Journal of Machine Learning Research 2,
           (2001), 265-292.

    .. [3] `L1 AND L2 Regularization for Multiclass Hinge Loss Models
           by Robert C. Moore, John DeNero
           <https://storage.googleapis.com/pub-tools-public-publication-data/pdf/37362.pdf>`_.

    Examples
    --------
    >>> from sklearn import svm
    >>> from sklearn.metrics import hinge_loss
    >>> X = [[0], [1]]
    >>> y = [-1, 1]
    >>> est = svm.LinearSVC(random_state=0)
    >>> est.fit(X, y)
    LinearSVC(random_state=0)
    >>> pred_decision = est.decision_function([[-2], [3], [0.5]])
    >>> pred_decision
    array([-2.18,  2.36,  0.09])
    >>> hinge_loss([-1, 1, 1], pred_decision)
    0.30

    In the multiclass case:

    >>> import numpy as np
    >>> X = np.array([[0], [1], [2], [3]])
    >>> Y = np.array([0, 1, 2, 3])
    >>> labels = np.array([0, 1, 2, 3])
    >>> est = svm.LinearSVC()
    >>> est.fit(X, Y)
    LinearSVC()
    >>> pred_decision = est.decision_function([[-1], [2], [3]])
    >>> y_true = [0, 2, 3]
    >>> hinge_loss(y_true, pred_decision, labels=labels)
    0.56
    """
    check_consistent_length(y_true, pred_decision, sample_weight)
    pred_decision = check_array(pred_decision, ensure_2d=False)
    y_true = column_or_1d(y_true)
    y_true_unique = np.unique(labels if labels is not None else y_true)

    if y_true_unique.size > 2:
        if pred_decision.ndim <= 1:
            raise ValueError(
                "The shape of pred_decision cannot be 1d array"
                "with a multiclass target. pred_decision shape "
                "must be (n_samples, n_classes), that is "
                f"({y_true.shape[0]}, {y_true_unique.size})."
                f" Got: {pred_decision.shape}"
            )

        # pred_decision.ndim > 1 is true
        if y_true_unique.size != pred_decision.shape[1]:
            if labels is None:
                raise ValueError(
                    "Please include all labels in y_true "
                    "or pass labels as third argument"
                )
            else:
                raise ValueError(
                    "The shape of pred_decision is not "
                    "consistent with the number of classes. "
                    "With a multiclass target, pred_decision "
                    "shape must be "
                    "(n_samples, n_classes), that is "
                    f"({y_true.shape[0]}, {y_true_unique.size}). "
                    f"Got: {pred_decision.shape}"
                )
        if labels is None:
            labels = y_true_unique
        le = LabelEncoder()
        le.fit(labels)
        y_true = le.transform(y_true)
        mask = np.ones_like(pred_decision, dtype=bool)
        mask[np.arange(y_true.shape[0]), y_true] = False
        margin = pred_decision[~mask]
        margin -= np.max(pred_decision[mask].reshape(y_true.shape[0], -1), axis=1)

    else:
        # Handles binary class case
        # this code assumes that positive and negative labels
        # are encoded as +1 and -1 respectively
        pred_decision = column_or_1d(pred_decision)
        pred_decision = np.ravel(pred_decision)

        lbin = LabelBinarizer(neg_label=-1)
        y_true = lbin.fit_transform(y_true)[:, 0]

        try:
            margin = y_true * pred_decision
        except TypeError:
            raise TypeError("pred_decision should be an array of floats.")

    losses = 1 - margin
    # The hinge_loss doesn't penalize good enough predictions.
    np.clip(losses, 0, None, out=losses)
    return float(np.average(losses, weights=sample_weight))


def _validate_binary_probabilistic_prediction(y_true, y_prob, sample_weight, pos_label):
    r"""Convert y_true and y_prob in binary classification to shape (n_samples, 2)

    Parameters
    ----------
    y_true : array-like of shape (n_samples,)
        True labels.

    y_prob : array-like of shape (n_samples,)
        Probabilities of the positive class.

    sample_weight : array-like of shape (n_samples,), default=None
        Sample weights.

    pos_label : int, float, bool or str, default=None
        Label of the positive class. If None, `pos_label` will be inferred
        in the following manner:

        * if `y_true` in {-1, 1} or {0, 1}, `pos_label` defaults to 1;
        * else if `y_true` contains string, an error will be raised and
          `pos_label` should be explicitly specified;
        * otherwise, `pos_label` defaults to the greater label,
          i.e. `np.unique(y_true)[-1]`.

    Returns
    -------
    transformed_labels : array of shape (n_samples, 2)

    y_prob : array of shape (n_samples, 2)
    """
    # sanity checks on y_true and y_prob
    y_true = column_or_1d(y_true)
    y_prob = column_or_1d(y_prob)

    assert_all_finite(y_true)
    assert_all_finite(y_prob)

    check_consistent_length(y_prob, y_true, sample_weight)

    y_type = type_of_target(y_true, input_name="y_true")
    if y_type != "binary":
        raise ValueError(
            f"The type of the target inferred from y_true is {y_type} but should be "
            "binary according to the shape of y_prob."
        )

    if y_prob.max() > 1:
        raise ValueError(f"y_prob contains values greater than 1: {y_prob.max()}")
    if y_prob.min() < 0:
        raise ValueError(f"y_prob contains values less than 0: {y_prob.min()}")

    # check that pos_label is consistent with y_true
    try:
        pos_label = _check_pos_label_consistency(pos_label, y_true)
    except ValueError:
        classes = np.unique(y_true)
        if classes.dtype.kind not in ("O", "U", "S"):
            # for backward compatibility, if classes are not string then
            # `pos_label` will correspond to the greater label
            pos_label = classes[-1]
        else:
            raise

    # convert (n_samples,) to (n_samples, 2) shape
    y_true = np.array(y_true == pos_label, int)
    transformed_labels = np.column_stack((1 - y_true, y_true))
    y_prob = np.column_stack((1 - y_prob, y_prob))

    return transformed_labels, y_prob


@validate_params(
    {
        "y_true": ["array-like"],
        "y_proba": ["array-like"],
        "sample_weight": ["array-like", None],
        "pos_label": [Real, str, "boolean", None],
        "labels": ["array-like", None],
        "scale_by_half": ["boolean", StrOptions({"auto"})],
    },
    prefer_skip_nested_validation=True,
)
def brier_score_loss(
    y_true,
    y_proba,
    *,
    sample_weight=None,
    pos_label=None,
    labels=None,
    scale_by_half="auto",
):
    r"""Compute the Brier score loss.

    The smaller the Brier score loss, the better, hence the naming with "loss".
    The Brier score measures the mean squared difference between the predicted
    probability and the actual outcome. The Brier score is a strictly proper scoring
    rule.

    Read more in the :ref:`User Guide <brier_score_loss>`.

    Parameters
    ----------
    y_true : array-like of shape (n_samples,)
        True targets.

    y_proba : array-like of shape (n_samples,) or (n_samples, n_classes)
        Predicted probabilities. If `y_proba.shape = (n_samples,)`
        the probabilities provided are assumed to be that of the
        positive class. If `y_proba.shape = (n_samples, n_classes)`
        the columns in `y_proba` are assumed to correspond to the
        labels in alphabetical order, as done by
        :class:`~sklearn.preprocessing.LabelBinarizer`.

    sample_weight : array-like of shape (n_samples,), default=None
        Sample weights.

    pos_label : int, float, bool or str, default=None
        Label of the positive class when `y_proba.shape = (n_samples,)`.
        If not provided, `pos_label` will be inferred in the
        following manner:

        * if `y_true` in {-1, 1} or {0, 1}, `pos_label` defaults to 1;
        * else if `y_true` contains string, an error will be raised and
          `pos_label` should be explicitly specified;
        * otherwise, `pos_label` defaults to the greater label,
          i.e. `np.unique(y_true)[-1]`.

    labels : array-like of shape (n_classes,), default=None
        Class labels when `y_proba.shape = (n_samples, n_classes)`.
        If not provided, labels will be inferred from `y_true`.

        .. versionadded:: 1.7

    scale_by_half : bool or "auto", default="auto"
        When True, scale the Brier score by 1/2 to lie in the [0, 1] range instead
        of the [0, 2] range. The default "auto" option implements the rescaling to
        [0, 1] only for binary classification (as customary) but keeps the
        original [0, 2] range for multiclasss classification.

        .. versionadded:: 1.7

    Returns
    -------
    score : float
        Brier score loss.

    Notes
    -----

    For :math:`N` observations labeled from :math:`C` possible classes, the Brier
    score is defined as:

    .. math::
        \frac{1}{N}\sum_{i=1}^{N}\sum_{c=1}^{C}(y_{ic} - \hat{p}_{ic})^{2}

    where :math:`y_{ic}` is 1 if observation `i` belongs to class `c`,
    otherwise 0 and :math:`\hat{p}_{ic}` is the predicted probability for
    observation `i` to belong to class `c`.
    The Brier score then ranges between :math:`[0, 2]`.

    In binary classification tasks the Brier score is usually divided by
    two and then ranges between :math:`[0, 1]`. It can be alternatively
    written as:

    .. math::
        \frac{1}{N}\sum_{i=1}^{N}(y_{i} - \hat{p}_{i})^{2}

    where :math:`y_{i}` is the binary target and :math:`\hat{p}_{i}`
    is the predicted probability of the positive class.

    References
    ----------
    .. [1] `Wikipedia entry for the Brier score
            <https://en.wikipedia.org/wiki/Brier_score>`_.

    Examples
    --------
    >>> import numpy as np
    >>> from sklearn.metrics import brier_score_loss
    >>> y_true = np.array([0, 1, 1, 0])
    >>> y_true_categorical = np.array(["spam", "ham", "ham", "spam"])
    >>> y_prob = np.array([0.1, 0.9, 0.8, 0.3])
    >>> brier_score_loss(y_true, y_prob)
    0.0375
    >>> brier_score_loss(y_true, 1-y_prob, pos_label=0)
    0.0375
    >>> brier_score_loss(y_true_categorical, y_prob, pos_label="ham")
    0.0375
    >>> brier_score_loss(y_true, np.array(y_prob) > 0.5)
    0.0
    >>> brier_score_loss(y_true, y_prob, scale_by_half=False)
    0.075
    >>> brier_score_loss(
    ...    ["eggs", "ham", "spam"],
    ...    [[0.8, 0.1, 0.1], [0.2, 0.7, 0.1], [0.2, 0.2, 0.6]],
    ...    labels=["eggs", "ham", "spam"]
    ... )
    0.146
    """
    y_proba = check_array(
        y_proba, ensure_2d=False, dtype=[np.float64, np.float32, np.float16]
    )

    if y_proba.ndim == 1 or y_proba.shape[1] == 1:
        transformed_labels, y_proba = _validate_binary_probabilistic_prediction(
            y_true, y_proba, sample_weight, pos_label
        )
    else:
        transformed_labels, y_proba = _validate_multiclass_probabilistic_prediction(
            y_true, y_proba, sample_weight, labels
        )

    brier_score = np.average(
        np.sum((transformed_labels - y_proba) ** 2, axis=1), weights=sample_weight
    )

    if scale_by_half == "auto":
        scale_by_half = y_proba.ndim == 1 or y_proba.shape[1] < 3
    if scale_by_half:
        brier_score *= 0.5

    return float(brier_score)


@validate_params(
    {
        "y_true": ["array-like"],
        "y_pred": ["array-like"],
        "sample_weight": ["array-like", None],
        "labels": ["array-like", None],
    },
    prefer_skip_nested_validation=True,
)
def d2_log_loss_score(y_true, y_pred, *, sample_weight=None, labels=None):
    """
    :math:`D^2` score function, fraction of log loss explained.

    Best possible score is 1.0 and it can be negative (because the model can be
    arbitrarily worse). A model that always predicts the per-class proportions
    of `y_true`, disregarding the input features, gets a D^2 score of 0.0.

    Read more in the :ref:`User Guide <d2_score_classification>`.

    .. versionadded:: 1.5

    Parameters
    ----------
    y_true : array-like or label indicator matrix
        The actuals labels for the n_samples samples.

    y_pred : array-like of shape (n_samples, n_classes) or (n_samples,)
        Predicted probabilities, as returned by a classifier's
        predict_proba method. If ``y_pred.shape = (n_samples,)``
        the probabilities provided are assumed to be that of the
        positive class. The labels in ``y_pred`` are assumed to be
        ordered alphabetically, as done by
        :class:`~sklearn.preprocessing.LabelBinarizer`.

    sample_weight : array-like of shape (n_samples,), default=None
        Sample weights.

    labels : array-like, default=None
        If not provided, labels will be inferred from y_true. If ``labels``
        is ``None`` and ``y_pred`` has shape (n_samples,) the labels are
        assumed to be binary and are inferred from ``y_true``.

    Returns
    -------
    d2 : float or ndarray of floats
        The D^2 score.

    Notes
    -----
    This is not a symmetric function.

    Like R^2, D^2 score may be negative (it need not actually be the square of
    a quantity D).

    This metric is not well-defined for a single sample and will return a NaN
    value if n_samples is less than two.
    """
    y_pred = check_array(y_pred, ensure_2d=False, dtype="numeric")
    check_consistent_length(y_pred, y_true, sample_weight)
    if _num_samples(y_pred) < 2:
        msg = "D^2 score is not well-defined with less than two samples."
        warnings.warn(msg, UndefinedMetricWarning)
        return float("nan")

    # log loss of the fitted model
    numerator = log_loss(
        y_true=y_true,
        y_pred=y_pred,
        normalize=False,
        sample_weight=sample_weight,
        labels=labels,
    )

    # Proportion of labels in the dataset
    weights = _check_sample_weight(sample_weight, y_true)

    # If labels is passed, augment y_true to ensure that all labels are represented
    # Use 0 weight for the new samples to not affect the counts
    y_true_, weights_ = (
        (
            np.concatenate([y_true, labels]),
            np.concatenate([weights, np.zeros_like(weights, shape=len(labels))]),
        )
        if labels is not None
        else (y_true, weights)
    )

    _, y_value_indices = np.unique(y_true_, return_inverse=True)
    counts = np.bincount(y_value_indices, weights=weights_)
    y_prob = counts / weights.sum()
    y_pred_null = np.tile(y_prob, (len(y_true), 1))

    # log loss of the null model
    denominator = log_loss(
        y_true=y_true,
        y_pred=y_pred_null,
        normalize=False,
        sample_weight=sample_weight,
        labels=labels,
    )

    return float(1 - (numerator / denominator))<|MERGE_RESOLUTION|>--- conflicted
+++ resolved
@@ -1627,10 +1627,10 @@
     returns 0.0 and raises ``UndefinedMetricWarning``. This behavior can be
     modified by setting ``zero_division``.
 
-    F-beta score is not implemented as a named scorer that can be
-    passed to the `scoring` parameter directly; :func:`make_scorer`
-    needs to be used first instead to create a callable object to then
-    pass to the `scoring` parameter, see examples for details.
+    F-beta score is not implemented as a named scorer that can be passed to
+    the `scoring` parameter of cross-validation tools directly: it requires to be
+    wrapped with :func:`make_scorer` so as to specify the value of `beta`. See
+    examples for details.
 
     References
     ----------
@@ -1655,9 +1655,13 @@
     >>> fbeta_score(y_true, y_pred, average=None, beta=0.5)
     array([0.71, 0.        , 0.        ])
     >>> y_pred_empty = [0, 0, 0, 0, 0, 0]
-    >>> fbeta_score(y_true, y_pred_empty,
-    ...             average="macro", zero_division=np.nan, beta=0.5)
-<<<<<<< HEAD
+    >>> fbeta_score(
+    ...     y_true,
+    ...     y_pred_empty,
+    ...     average="macro",
+    ...     zero_division=np.nan,
+    ...     beta=0.5,
+    ... )
     0.12...
 
     In order to use :func:`fbeta_scorer` as a scorer, a callable
@@ -1668,11 +1672,12 @@
     >>> ftwo_scorer = make_scorer(fbeta_score, beta=2)
     >>> from sklearn.model_selection import GridSearchCV
     >>> from sklearn.svm import LinearSVC
-    >>> grid = GridSearchCV(LinearSVC(dual="auto"), param_grid={'C': [1, 10]},
-    ...                     scoring=ftwo_scorer, cv=5)
-=======
-    0.128
->>>>>>> 51fae9f2
+    >>> grid = GridSearchCV(
+    ...     LinearSVC(dual="auto"),
+    ...     param_grid={'C': [1, 10]},
+    ...     scoring=ftwo_scorer,
+    ...     cv=5
+    ... )
     """
 
     _, _, f, _ = precision_recall_fscore_support(
