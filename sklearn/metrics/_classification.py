"""Metrics to assess performance on classification task given class prediction.

Functions named as ``*_score`` return a scalar value to maximize: the higher
the better.

Function named as ``*_error`` or ``*_loss`` return a scalar value to minimize:
the lower the better.
"""

# Authors: The scikit-learn developers
# SPDX-License-Identifier: BSD-3-Clause

import warnings
from contextlib import nullcontext
from math import sqrt
from numbers import Integral, Real

import numpy as np
from scipy.sparse import coo_matrix, csr_matrix, issparse
from scipy.special import xlogy

from sklearn.exceptions import UndefinedMetricWarning
from sklearn.preprocessing import LabelBinarizer, LabelEncoder
from sklearn.utils import (
    assert_all_finite,
    check_array,
    check_consistent_length,
    check_scalar,
    column_or_1d,
)
from sklearn.utils._array_api import (
    _average,
    _bincount,
    _convert_to_numpy,
    _count_nonzero,
    _fill_diagonal,
    _find_matching_floating_dtype,
    _is_numpy_namespace,
    _is_xp_namespace,
    _isin,
    _max_precision_float_dtype,
    _tolist,
    _union1d,
    get_namespace,
    get_namespace_and_device,
    move_to,
    supported_float_dtypes,
    xpx,
)
from sklearn.utils._param_validation import (
    Hidden,
    Interval,
    Options,
    StrOptions,
    validate_params,
)
from sklearn.utils._unique import attach_unique
from sklearn.utils.extmath import _nanaverage
from sklearn.utils.multiclass import type_of_target, unique_labels
from sklearn.utils.validation import (
    _check_pos_label_consistency,
    _check_sample_weight,
    _num_samples,
)


def _check_zero_division(zero_division):
    if isinstance(zero_division, str) and zero_division == "warn":
        return np.float64(0.0)
    elif isinstance(zero_division, (int, float)) and zero_division in [0, 1]:
        return np.float64(zero_division)
    else:  # np.isnan(zero_division)
        return np.nan


def _check_targets(y_true, y_pred, sample_weight=None):
    """Check that y_true and y_pred belong to the same classification task.

    This converts multiclass or binary types to a common shape, and raises a
    ValueError for a mix of multilabel and multiclass targets, a mix of
    multilabel formats, for the presence of continuous-valued or multioutput
    targets, or for targets of different lengths.

    Column vectors are squeezed to 1d, while multilabel formats are returned
    as CSR sparse label indicators.

    Parameters
    ----------
    y_true : array-like

    y_pred : array-like

    sample_weight : array-like, default=None

    Returns
    -------
    type_true : one of {'multilabel-indicator', 'multiclass', 'binary'}
        The type of the true target data, as output by
        ``utils.multiclass.type_of_target``.

    y_true : array or indicator matrix

    y_pred : array or indicator matrix

    sample_weight : array or None
    """
    xp, _ = get_namespace(y_true, y_pred, sample_weight)
    check_consistent_length(y_true, y_pred, sample_weight)
    type_true = type_of_target(y_true, input_name="y_true")
    type_pred = type_of_target(y_pred, input_name="y_pred")
    for array in [y_true, y_pred]:
        if _num_samples(array) < 1:
            raise ValueError(
                "Found empty input array (e.g., `y_true` or `y_pred`) while a minimum "
                "of 1 sample is required."
            )
    if sample_weight is not None:
        sample_weight = _check_sample_weight(
            sample_weight, y_true, force_float_dtype=False
        )

    y_type = {type_true, type_pred}
    if y_type == {"binary", "multiclass"}:
        y_type = {"multiclass"}

    if len(y_type) > 1:
        raise ValueError(
            "Classification metrics can't handle a mix of {0} and {1} targets".format(
                type_true, type_pred
            )
        )

    # We can't have more than one value on y_type => The set is no more needed
    y_type = y_type.pop()

    # No metrics support "multiclass-multioutput" format
    if y_type not in ["binary", "multiclass", "multilabel-indicator"]:
        raise ValueError("{0} is not supported".format(y_type))

    if y_type in ["binary", "multiclass"]:
        try:
            y_true = column_or_1d(y_true, input_name="y_true")
            y_pred = column_or_1d(y_pred, input_name="y_pred")
        except TypeError as e:
            if "Sparse data was passed" in str(e):
                raise TypeError(
                    "Sparse input is only supported when targets are of multilabel type"
                ) from e
            else:
                raise

        xp, _ = get_namespace(y_true, y_pred)
        if y_type == "binary":
            try:
                unique_values = _union1d(y_true, y_pred, xp)
            except TypeError as e:
                # We expect y_true and y_pred to be of the same data type.
                # If `y_true` was provided to the classifier as strings,
                # `y_pred` given by the classifier will also be encoded with
                # strings. So we raise a meaningful error
                raise TypeError(
                    "Labels in y_true and y_pred should be of the same type. "
                    f"Got y_true={xp.unique(y_true)} and "
                    f"y_pred={xp.unique(y_pred)}. Make sure that the "
                    "predictions provided by the classifier coincides with "
                    "the true labels."
                ) from e
            if unique_values.shape[0] > 2:
                y_type = "multiclass"

    if y_type.startswith("multilabel"):
        if _is_numpy_namespace(xp):
            # XXX: do we really want to sparse-encode multilabel indicators when
            # they are passed as a dense arrays? This is not possible for array
            # API inputs in general hence we only do it for NumPy inputs. But even
            # for NumPy the usefulness is questionable.
            y_true = csr_matrix(y_true)
            y_pred = csr_matrix(y_pred)
        y_type = "multilabel-indicator"

    return y_type, y_true, y_pred, sample_weight


def _one_hot_encoding_multiclass_target(y_true, labels, target_xp, target_device):
    """Convert multi-class `y_true` into a one-hot encoded array and also ensure
    that the encoded array is placed on the target API namespace and device.
    Also return the classes provided by `LabelBinarizer` in additional to the
    integer encoded array.
    """
    xp, _ = get_namespace(y_true)

    lb = LabelBinarizer()
    if labels is not None:
        lb = lb.fit(labels)
        # LabelBinarizer does not respect the order implied by labels, which
        # can be misleading.
        if not xp.all(lb.classes_ == labels):
            warnings.warn(
                f"Labels passed were {labels}. But this function "
                "assumes labels are ordered lexicographically. "
                f"Pass the ordered labels={lb.classes_.tolist()} and ensure that "
                "the columns of y_prob correspond to this ordering.",
                UserWarning,
            )
        if not xp.all(_isin(y_true, labels, xp=xp)):
            undeclared_labels = set(y_true) - set(labels)
            raise ValueError(
                f"y_true contains values {undeclared_labels} not belonging "
                f"to the passed labels {labels}."
            )

    else:
        lb = lb.fit(y_true)

    if lb.classes_.shape[0] == 1:
        if labels is None:
            raise ValueError(
                "y_true contains only one label ({0}). Please "
                "provide the list of all expected class labels explicitly through the "
                "labels argument.".format(lb.classes_[0])
            )
        else:
            raise ValueError(
                "The labels array needs to contain at least two "
                "labels, got {0}.".format(lb.classes_)
            )

    transformed_labels = lb.transform(y_true)
    transformed_labels = target_xp.asarray(transformed_labels, device=target_device)
    if transformed_labels.shape[1] == 1:
        transformed_labels = target_xp.concat(
            (1 - transformed_labels, transformed_labels), axis=1
        )
    return transformed_labels, lb.classes_


def _validate_multiclass_probabilistic_prediction(
    y_true, y_prob, sample_weight, labels
):
    r"""Convert y_true and y_prob to shape (n_samples, n_classes)

    1. Verify that y_true, y_prob, and sample_weights have the same first dim
    2. Ensure 2 or more classes in y_true i.e. valid classification task. The
       classes are provided by the labels argument, or inferred using y_true.
       When inferring y_true is assumed binary if it has shape (n_samples, ).
    3. Validate y_true, and y_prob have the same number of classes. Convert to
       shape (n_samples, n_classes)

    Parameters
    ----------
    y_true : array-like or label indicator matrix
        Ground truth (correct) labels for n_samples samples.

    y_prob : array of float, shape=(n_samples, n_classes) or (n_samples,)
        Predicted probabilities, as returned by a classifier's
        predict_proba method. If `y_prob.shape = (n_samples,)`
        the probabilities provided are assumed to be that of the
        positive class. The labels in `y_prob` are assumed to be
        ordered lexicographically, as done by
        :class:`preprocessing.LabelBinarizer`.

    sample_weight : array-like of shape (n_samples,), default=None
        Sample weights.

    labels : array-like, default=None
        If not provided, labels will be inferred from y_true. If `labels`
        is `None` and `y_prob` has shape `(n_samples,)` the labels are
        assumed to be binary and are inferred from `y_true`.

    Returns
    -------
    transformed_labels : array of shape (n_samples, n_classes)

    y_prob : array of shape (n_samples, n_classes)
    """
    xp, _, device_ = get_namespace_and_device(y_prob)

    if xp.max(y_prob) > 1:
        raise ValueError(f"y_prob contains values greater than 1: {xp.max(y_prob)}")
    if xp.min(y_prob) < 0:
        raise ValueError(f"y_prob contains values lower than 0: {xp.min(y_prob)}")

    check_consistent_length(y_prob, y_true, sample_weight)
    if sample_weight is not None:
        _check_sample_weight(sample_weight, y_prob, force_float_dtype=False)

    transformed_labels, lb_classes = _one_hot_encoding_multiclass_target(
        y_true=y_true, labels=labels, target_xp=xp, target_device=device_
    )

    # If y_prob is of single dimension, assume y_true to be binary
    # and then check.
    if y_prob.ndim == 1:
        y_prob = y_prob[:, xp.newaxis]
    if y_prob.shape[1] == 1:
        y_prob = xp.concat([1 - y_prob, y_prob], axis=1)

    eps = xp.finfo(y_prob.dtype).eps

    # Make sure y_prob is normalized
    y_prob_sum = xp.sum(y_prob, axis=1)

    if not xp.all(
        xpx.isclose(
            y_prob_sum,
            xp.asarray(1, dtype=y_prob_sum.dtype, device=device_),
            rtol=sqrt(eps),
        )
    ):
        warnings.warn(
            "The y_prob values do not sum to one. Make sure to pass probabilities.",
            UserWarning,
        )

    # Check if dimensions are consistent.
<<<<<<< HEAD
    if len(lb_classes) != y_prob.shape[1]:
=======
    transformed_labels = check_array(transformed_labels)
    if lb_classes.shape[0] != y_prob.shape[1]:
>>>>>>> 94f18cef
        if labels is None:
            raise ValueError(
                "y_true and y_prob contain different number of "
                "classes: {0} vs {1}. Please provide the true "
                "labels explicitly through the labels argument. "
                "Classes found in "
                "y_true: {2}".format(
                    transformed_labels.shape[1], y_prob.shape[1], lb_classes
                )
            )
        else:
            raise ValueError(
                "The number of classes in labels is different "
                "from that in y_prob. Classes found in "
                "labels: {0}".format(lb_classes)
            )

    return transformed_labels, y_prob


@validate_params(
    {
        "y_true": ["array-like", "sparse matrix"],
        "y_pred": ["array-like", "sparse matrix"],
        "normalize": ["boolean"],
        "sample_weight": ["array-like", None],
    },
    prefer_skip_nested_validation=True,
)
def accuracy_score(y_true, y_pred, *, normalize=True, sample_weight=None):
    """Accuracy classification score.

    In multilabel classification, this function computes subset accuracy:
    the set of labels predicted for a sample must *exactly* match the
    corresponding set of labels in y_true.

    Read more in the :ref:`User Guide <accuracy_score>`.

    Parameters
    ----------
    y_true : 1d array-like, or label indicator array / sparse matrix
        Ground truth (correct) labels. Sparse matrix is only supported when
        labels are of :term:`multilabel` type.

    y_pred : 1d array-like, or label indicator array / sparse matrix
        Predicted labels, as returned by a classifier. Sparse matrix is only
        supported when labels are of :term:`multilabel` type.

    normalize : bool, default=True
        If ``False``, return the number of correctly classified samples.
        Otherwise, return the fraction of correctly classified samples.

    sample_weight : array-like of shape (n_samples,), default=None
        Sample weights.

    Returns
    -------
    score : float
        If ``normalize == True``, returns the fraction of correctly classified samples,
        else returns the number of correctly classified samples.

        The best performance is 1.0 with ``normalize == True`` and the number
        of samples with ``normalize == False``.

    See Also
    --------
    balanced_accuracy_score : Compute the balanced accuracy to deal with
        imbalanced datasets.
    jaccard_score : Compute the Jaccard similarity coefficient score.
    hamming_loss : Compute the average Hamming loss or Hamming distance between
        two sets of samples.
    zero_one_loss : Compute the Zero-one classification loss. By default, the
        function will return the percentage of imperfectly predicted subsets.

    Examples
    --------
    >>> from sklearn.metrics import accuracy_score
    >>> y_pred = [0, 2, 1, 3]
    >>> y_true = [0, 1, 2, 3]
    >>> accuracy_score(y_true, y_pred)
    0.5
    >>> accuracy_score(y_true, y_pred, normalize=False)
    2.0

    In the multilabel case with binary label indicators:

    >>> import numpy as np
    >>> accuracy_score(np.array([[0, 1], [1, 1]]), np.ones((2, 2)))
    0.5
    """
    xp, _, device = get_namespace_and_device(y_pred)
    y_true, sample_weight = move_to(y_true, sample_weight, xp=xp, device=device)
    # Compute accuracy for each possible representation
    y_true, y_pred = attach_unique(y_true, y_pred)
    y_type, y_true, y_pred, sample_weight = _check_targets(
        y_true, y_pred, sample_weight
    )

    if y_type.startswith("multilabel"):
        differing_labels = _count_nonzero(y_true - y_pred, xp=xp, device=device, axis=1)
        score = xp.asarray(differing_labels == 0, device=device)
    else:
        score = y_true == y_pred

    return float(_average(score, weights=sample_weight, normalize=normalize, xp=xp))


@validate_params(
    {
        "y_true": ["array-like"],
        "y_pred": ["array-like"],
        "labels": ["array-like", None],
        "sample_weight": ["array-like", None],
        "normalize": [StrOptions({"true", "pred", "all"}), None],
    },
    prefer_skip_nested_validation=True,
)
def confusion_matrix(
    y_true, y_pred, *, labels=None, sample_weight=None, normalize=None
):
    """Compute confusion matrix to evaluate the accuracy of a classification.

    By definition a confusion matrix :math:`C` is such that :math:`C_{i, j}`
    is equal to the number of observations known to be in group :math:`i` and
    predicted to be in group :math:`j`.

    Thus in binary classification, the count of true negatives is
    :math:`C_{0,0}`, false negatives is :math:`C_{1,0}`, true positives is
    :math:`C_{1,1}` and false positives is :math:`C_{0,1}`.

    Read more in the :ref:`User Guide <confusion_matrix>`.

    Parameters
    ----------
    y_true : array-like of shape (n_samples,)
        Ground truth (correct) target values.

    y_pred : array-like of shape (n_samples,)
        Estimated targets as returned by a classifier.

    labels : array-like of shape (n_classes,), default=None
        List of labels to index the matrix. This may be used to reorder
        or select a subset of labels.
        If ``None`` is given, those that appear at least once
        in ``y_true`` or ``y_pred`` are used in sorted order.

    sample_weight : array-like of shape (n_samples,), default=None
        Sample weights.

        .. versionadded:: 0.18

    normalize : {'true', 'pred', 'all'}, default=None
        Normalizes confusion matrix over the true (rows), predicted (columns)
        conditions or all the population. If None, confusion matrix will not be
        normalized.

    Returns
    -------
    C : ndarray of shape (n_classes, n_classes)
        Confusion matrix whose i-th row and j-th
        column entry indicates the number of
        samples with true label being i-th class
        and predicted label being j-th class.

    See Also
    --------
    ConfusionMatrixDisplay.from_estimator : Plot the confusion matrix
        given an estimator, the data, and the label.
    ConfusionMatrixDisplay.from_predictions : Plot the confusion matrix
        given the true and predicted labels.
    ConfusionMatrixDisplay : Confusion Matrix visualization.
    confusion_matrix_at_thresholds : For binary classification, compute true negative,
        false positive, false negative and true positive counts per threshold.

    References
    ----------
    .. [1] `Wikipedia entry for the Confusion matrix
           <https://en.wikipedia.org/wiki/Confusion_matrix>`_
           (Wikipedia and other references may use a different
           convention for axes).

    Examples
    --------
    >>> from sklearn.metrics import confusion_matrix
    >>> y_true = [2, 0, 2, 2, 0, 1]
    >>> y_pred = [0, 0, 2, 2, 0, 2]
    >>> confusion_matrix(y_true, y_pred)
    array([[2, 0, 0],
           [0, 0, 1],
           [1, 0, 2]])

    >>> y_true = ["cat", "ant", "cat", "cat", "ant", "bird"]
    >>> y_pred = ["ant", "ant", "cat", "cat", "ant", "cat"]
    >>> confusion_matrix(y_true, y_pred, labels=["ant", "bird", "cat"])
    array([[2, 0, 0],
           [0, 0, 1],
           [1, 0, 2]])

    In the binary case, we can extract true positives, etc. as follows:

    >>> tn, fp, fn, tp = confusion_matrix([0, 1, 0, 1], [1, 1, 1, 0]).ravel().tolist()
    >>> (tn, fp, fn, tp)
    (0, 2, 1, 1)
    """
    xp, _, device_ = get_namespace_and_device(y_true, y_pred, labels, sample_weight)
    y_true = check_array(
        y_true,
        dtype=None,
        ensure_2d=False,
        ensure_all_finite=False,
        ensure_min_samples=0,
    )
    y_pred = check_array(
        y_pred,
        dtype=None,
        ensure_2d=False,
        ensure_all_finite=False,
        ensure_min_samples=0,
    )
    # Convert the input arrays to NumPy (on CPU) irrespective of the original
    # namespace and device so as to be able to leverage the the efficient
    # counting operations implemented by SciPy in the coo_matrix constructor.
    # The final results will be converted back to the input namespace and device
    # for the sake of consistency with other metric functions with array API support.
    y_true = _convert_to_numpy(y_true, xp)
    y_pred = _convert_to_numpy(y_pred, xp)
    if sample_weight is None:
        sample_weight = np.ones(y_true.shape[0], dtype=np.int64)
    else:
        sample_weight = _convert_to_numpy(sample_weight, xp)

    if len(sample_weight) > 0:
        y_type, y_true, y_pred, sample_weight = _check_targets(
            y_true, y_pred, sample_weight
        )
    else:
        # This is needed to handle the special case where y_true, y_pred and
        # sample_weight are all empty.
        # In this case we don't pass sample_weight to _check_targets that would
        # check that sample_weight is not empty and we don't reuse the returned
        # sample_weight
        y_type, y_true, y_pred, _ = _check_targets(y_true, y_pred)

    y_true, y_pred = attach_unique(y_true, y_pred)
    if y_type not in ("binary", "multiclass"):
        raise ValueError("%s is not supported" % y_type)

    if labels is None:
        labels = unique_labels(y_true, y_pred)
    else:
        labels = _convert_to_numpy(labels, xp)
        n_labels = labels.size
        if n_labels == 0:
            raise ValueError("'labels' should contain at least one label.")
        elif y_true.size == 0:
            return np.zeros((n_labels, n_labels), dtype=int)
        elif len(np.intersect1d(y_true, labels)) == 0:
            raise ValueError("At least one label specified must be in y_true")

    n_labels = labels.size
    # If labels are not consecutive integers starting from zero, then
    # y_true and y_pred must be converted into index form
    need_index_conversion = not (
        labels.dtype.kind in {"i", "u", "b"}
        and np.all(labels == np.arange(n_labels))
        and y_true.min() >= 0
        and y_pred.min() >= 0
    )
    if need_index_conversion:
        label_to_ind = {label: index for index, label in enumerate(labels)}
        y_pred = np.array([label_to_ind.get(label, n_labels + 1) for label in y_pred])
        y_true = np.array([label_to_ind.get(label, n_labels + 1) for label in y_true])

    # intersect y_pred, y_true with labels, eliminate items not in labels
    ind = np.logical_and(y_pred < n_labels, y_true < n_labels)
    if not np.all(ind):
        y_pred = y_pred[ind]
        y_true = y_true[ind]
        # also eliminate weights of eliminated items
        sample_weight = sample_weight[ind]

    # Choose the accumulator dtype to always have high precision
    if sample_weight.dtype.kind in {"i", "u", "b"}:
        dtype = np.int64
    else:
        dtype = np.float32 if str(device_).startswith("mps") else np.float64

    cm = coo_matrix(
        (sample_weight, (y_true, y_pred)),
        shape=(n_labels, n_labels),
        dtype=dtype,
    ).toarray()

    with np.errstate(all="ignore"):
        if normalize == "true":
            cm = cm / cm.sum(axis=1, keepdims=True)
        elif normalize == "pred":
            cm = cm / cm.sum(axis=0, keepdims=True)
        elif normalize == "all":
            cm = cm / cm.sum()
        cm = xpx.nan_to_num(cm)

    if cm.shape == (1, 1):
        warnings.warn(
            (
                "A single label was found in 'y_true' and 'y_pred'. For the confusion "
                "matrix to have the correct shape, use the 'labels' parameter to pass "
                "all known labels."
            ),
            UserWarning,
        )

    return xp.asarray(cm, device=device_)


@validate_params(
    {
        "y_true": ["array-like", "sparse matrix"],
        "y_pred": ["array-like", "sparse matrix"],
        "sample_weight": ["array-like", None],
        "labels": ["array-like", None],
        "samplewise": ["boolean"],
    },
    prefer_skip_nested_validation=True,
)
def multilabel_confusion_matrix(
    y_true, y_pred, *, sample_weight=None, labels=None, samplewise=False
):
    """Compute a confusion matrix for each class or sample.

    .. versionadded:: 0.21

    Compute class-wise (default) or sample-wise (samplewise=True) multilabel
    confusion matrix to evaluate the accuracy of a classification, and output
    confusion matrices for each class or sample.

    In multilabel confusion matrix :math:`MCM`, the count of true negatives
    is :math:`MCM_{:,0,0}`, false negatives is :math:`MCM_{:,1,0}`,
    true positives is :math:`MCM_{:,1,1}` and false positives is
    :math:`MCM_{:,0,1}`.

    Multiclass data will be treated as if binarized under a one-vs-rest
    transformation. Returned confusion matrices will be in the order of
    sorted unique labels in the union of (y_true, y_pred).

    Read more in the :ref:`User Guide <multilabel_confusion_matrix>`.

    Parameters
    ----------
    y_true : {array-like, sparse matrix} of shape (n_samples, n_outputs) or \
            (n_samples,)
        Ground truth (correct) target values. Sparse matrix is only supported when
        labels are of :term:`multilabel` type.

    y_pred : {array-like, sparse matrix} of shape (n_samples, n_outputs) or \
            (n_samples,)
        Estimated targets as returned by a classifier. Sparse matrix is only
        supported when labels are of :term:`multilabel` type.

    sample_weight : array-like of shape (n_samples,), default=None
        Sample weights.

    labels : array-like of shape (n_classes,), default=None
        A list of classes or column indices to select some (or to force
        inclusion of classes absent from the data).

    samplewise : bool, default=False
        In the multilabel case, this calculates a confusion matrix per sample.

    Returns
    -------
    multi_confusion : ndarray of shape (n_outputs, 2, 2)
        A 2x2 confusion matrix corresponding to each output in the input.
        When calculating class-wise multi_confusion (default), then
        n_outputs = n_labels; when calculating sample-wise multi_confusion
        (samplewise=True), n_outputs = n_samples. If ``labels`` is defined,
        the results will be returned in the order specified in ``labels``,
        otherwise the results will be returned in sorted order by default.

    See Also
    --------
    confusion_matrix : Compute confusion matrix to evaluate the accuracy of a
        classifier.

    Notes
    -----
    The `multilabel_confusion_matrix` calculates class-wise or sample-wise
    multilabel confusion matrices, and in multiclass tasks, labels are
    binarized under a one-vs-rest way; while
    :func:`~sklearn.metrics.confusion_matrix` calculates one confusion matrix
    for confusion between every two classes.

    Examples
    --------
    Multilabel-indicator case:

    >>> import numpy as np
    >>> from sklearn.metrics import multilabel_confusion_matrix
    >>> y_true = np.array([[1, 0, 1],
    ...                    [0, 1, 0]])
    >>> y_pred = np.array([[1, 0, 0],
    ...                    [0, 1, 1]])
    >>> multilabel_confusion_matrix(y_true, y_pred)
    array([[[1, 0],
            [0, 1]],
    <BLANKLINE>
           [[1, 0],
            [0, 1]],
    <BLANKLINE>
           [[0, 1],
            [1, 0]]])

    Multiclass case:

    >>> y_true = ["cat", "ant", "cat", "cat", "ant", "bird"]
    >>> y_pred = ["ant", "ant", "cat", "cat", "ant", "cat"]
    >>> multilabel_confusion_matrix(y_true, y_pred,
    ...                             labels=["ant", "bird", "cat"])
    array([[[3, 1],
            [0, 2]],
    <BLANKLINE>
           [[5, 0],
            [1, 0]],
    <BLANKLINE>
           [[2, 1],
            [1, 2]]])
    """
    y_true, y_pred = attach_unique(y_true, y_pred)
    xp, _, device_ = get_namespace_and_device(y_true, y_pred, sample_weight)
    y_type, y_true, y_pred, sample_weight = _check_targets(
        y_true, y_pred, sample_weight
    )

    if y_type not in ("binary", "multiclass", "multilabel-indicator"):
        raise ValueError("%s is not supported" % y_type)

    present_labels = unique_labels(y_true, y_pred)
    if labels is None:
        labels = present_labels
        n_labels = None
    else:
        labels = xp.asarray(labels, device=device_)
        n_labels = labels.shape[0]
        labels = xp.concat(
            [labels, xpx.setdiff1d(present_labels, labels, assume_unique=True, xp=xp)],
            axis=-1,
        )

    if y_true.ndim == 1:
        if samplewise:
            raise ValueError(
                "Samplewise metrics are not available outside of "
                "multilabel classification."
            )

        le = LabelEncoder()
        le.fit(labels)
        y_true = le.transform(y_true)
        y_pred = le.transform(y_pred)
        sorted_labels = le.classes_

        # labels are now from 0 to len(labels) - 1 -> use bincount
        tp = y_true == y_pred
        tp_bins = y_true[tp]
        if sample_weight is not None:
            tp_bins_weights = sample_weight[tp]
        else:
            tp_bins_weights = None

        if tp_bins.shape[0]:
            tp_sum = _bincount(
                tp_bins, weights=tp_bins_weights, minlength=labels.shape[0], xp=xp
            )
        else:
            # Pathological case
            true_sum = pred_sum = tp_sum = xp.zeros(labels.shape[0])
        if y_pred.shape[0]:
            pred_sum = _bincount(
                y_pred, weights=sample_weight, minlength=labels.shape[0], xp=xp
            )
        if y_true.shape[0]:
            true_sum = _bincount(
                y_true, weights=sample_weight, minlength=labels.shape[0], xp=xp
            )

        # Retain only selected labels
        indices = xp.searchsorted(sorted_labels, labels[:n_labels])
        tp_sum = xp.take(tp_sum, indices, axis=0)
        true_sum = xp.take(true_sum, indices, axis=0)
        pred_sum = xp.take(pred_sum, indices, axis=0)

    else:
        sum_axis = 1 if samplewise else 0

        # All labels are index integers for multilabel.
        # Select labels:
        if labels.shape != present_labels.shape or xp.any(
            xp.not_equal(labels, present_labels)
        ):
            if xp.max(labels) > xp.max(present_labels):
                raise ValueError(
                    "All labels must be in [0, n labels) for "
                    "multilabel targets. "
                    "Got %d > %d" % (xp.max(labels), xp.max(present_labels))
                )
            if xp.min(labels) < 0:
                raise ValueError(
                    "All labels must be in [0, n labels) for "
                    "multilabel targets. "
                    "Got %d < 0" % xp.min(labels)
                )

        if n_labels is not None:
            y_true = y_true[:, labels[:n_labels]]
            y_pred = y_pred[:, labels[:n_labels]]

        if issparse(y_true) or issparse(y_pred):
            true_and_pred = y_true.multiply(y_pred)
        else:
            true_and_pred = xp.multiply(y_true, y_pred)

        # calculate weighted counts
        tp_sum = _count_nonzero(
            true_and_pred,
            axis=sum_axis,
            sample_weight=sample_weight,
            xp=xp,
            device=device_,
        )
        pred_sum = _count_nonzero(
            y_pred,
            axis=sum_axis,
            sample_weight=sample_weight,
            xp=xp,
            device=device_,
        )
        true_sum = _count_nonzero(
            y_true,
            axis=sum_axis,
            sample_weight=sample_weight,
            xp=xp,
            device=device_,
        )

    fp = pred_sum - tp_sum
    fn = true_sum - tp_sum
    tp = tp_sum

    if sample_weight is not None and samplewise:
        tp = xp.asarray(tp)
        fp = xp.asarray(fp)
        fn = xp.asarray(fn)
        tn = sample_weight * y_true.shape[1] - tp - fp - fn
    elif sample_weight is not None:
        tn = xp.sum(sample_weight) - tp - fp - fn
    elif samplewise:
        tn = y_true.shape[1] - tp - fp - fn
    else:
        tn = y_true.shape[0] - tp - fp - fn

    return xp.reshape(xp.stack([tn, fp, fn, tp]).T, (-1, 2, 2))


@validate_params(
    {
        "y1": ["array-like"],
        "y2": ["array-like"],
        "labels": ["array-like", None],
        "weights": [StrOptions({"linear", "quadratic"}), None],
        "sample_weight": ["array-like", None],
    },
    prefer_skip_nested_validation=True,
)
def cohen_kappa_score(y1, y2, *, labels=None, weights=None, sample_weight=None):
    r"""Compute Cohen's kappa: a statistic that measures inter-annotator agreement.

    This function computes Cohen's kappa [1]_, a score that expresses the level
    of agreement between two annotators on a classification problem. It is
    defined as

    .. math::
        \kappa = (p_o - p_e) / (1 - p_e)

    where :math:`p_o` is the empirical probability of agreement on the label
    assigned to any sample (the observed agreement ratio), and :math:`p_e` is
    the expected agreement when both annotators assign labels randomly.
    :math:`p_e` is estimated using a per-annotator empirical prior over the
    class labels [2]_.

    Read more in the :ref:`User Guide <cohen_kappa>`.

    Parameters
    ----------
    y1 : array-like of shape (n_samples,)
        Labels assigned by the first annotator.

    y2 : array-like of shape (n_samples,)
        Labels assigned by the second annotator. The kappa statistic is
        symmetric, so swapping ``y1`` and ``y2`` doesn't change the value.

    labels : array-like of shape (n_classes,), default=None
        List of labels to index the matrix. This may be used to select a
        subset of labels. If `None`, all labels that appear at least once in
        ``y1`` or ``y2`` are used. Note that at least one label in `labels` must be
        present in `y1`, even though this function is otherwise agnostic to the order
        of `y1` and `y2`.

    weights : {'linear', 'quadratic'}, default=None
        Weighting type to calculate the score. `None` means not weighted;
        "linear" means linear weighting; "quadratic" means quadratic weighting.

    sample_weight : array-like of shape (n_samples,), default=None
        Sample weights.

    Returns
    -------
    kappa : float
        The kappa statistic, which is a number between -1 and 1. The maximum
        value means complete agreement; zero or lower means chance agreement.

    References
    ----------
    .. [1] :doi:`J. Cohen (1960). "A coefficient of agreement for nominal scales".
           Educational and Psychological Measurement 20(1):37-46.
           <10.1177/001316446002000104>`
    .. [2] `R. Artstein and M. Poesio (2008). "Inter-coder agreement for
           computational linguistics". Computational Linguistics 34(4):555-596
           <https://www.mitpressjournals.org/doi/pdf/10.1162/coli.07-034-R2>`_.
    .. [3] `Wikipedia entry for the Cohen's kappa
            <https://en.wikipedia.org/wiki/Cohen%27s_kappa>`_.

    Examples
    --------
    >>> from sklearn.metrics import cohen_kappa_score
    >>> y1 = ["negative", "positive", "negative", "neutral", "positive"]
    >>> y2 = ["negative", "positive", "negative", "neutral", "negative"]
    >>> cohen_kappa_score(y1, y2)
    0.6875
    """
    try:
        confusion = confusion_matrix(y1, y2, labels=labels, sample_weight=sample_weight)
    except ValueError as e:
        if "At least one label specified must be in y_true" in str(e):
            msg = (
                "At least one label in `labels` must be present in `y1` (even though "
                "`cohen_kappa_score` is otherwise agnostic to the order of `y1` and "
                "`y2`)."
            )
            raise ValueError(msg) from e
        raise

    xp, _, device_ = get_namespace_and_device(y1, y2)
    n_classes = confusion.shape[0]
    # array_api_strict only supports floating point dtypes for __truediv__
    # which is used below to compute `expected` as well as `k`. Therefore
    # we use the maximum floating point dtype available for relevant arrays
    # to avoid running into this problem.
    max_float_dtype = _max_precision_float_dtype(xp, device=device_)
    confusion = xp.astype(confusion, max_float_dtype, copy=False)
    sum0 = xp.sum(confusion, axis=0)
    sum1 = xp.sum(confusion, axis=1)
    expected = xp.linalg.outer(sum0, sum1) / xp.sum(sum0)

    if weights is None:
        w_mat = xp.ones([n_classes, n_classes], dtype=max_float_dtype, device=device_)
        _fill_diagonal(w_mat, 0, xp=xp)
    else:  # "linear" or "quadratic"
        w_mat = xp.zeros([n_classes, n_classes], dtype=max_float_dtype, device=device_)
        w_mat += xp.arange(n_classes)
        if weights == "linear":
            w_mat = xp.abs(w_mat - w_mat.T)
        else:
            w_mat = (w_mat - w_mat.T) ** 2

    k = xp.sum(w_mat * confusion) / xp.sum(w_mat * expected)
    return float(1 - k)


@validate_params(
    {
        "y_true": ["array-like", "sparse matrix"],
        "y_pred": ["array-like", "sparse matrix"],
        "labels": ["array-like", None],
        "pos_label": [Real, str, "boolean", None],
        "average": [
            StrOptions({"micro", "macro", "samples", "weighted", "binary"}),
            None,
        ],
        "sample_weight": ["array-like", None],
        "zero_division": [
            Options(Real, {0, 1}),
            StrOptions({"warn"}),
        ],
    },
    prefer_skip_nested_validation=True,
)
def jaccard_score(
    y_true,
    y_pred,
    *,
    labels=None,
    pos_label=1,
    average="binary",
    sample_weight=None,
    zero_division="warn",
):
    """Jaccard similarity coefficient score.

    The Jaccard index [1], or Jaccard similarity coefficient, defined as
    the size of the intersection divided by the size of the union of two label
    sets, is used to compare set of predicted labels for a sample to the
    corresponding set of labels in ``y_true``.

    Support beyond :term:`binary` targets is achieved by treating :term:`multiclass`
    and :term:`multilabel` data as a collection of binary problems, one for each
    label. For the :term:`binary` case, setting `average='binary'` will return the
    Jaccard similarity coefficient for `pos_label`. If `average` is not `'binary'`,
    `pos_label` is ignored and scores for both classes are computed, then averaged or
    both returned (when `average=None`). Similarly, for :term:`multiclass` and
    :term:`multilabel` targets, scores for all `labels` are either returned or
    averaged depending on the `average` parameter. Use `labels` specify the set of
    labels to calculate the score for.

    Read more in the :ref:`User Guide <jaccard_similarity_score>`.

    Parameters
    ----------
    y_true : 1d array-like, or label indicator array / sparse matrix
        Ground truth (correct) labels. Sparse matrix is only supported when
        labels are of :term:`multilabel` type.

    y_pred : 1d array-like, or label indicator array / sparse matrix
        Predicted labels, as returned by a classifier. Sparse matrix is only
        supported when labels are of :term:`multilabel` type.

    labels : array-like of shape (n_classes,), default=None
        The set of labels to include when `average != 'binary'`, and their
        order if `average is None`. Labels present in the data can be
        excluded, for example in multiclass classification to exclude a "negative
        class". Labels not present in the data can be included and will be
        "assigned" 0 samples. For multilabel targets, labels are column indices.
        By default, all labels in `y_true` and `y_pred` are used in sorted order.

    pos_label : int, float, bool or str, default=1
        The class to report if `average='binary'` and the data is binary,
        otherwise this parameter is ignored.
        For multiclass or multilabel targets, set `labels=[pos_label]` and
        `average != 'binary'` to report metrics for one label only.

    average : {'micro', 'macro', 'samples', 'weighted', \
            'binary'} or None, default='binary'
        If ``None``, the scores for each class are returned. Otherwise, this
        determines the type of averaging performed on the data:

        ``'binary'``:
            Only report results for the class specified by ``pos_label``.
            This is applicable only if targets (``y_{true,pred}``) are binary.
        ``'micro'``:
            Calculate metrics globally by counting the total true positives,
            false negatives and false positives.
        ``'macro'``:
            Calculate metrics for each label, and find their unweighted
            mean.  This does not take label imbalance into account.
        ``'weighted'``:
            Calculate metrics for each label, and find their average, weighted
            by support (the number of true instances for each label). This
            alters 'macro' to account for label imbalance.
        ``'samples'``:
            Calculate metrics for each instance, and find their average (only
            meaningful for multilabel classification).

    sample_weight : array-like of shape (n_samples,), default=None
        Sample weights.

    zero_division : "warn", {0.0, 1.0}, default="warn"
        Sets the value to return when there is a zero division, i.e. when there
        there are no negative values in predictions and labels. If set to
        "warn", this acts like 0, but a warning is also raised.

        .. versionadded:: 0.24

    Returns
    -------
    score : float or ndarray of shape (n_unique_labels,), dtype=np.float64
        The Jaccard score. When `average` is not `None`, a single scalar is
        returned.

    See Also
    --------
    accuracy_score : Function for calculating the accuracy score.
    f1_score : Function for calculating the F1 score.
    multilabel_confusion_matrix : Function for computing a confusion matrix\
                                  for each class or sample.

    Notes
    -----
    :func:`jaccard_score` may be a poor metric if there are no
    positives for some samples or classes. Jaccard is undefined if there are
    no true or predicted labels, and our implementation will return a score
    of 0 with a warning.

    References
    ----------
    .. [1] `Wikipedia entry for the Jaccard index
           <https://en.wikipedia.org/wiki/Jaccard_index>`_.

    Examples
    --------
    >>> import numpy as np
    >>> from sklearn.metrics import jaccard_score
    >>> y_true = np.array([[0, 1, 1],
    ...                    [1, 1, 0]])
    >>> y_pred = np.array([[1, 1, 1],
    ...                    [1, 0, 0]])

    In the binary case:

    >>> jaccard_score(y_true[0], y_pred[0])
    0.6666

    In the 2D comparison case (e.g. image similarity):

    >>> jaccard_score(y_true, y_pred, average="micro")
    0.6

    In the multilabel case:

    >>> jaccard_score(y_true, y_pred, average='samples')
    0.5833
    >>> jaccard_score(y_true, y_pred, average='macro')
    0.6666
    >>> jaccard_score(y_true, y_pred, average=None)
    array([0.5, 0.5, 1. ])

    In the multiclass case:

    >>> y_pred = [0, 2, 1, 2]
    >>> y_true = [0, 1, 2, 2]
    >>> jaccard_score(y_true, y_pred, average=None)
    array([1. , 0. , 0.33])
    """
    labels = _check_set_wise_labels(y_true, y_pred, average, labels, pos_label)
    samplewise = average == "samples"
    MCM = multilabel_confusion_matrix(
        y_true,
        y_pred,
        sample_weight=sample_weight,
        labels=labels,
        samplewise=samplewise,
    )
    numerator = MCM[:, 1, 1]
    denominator = MCM[:, 1, 1] + MCM[:, 0, 1] + MCM[:, 1, 0]

    xp, _, device_ = get_namespace_and_device(y_true, y_pred)
    if average == "micro":
        numerator = xp.asarray(xp.sum(numerator, keepdims=True), device=device_)
        denominator = xp.asarray(xp.sum(denominator, keepdims=True), device=device_)

    jaccard = _prf_divide(
        numerator,
        denominator,
        "jaccard",
        "true or predicted",
        average,
        ("jaccard",),
        zero_division=zero_division,
    )
    if average is None:
        return jaccard
    if average == "weighted":
        weights = MCM[:, 1, 0] + MCM[:, 1, 1]
        if not xp.any(weights):
            # numerator is 0, and warning should have already been issued
            weights = None
    elif average == "samples" and sample_weight is not None:
        weights = sample_weight
    else:
        weights = None
    return float(_average(jaccard, weights=weights, xp=xp))


@validate_params(
    {
        "y_true": ["array-like"],
        "y_pred": ["array-like"],
        "sample_weight": ["array-like", None],
    },
    prefer_skip_nested_validation=True,
)
def matthews_corrcoef(y_true, y_pred, *, sample_weight=None):
    """Compute the Matthews correlation coefficient (MCC).

    The Matthews correlation coefficient is used in machine learning as a
    measure of the quality of binary and multiclass classifications. It takes
    into account true and false positives and negatives and is generally
    regarded as a balanced measure which can be used even if the classes are of
    very different sizes. The MCC is in essence a correlation coefficient value
    between -1 and +1. A coefficient of +1 represents a perfect prediction, 0
    an average random prediction and -1 an inverse prediction.  The statistic
    is also known as the phi coefficient. [source: Wikipedia]

    Binary and multiclass labels are supported.  Only in the binary case does
    this relate to information about true and false positives and negatives.
    See references below.

    Read more in the :ref:`User Guide <matthews_corrcoef>`.

    Parameters
    ----------
    y_true : array-like of shape (n_samples,)
        Ground truth (correct) target values.

    y_pred : array-like of shape (n_samples,)
        Estimated targets as returned by a classifier.

    sample_weight : array-like of shape (n_samples,), default=None
        Sample weights.

        .. versionadded:: 0.18

    Returns
    -------
    mcc : float
        The Matthews correlation coefficient (+1 represents a perfect
        prediction, 0 an average random prediction and -1 and inverse
        prediction).

    References
    ----------
    .. [1] :doi:`Baldi, Brunak, Chauvin, Andersen and Nielsen, (2000). Assessing the
       accuracy of prediction algorithms for classification: an overview.
       <10.1093/bioinformatics/16.5.412>`

    .. [2] `Wikipedia entry for the Matthews Correlation Coefficient (phi coefficient)
       <https://en.wikipedia.org/wiki/Phi_coefficient>`_.

    .. [3] `Gorodkin, (2004). Comparing two K-category assignments by a
        K-category correlation coefficient
        <https://www.sciencedirect.com/science/article/pii/S1476927104000799>`_.

    .. [4] `Jurman, Riccadonna, Furlanello, (2012). A Comparison of MCC and CEN
        Error Measures in MultiClass Prediction
        <https://journals.plos.org/plosone/article?id=10.1371/journal.pone.0041882>`_.

    Examples
    --------
    >>> from sklearn.metrics import matthews_corrcoef
    >>> y_true = [+1, +1, +1, -1]
    >>> y_pred = [+1, -1, +1, +1]
    >>> matthews_corrcoef(y_true, y_pred)
    -0.33
    """
    y_true, y_pred = attach_unique(y_true, y_pred)
    y_type, y_true, y_pred, sample_weight = _check_targets(
        y_true, y_pred, sample_weight
    )
    if y_type not in {"binary", "multiclass"}:
        raise ValueError("%s is not supported" % y_type)

    lb = LabelEncoder()
    lb.fit(np.hstack([y_true, y_pred]))
    y_true = lb.transform(y_true)
    y_pred = lb.transform(y_pred)

    C = confusion_matrix(y_true, y_pred, sample_weight=sample_weight)
    t_sum = C.sum(axis=1, dtype=np.float64)
    p_sum = C.sum(axis=0, dtype=np.float64)
    n_correct = np.trace(C, dtype=np.float64)
    n_samples = p_sum.sum()
    cov_ytyp = n_correct * n_samples - np.dot(t_sum, p_sum)
    cov_ypyp = n_samples**2 - np.dot(p_sum, p_sum)
    cov_ytyt = n_samples**2 - np.dot(t_sum, t_sum)

    cov_ypyp_ytyt = cov_ypyp * cov_ytyt
    if cov_ypyp_ytyt == 0:
        return 0.0
    else:
        return float(cov_ytyp / np.sqrt(cov_ypyp_ytyt))


@validate_params(
    {
        "y_true": ["array-like", "sparse matrix"],
        "y_pred": ["array-like", "sparse matrix"],
        "normalize": ["boolean"],
        "sample_weight": ["array-like", None],
    },
    prefer_skip_nested_validation=True,
)
def zero_one_loss(y_true, y_pred, *, normalize=True, sample_weight=None):
    """Zero-one classification loss.

    If normalize is ``True``, returns the fraction of misclassifications, else returns
    the number of misclassifications. The best performance is 0.

    Read more in the :ref:`User Guide <zero_one_loss>`.

    Parameters
    ----------
    y_true : 1d array-like, or label indicator array / sparse matrix
        Ground truth (correct) labels. Sparse matrix is only supported when
        labels are of :term:`multilabel` type.

    y_pred : 1d array-like, or label indicator array / sparse matrix
        Predicted labels, as returned by a classifier. Sparse matrix is only
        supported when labels are of :term:`multilabel` type.

    normalize : bool, default=True
        If ``False``, return the number of misclassifications.
        Otherwise, return the fraction of misclassifications.

    sample_weight : array-like of shape (n_samples,), default=None
        Sample weights.

    Returns
    -------
    loss : float
        If ``normalize == True``, returns the fraction of misclassifications, else
        returns the number of misclassifications.

    See Also
    --------
    accuracy_score : Compute the accuracy score. By default, the function will
        return the fraction of correct predictions divided by the total number
        of predictions.
    hamming_loss : Compute the average Hamming loss or Hamming distance between
        two sets of samples.
    jaccard_score : Compute the Jaccard similarity coefficient score.

    Notes
    -----
    In multilabel classification, the zero_one_loss function corresponds to
    the subset zero-one loss: for each sample, the entire set of labels must be
    correctly predicted, otherwise the loss for that sample is equal to one.

    Examples
    --------
    >>> from sklearn.metrics import zero_one_loss
    >>> y_pred = [1, 2, 3, 4]
    >>> y_true = [2, 2, 3, 4]
    >>> zero_one_loss(y_true, y_pred)
    0.25
    >>> zero_one_loss(y_true, y_pred, normalize=False)
    1.0

    In the multilabel case with binary label indicators:

    >>> import numpy as np
    >>> zero_one_loss(np.array([[0, 1], [1, 1]]), np.ones((2, 2)))
    0.5
    """
    xp, _ = get_namespace(y_true, y_pred)
    score = accuracy_score(
        y_true, y_pred, normalize=normalize, sample_weight=sample_weight
    )

    if normalize:
        return 1 - score
    else:
        if sample_weight is not None:
            n_samples = xp.sum(sample_weight)
        else:
            n_samples = _num_samples(y_true)
        return n_samples - score


@validate_params(
    {
        "y_true": ["array-like", "sparse matrix"],
        "y_pred": ["array-like", "sparse matrix"],
        "labels": ["array-like", None],
        "pos_label": [Real, str, "boolean", None],
        "average": [
            StrOptions({"micro", "macro", "samples", "weighted", "binary"}),
            None,
        ],
        "sample_weight": ["array-like", None],
        "zero_division": [
            Options(Real, {0.0, 1.0}),
            "nan",
            StrOptions({"warn"}),
        ],
    },
    prefer_skip_nested_validation=True,
)
def f1_score(
    y_true,
    y_pred,
    *,
    labels=None,
    pos_label=1,
    average="binary",
    sample_weight=None,
    zero_division="warn",
):
    """Compute the F1 score, also known as balanced F-score or F-measure.

    The F1 score can be interpreted as a harmonic mean of the precision and
    recall, where an F1 score reaches its best value at 1 and worst score at 0.
    The relative contribution of precision and recall to the F1 score are
    equal. The formula for the F1 score is:

    .. math::
        \\text{F1} = \\frac{2 * \\text{TP}}{2 * \\text{TP} + \\text{FP} + \\text{FN}}

    Where :math:`\\text{TP}` is the number of true positives, :math:`\\text{FN}` is the
    number of false negatives, and :math:`\\text{FP}` is the number of false positives.
    F1 is by default
    calculated as 0.0 when there are no true positives, false negatives, or
    false positives.

    Support beyond :term:`binary` targets is achieved by treating :term:`multiclass`
    and :term:`multilabel` data as a collection of binary problems, one for each
    label. For the :term:`binary` case, setting `average='binary'` will return
    F1 score for `pos_label`. If `average` is not `'binary'`, `pos_label` is ignored
    and F1 score for both classes are computed, then averaged or both returned (when
    `average=None`). Similarly, for :term:`multiclass` and :term:`multilabel` targets,
    F1 score for all `labels` are either returned or averaged depending on the
    `average` parameter. Use `labels` specify the set of labels to calculate F1 score
    for.

    Read more in the :ref:`User Guide <precision_recall_f_measure_metrics>`.

    Parameters
    ----------
    y_true : 1d array-like, or label indicator array / sparse matrix
        Ground truth (correct) target values. Sparse matrix is only supported when
        targets are of :term:`multilabel` type.

    y_pred : 1d array-like, or label indicator array / sparse matrix
        Estimated targets as returned by a classifier. Sparse matrix is only
        supported when targets are of :term:`multilabel` type.

    labels : array-like, default=None
        The set of labels to include when `average != 'binary'`, and their
        order if `average is None`. Labels present in the data can be
        excluded, for example in multiclass classification to exclude a "negative
        class". Labels not present in the data can be included and will be
        "assigned" 0 samples. For multilabel targets, labels are column indices.
        By default, all labels in `y_true` and `y_pred` are used in sorted order.

        .. versionchanged:: 0.17
           Parameter `labels` improved for multiclass problem.

    pos_label : int, float, bool or str, default=1
        The class to report if `average='binary'` and the data is binary,
        otherwise this parameter is ignored.
        For multiclass or multilabel targets, set `labels=[pos_label]` and
        `average != 'binary'` to report metrics for one label only.

    average : {'micro', 'macro', 'samples', 'weighted', 'binary'} or None, \
            default='binary'
        This parameter is required for multiclass/multilabel targets.
        If ``None``, the metrics for each class are returned. Otherwise, this
        determines the type of averaging performed on the data:

        ``'binary'``:
            Only report results for the class specified by ``pos_label``.
            This is applicable only if targets (``y_{true,pred}``) are binary.
        ``'micro'``:
            Calculate metrics globally by counting the total true positives,
            false negatives and false positives.
        ``'macro'``:
            Calculate metrics for each label, and find their unweighted
            mean.  This does not take label imbalance into account.
        ``'weighted'``:
            Calculate metrics for each label, and find their average weighted
            by support (the number of true instances for each label). This
            alters 'macro' to account for label imbalance; it can result in an
            F-score that is not between precision and recall.
        ``'samples'``:
            Calculate metrics for each instance, and find their average (only
            meaningful for multilabel classification where this differs from
            :func:`accuracy_score`).

    sample_weight : array-like of shape (n_samples,), default=None
        Sample weights.

    zero_division : {"warn", 0.0, 1.0, np.nan}, default="warn"
        Sets the value to return when there is a zero division, i.e. when all
        predictions and labels are negative.

        Notes:
        - If set to "warn", this acts like 0, but a warning is also raised.
        - If set to `np.nan`, such values will be excluded from the average.

        .. versionadded:: 1.3
           `np.nan` option was added.

    Returns
    -------
    f1_score : float or array of float, shape = [n_unique_labels]
        F1 score of the positive class in binary classification or weighted
        average of the F1 scores of each class for the multiclass task.

    See Also
    --------
    fbeta_score : Compute the F-beta score.
    precision_recall_fscore_support : Compute the precision, recall, F-score,
        and support.
    jaccard_score : Compute the Jaccard similarity coefficient score.
    multilabel_confusion_matrix : Compute a confusion matrix for each class or
        sample.

    Notes
    -----
    When ``true positive + false positive + false negative == 0`` (i.e. a class
    is completely absent from both ``y_true`` or ``y_pred``), f-score is
    undefined. In such cases, by default f-score will be set to 0.0, and
    ``UndefinedMetricWarning`` will be raised. This behavior can be modified by
    setting the ``zero_division`` parameter.

    References
    ----------
    .. [1] `Wikipedia entry for the F1-score
           <https://en.wikipedia.org/wiki/F1_score>`_.

    Examples
    --------
    >>> import numpy as np
    >>> from sklearn.metrics import f1_score
    >>> y_true = [0, 1, 2, 0, 1, 2]
    >>> y_pred = [0, 2, 1, 0, 0, 1]
    >>> f1_score(y_true, y_pred, average='macro')
    0.267
    >>> f1_score(y_true, y_pred, average='micro')
    0.33
    >>> f1_score(y_true, y_pred, average='weighted')
    0.267
    >>> f1_score(y_true, y_pred, average=None)
    array([0.8, 0. , 0. ])

    >>> # binary classification
    >>> y_true_empty = [0, 0, 0, 0, 0, 0]
    >>> y_pred_empty = [0, 0, 0, 0, 0, 0]
    >>> f1_score(y_true_empty, y_pred_empty)
    0.0...
    >>> f1_score(y_true_empty, y_pred_empty, zero_division=1.0)
    1.0...
    >>> f1_score(y_true_empty, y_pred_empty, zero_division=np.nan)
    nan...

    >>> # multilabel classification
    >>> y_true = [[0, 0, 0], [1, 1, 1], [0, 1, 1]]
    >>> y_pred = [[0, 0, 0], [1, 1, 1], [1, 1, 0]]
    >>> f1_score(y_true, y_pred, average=None)
    array([0.66666667, 1.        , 0.66666667])
    """
    return fbeta_score(
        y_true,
        y_pred,
        beta=1,
        labels=labels,
        pos_label=pos_label,
        average=average,
        sample_weight=sample_weight,
        zero_division=zero_division,
    )


@validate_params(
    {
        "y_true": ["array-like", "sparse matrix"],
        "y_pred": ["array-like", "sparse matrix"],
        "beta": [Interval(Real, 0.0, None, closed="both")],
        "labels": ["array-like", None],
        "pos_label": [Real, str, "boolean", None],
        "average": [
            StrOptions({"micro", "macro", "samples", "weighted", "binary"}),
            None,
        ],
        "sample_weight": ["array-like", None],
        "zero_division": [
            Options(Real, {0.0, 1.0}),
            "nan",
            StrOptions({"warn"}),
        ],
    },
    prefer_skip_nested_validation=True,
)
def fbeta_score(
    y_true,
    y_pred,
    *,
    beta,
    labels=None,
    pos_label=1,
    average="binary",
    sample_weight=None,
    zero_division="warn",
):
    """Compute the F-beta score.

    The F-beta score is the weighted harmonic mean of precision and recall,
    reaching its optimal value at 1 and its worst value at 0.

    The `beta` parameter represents the ratio of recall importance to
    precision importance. `beta > 1` gives more weight to recall, while
    `beta < 1` favors precision. For example, `beta = 2` makes recall twice
    as important as precision, while `beta = 0.5` does the opposite.
    Asymptotically, `beta -> +inf` considers only recall, and `beta -> 0`
    only precision.

    The formula for F-beta score is:

    .. math::

       F_\\beta = \\frac{(1 + \\beta^2) \\text{tp}}
                        {(1 + \\beta^2) \\text{tp} + \\text{fp} + \\beta^2 \\text{fn}}

    Where :math:`\\text{tp}` is the number of true positives, :math:`\\text{fp}` is the
    number of false positives, and :math:`\\text{fn}` is the number of false negatives.

    Support beyond :term:`binary` targets is achieved by treating :term:`multiclass`
    and :term:`multilabel` data as a collection of binary problems, one for each
    label. For the :term:`binary` case, setting `average='binary'` will return
    F-beta score for `pos_label`. If `average` is not `'binary'`, `pos_label` is
    ignored and F-beta score for both classes are computed, then averaged or both
    returned (when `average=None`). Similarly, for :term:`multiclass` and
    :term:`multilabel` targets, F-beta score for all `labels` are either returned or
    averaged depending on the `average` parameter. Use `labels` specify the set of
    labels to calculate F-beta score for.

    Read more in the :ref:`User Guide <precision_recall_f_measure_metrics>`.

    Parameters
    ----------
    y_true : 1d array-like, or label indicator array / sparse matrix
        Ground truth (correct) target values. Sparse matrix is only supported when
        targets are of :term:`multilabel` type.

    y_pred : 1d array-like, or label indicator array / sparse matrix
        Estimated targets as returned by a classifier. Sparse matrix is only
        supported when targets are of :term:`multilabel` type.

    beta : float
        Determines the weight of recall in the combined score.

    labels : array-like, default=None
        The set of labels to include when `average != 'binary'`, and their
        order if `average is None`. Labels present in the data can be
        excluded, for example in multiclass classification to exclude a "negative
        class". Labels not present in the data can be included and will be
        "assigned" 0 samples. For multilabel targets, labels are column indices.
        By default, all labels in `y_true` and `y_pred` are used in sorted order.

        .. versionchanged:: 0.17
           Parameter `labels` improved for multiclass problem.

    pos_label : int, float, bool or str, default=1
        The class to report if `average='binary'` and the data is binary,
        otherwise this parameter is ignored.
        For multiclass or multilabel targets, set `labels=[pos_label]` and
        `average != 'binary'` to report metrics for one label only.

    average : {'micro', 'macro', 'samples', 'weighted', 'binary'} or None, \
            default='binary'
        This parameter is required for multiclass/multilabel targets.
        If ``None``, the metrics for each class are returned. Otherwise, this
        determines the type of averaging performed on the data:

        ``'binary'``:
            Only report results for the class specified by ``pos_label``.
            This is applicable only if targets (``y_{true,pred}``) are binary.
        ``'micro'``:
            Calculate metrics globally by counting the total true positives,
            false negatives and false positives.
        ``'macro'``:
            Calculate metrics for each label, and find their unweighted
            mean.  This does not take label imbalance into account.
        ``'weighted'``:
            Calculate metrics for each label, and find their average weighted
            by support (the number of true instances for each label). This
            alters 'macro' to account for label imbalance; it can result in an
            F-score that is not between precision and recall.
        ``'samples'``:
            Calculate metrics for each instance, and find their average (only
            meaningful for multilabel classification where this differs from
            :func:`accuracy_score`).

    sample_weight : array-like of shape (n_samples,), default=None
        Sample weights.

    zero_division : {"warn", 0.0, 1.0, np.nan}, default="warn"
        Sets the value to return when there is a zero division, i.e. when all
        predictions and labels are negative.

        Notes:

        - If set to "warn", this acts like 0, but a warning is also raised.
        - If set to `np.nan`, such values will be excluded from the average.

        .. versionadded:: 1.3
           `np.nan` option was added.

    Returns
    -------
    fbeta_score : float (if average is not None) or array of float, shape =\
        [n_unique_labels]
        F-beta score of the positive class in binary classification or weighted
        average of the F-beta score of each class for the multiclass task.

    See Also
    --------
    precision_recall_fscore_support : Compute the precision, recall, F-score,
        and support.
    multilabel_confusion_matrix : Compute a confusion matrix for each class or
        sample.

    Notes
    -----
    When ``true positive + false positive + false negative == 0``, f-score
    returns 0.0 and raises ``UndefinedMetricWarning``. This behavior can be
    modified by setting ``zero_division``.

    F-beta score is not implemented as a named scorer that can be passed to
    the `scoring` parameter of cross-validation tools directly: it requires to be
    wrapped with :func:`make_scorer` so as to specify the value of `beta`. See
    examples for details.

    References
    ----------
    .. [1] R. Baeza-Yates and B. Ribeiro-Neto (2011).
           Modern Information Retrieval. Addison Wesley, pp. 327-328.

    .. [2] `Wikipedia entry for the F1-score
           <https://en.wikipedia.org/wiki/F1_score>`_.

    Examples
    --------
    >>> import numpy as np
    >>> from sklearn.metrics import fbeta_score
    >>> y_true = [0, 1, 2, 0, 1, 2]
    >>> y_pred = [0, 2, 1, 0, 0, 1]
    >>> fbeta_score(y_true, y_pred, average='macro', beta=0.5)
    0.238
    >>> fbeta_score(y_true, y_pred, average='micro', beta=0.5)
    0.33
    >>> fbeta_score(y_true, y_pred, average='weighted', beta=0.5)
    0.238
    >>> fbeta_score(y_true, y_pred, average=None, beta=0.5)
    array([0.71, 0.        , 0.        ])
    >>> y_pred_empty = [0, 0, 0, 0, 0, 0]
    >>> fbeta_score(
    ...     y_true,
    ...     y_pred_empty,
    ...     average="macro",
    ...     zero_division=np.nan,
    ...     beta=0.5,
    ... )
    0.128

    In order to use :func:`fbeta_scorer` as a scorer, a callable
    scorer objects needs to be created first with :func:`make_scorer`,
    passing the value for the `beta` parameter.

    >>> from sklearn.metrics import fbeta_score, make_scorer
    >>> ftwo_scorer = make_scorer(fbeta_score, beta=2)
    >>> from sklearn.model_selection import GridSearchCV
    >>> from sklearn.svm import LinearSVC
    >>> grid = GridSearchCV(
    ...     LinearSVC(dual="auto"),
    ...     param_grid={'C': [1, 10]},
    ...     scoring=ftwo_scorer,
    ...     cv=5
    ... )
    """

    _, _, f, _ = precision_recall_fscore_support(
        y_true,
        y_pred,
        beta=beta,
        labels=labels,
        pos_label=pos_label,
        average=average,
        warn_for=("f-score",),
        sample_weight=sample_weight,
        zero_division=zero_division,
    )
    return f


def _prf_divide(
    numerator, denominator, metric, modifier, average, warn_for, zero_division="warn"
):
    """Performs division and handles divide-by-zero.

    On zero-division, sets the corresponding result elements equal to
    0, 1 or np.nan (according to ``zero_division``). Plus, if
    ``zero_division != "warn"`` raises a warning.

    The metric, modifier and average arguments are used only for determining
    an appropriate warning.
    """
    xp, _ = get_namespace(numerator, denominator)
    dtype_float = _find_matching_floating_dtype(numerator, denominator, xp=xp)
    mask = denominator == 0
    denominator = xp.asarray(denominator, copy=True, dtype=dtype_float)
    denominator[mask] = 1  # avoid infs/nans
    result = xp.asarray(numerator, dtype=dtype_float) / denominator

    if not xp.any(mask):
        return result

    # set those with 0 denominator to `zero_division`, and 0 when "warn"
    zero_division_value = _check_zero_division(zero_division)
    result[mask] = zero_division_value

    # we assume the user will be removing warnings if zero_division is set
    # to something different than "warn". If we are computing only f-score
    # the warning will be raised only if precision and recall are ill-defined
    if zero_division != "warn" or metric not in warn_for:
        return result

    # build appropriate warning
    if metric in warn_for:
        _warn_prf(average, modifier, f"{metric.capitalize()} is", result.shape[0])

    return result


def _warn_prf(average, modifier, msg_start, result_size):
    axis0, axis1 = "sample", "label"
    if average == "samples":
        axis0, axis1 = axis1, axis0
    msg = (
        "{0} ill-defined and being set to 0.0 {{0}} "
        "no {1} {2}s. Use `zero_division` parameter to control"
        " this behavior.".format(msg_start, modifier, axis0)
    )
    if result_size == 1:
        msg = msg.format("due to")
    else:
        msg = msg.format("in {0}s with".format(axis1))
    warnings.warn(msg, UndefinedMetricWarning, stacklevel=2)


def _check_set_wise_labels(y_true, y_pred, average, labels, pos_label):
    """Validation associated with set-wise metrics.

    Returns identified labels.
    """
    average_options = (None, "micro", "macro", "weighted", "samples")
    if average not in average_options and average != "binary":
        raise ValueError("average has to be one of " + str(average_options))

    y_true, y_pred = attach_unique(y_true, y_pred)
    y_type, y_true, y_pred, _ = _check_targets(y_true, y_pred)
    # Convert to Python primitive type to avoid NumPy type / Python str
    # comparison. See https://github.com/numpy/numpy/issues/6784
    present_labels = _tolist(unique_labels(y_true, y_pred))
    if average == "binary":
        if y_type == "binary":
            if pos_label not in present_labels:
                if len(present_labels) >= 2:
                    raise ValueError(
                        f"pos_label={pos_label} is not a valid label. It "
                        f"should be one of {present_labels}"
                    )
            labels = [pos_label]
        else:
            average_options = list(average_options)
            if y_type == "multiclass":
                average_options.remove("samples")
            raise ValueError(
                "Target is %s but average='binary'. Please "
                "choose another average setting, one of %r." % (y_type, average_options)
            )
    elif pos_label not in (None, 1):
        warnings.warn(
            "Note that pos_label (set to %r) is ignored when "
            "average != 'binary' (got %r). You may use "
            "labels=[pos_label] to specify a single positive class."
            % (pos_label, average),
            UserWarning,
        )
    return labels


@validate_params(
    {
        "y_true": ["array-like", "sparse matrix"],
        "y_pred": ["array-like", "sparse matrix"],
        "beta": [Interval(Real, 0.0, None, closed="both")],
        "labels": ["array-like", None],
        "pos_label": [Real, str, "boolean", None],
        "average": [
            StrOptions({"micro", "macro", "samples", "weighted", "binary"}),
            None,
        ],
        "warn_for": [list, tuple, set],
        "sample_weight": ["array-like", None],
        "zero_division": [
            Options(Real, {0.0, 1.0}),
            "nan",
            StrOptions({"warn"}),
        ],
    },
    prefer_skip_nested_validation=True,
)
def precision_recall_fscore_support(
    y_true,
    y_pred,
    *,
    beta=1.0,
    labels=None,
    pos_label=1,
    average=None,
    warn_for=("precision", "recall", "f-score"),
    sample_weight=None,
    zero_division="warn",
):
    """Compute precision, recall, F-measure and support for each class.

    The precision is the ratio ``tp / (tp + fp)`` where ``tp`` is the number of
    true positives and ``fp`` the number of false positives. The precision is
    intuitively the ability of the classifier not to label a negative sample as
    positive.

    The recall is the ratio ``tp / (tp + fn)`` where ``tp`` is the number of
    true positives and ``fn`` the number of false negatives. The recall is
    intuitively the ability of the classifier to find all the positive samples.

    The F-beta score can be interpreted as a weighted harmonic mean of
    the precision and recall, where an F-beta score reaches its best
    value at 1 and worst score at 0.

    The F-beta score weights recall more than precision by a factor of
    ``beta``. ``beta == 1.0`` means recall and precision are equally important.

    The support is the number of occurrences of each class in ``y_true``.

    Support beyond :term:`binary` targets is achieved by treating :term:`multiclass`
    and :term:`multilabel` data as a collection of binary problems, one for each
    label. For the :term:`binary` case, setting `average='binary'` will return
    metrics for `pos_label`. If `average` is not `'binary'`, `pos_label` is ignored
    and metrics for both classes are computed, then averaged or both returned (when
    `average=None`). Similarly, for :term:`multiclass` and :term:`multilabel` targets,
    metrics for all `labels` are either returned or averaged depending on the `average`
    parameter. Use `labels` specify the set of labels to calculate metrics for.

    Read more in the :ref:`User Guide <precision_recall_f_measure_metrics>`.

    Parameters
    ----------
    y_true : 1d array-like, or label indicator array / sparse matrix
        Ground truth (correct) target values. Sparse matrix is only supported when
        targets are of :term:`multilabel` type.

    y_pred : 1d array-like, or label indicator array / sparse matrix
        Estimated targets as returned by a classifier. Sparse matrix is only
        supported when targets are of :term:`multilabel` type.

    beta : float, default=1.0
        The strength of recall versus precision in the F-score.

    labels : array-like, default=None
        The set of labels to include when `average != 'binary'`, and their
        order if `average is None`. Labels present in the data can be
        excluded, for example in multiclass classification to exclude a "negative
        class". Labels not present in the data can be included and will be
        "assigned" 0 samples. For multilabel targets, labels are column indices.
        By default, all labels in `y_true` and `y_pred` are used in sorted order.

        .. versionchanged:: 0.17
           Parameter `labels` improved for multiclass problem.

    pos_label : int, float, bool or str, default=1
        The class to report if `average='binary'` and the data is binary,
        otherwise this parameter is ignored.
        For multiclass or multilabel targets, set `labels=[pos_label]` and
        `average != 'binary'` to report metrics for one label only.

    average : {'micro', 'macro', 'samples', 'weighted', 'binary'} or None, \
            default='binary'
        This parameter is required for multiclass/multilabel targets.
        If ``None``, the metrics for each class are returned. Otherwise, this
        determines the type of averaging performed on the data:

        ``'binary'``:
            Only report results for the class specified by ``pos_label``.
            This is applicable only if targets (``y_{true,pred}``) are binary.
        ``'micro'``:
            Calculate metrics globally by counting the total true positives,
            false negatives and false positives.
        ``'macro'``:
            Calculate metrics for each label, and find their unweighted
            mean.  This does not take label imbalance into account.
        ``'weighted'``:
            Calculate metrics for each label, and find their average weighted
            by support (the number of true instances for each label). This
            alters 'macro' to account for label imbalance; it can result in an
            F-score that is not between precision and recall.
        ``'samples'``:
            Calculate metrics for each instance, and find their average (only
            meaningful for multilabel classification where this differs from
            :func:`accuracy_score`).

    warn_for : list, tuple or set, for internal use
        This determines which warnings will be made in the case that this
        function is being used to return only one of its metrics.

    sample_weight : array-like of shape (n_samples,), default=None
        Sample weights.

    zero_division : {"warn", 0.0, 1.0, np.nan}, default="warn"
        Sets the value to return when there is a zero division:

        - recall: when there are no positive labels
        - precision: when there are no positive predictions
        - f-score: both

        Notes:

        - If set to "warn", this acts like 0, but a warning is also raised.
        - If set to `np.nan`, such values will be excluded from the average.

        .. versionadded:: 1.3
           `np.nan` option was added.

    Returns
    -------
    precision : float (if average is not None) or array of float, shape =\
        [n_unique_labels]
        Precision score.

    recall : float (if average is not None) or array of float, shape =\
        [n_unique_labels]
        Recall score.

    fbeta_score : float (if average is not None) or array of float, shape =\
        [n_unique_labels]
        F-beta score.

    support : None (if average is not None) or array of int, shape =\
        [n_unique_labels]
        The number of occurrences of each label in ``y_true``.

    Notes
    -----
    When ``true positive + false positive == 0``, precision is undefined.
    When ``true positive + false negative == 0``, recall is undefined. When
    ``true positive + false negative + false positive == 0``, f-score is
    undefined. In such cases, by default the metric will be set to 0, and
    ``UndefinedMetricWarning`` will be raised. This behavior can be modified
    with ``zero_division``.

    References
    ----------
    .. [1] `Wikipedia entry for the Precision and recall
           <https://en.wikipedia.org/wiki/Precision_and_recall>`_.

    .. [2] `Wikipedia entry for the F1-score
           <https://en.wikipedia.org/wiki/F1_score>`_.

    .. [3] `Discriminative Methods for Multi-labeled Classification Advances
           in Knowledge Discovery and Data Mining (2004), pp. 22-30 by Shantanu
           Godbole, Sunita Sarawagi
           <http://www.godbole.net/shantanu/pubs/multilabelsvm-pakdd04.pdf>`_.

    Examples
    --------
    >>> import numpy as np
    >>> from sklearn.metrics import precision_recall_fscore_support
    >>> y_true = np.array(['cat', 'dog', 'pig', 'cat', 'dog', 'pig'])
    >>> y_pred = np.array(['cat', 'pig', 'dog', 'cat', 'cat', 'dog'])
    >>> precision_recall_fscore_support(y_true, y_pred, average='macro')
    (0.222, 0.333, 0.267, None)
    >>> precision_recall_fscore_support(y_true, y_pred, average='micro')
    (0.33, 0.33, 0.33, None)
    >>> precision_recall_fscore_support(y_true, y_pred, average='weighted')
    (0.222, 0.333, 0.267, None)

    It is possible to compute per-label precisions, recalls, F1-scores and
    supports instead of averaging:

    >>> precision_recall_fscore_support(y_true, y_pred, average=None,
    ... labels=['pig', 'dog', 'cat'])
    (array([0.        , 0.        , 0.66]),
     array([0., 0., 1.]), array([0. , 0. , 0.8]),
     array([2, 2, 2]))
    """
    _check_zero_division(zero_division)
    labels = _check_set_wise_labels(y_true, y_pred, average, labels, pos_label)

    # Calculate tp_sum, pred_sum, true_sum ###
    samplewise = average == "samples"
    MCM = multilabel_confusion_matrix(
        y_true,
        y_pred,
        sample_weight=sample_weight,
        labels=labels,
        samplewise=samplewise,
    )
    tp_sum = MCM[:, 1, 1]
    pred_sum = tp_sum + MCM[:, 0, 1]
    true_sum = tp_sum + MCM[:, 1, 0]

    xp, _, device_ = get_namespace_and_device(y_true, y_pred)
    if average == "micro":
        tp_sum = xp.reshape(xp.sum(tp_sum), (1,))
        pred_sum = xp.reshape(xp.sum(pred_sum), (1,))
        true_sum = xp.reshape(xp.sum(true_sum), (1,))

    # Finally, we have all our sufficient statistics. Divide! #
    beta2 = beta**2

    # Divide, and on zero-division, set scores and/or warn according to
    # zero_division:
    precision = _prf_divide(
        tp_sum, pred_sum, "precision", "predicted", average, warn_for, zero_division
    )
    recall = _prf_divide(
        tp_sum, true_sum, "recall", "true", average, warn_for, zero_division
    )

    if np.isposinf(beta):
        f_score = recall
    elif beta == 0:
        f_score = precision
    else:
        # The score is defined as:
        # score = (1 + beta**2) * precision * recall / (beta**2 * precision + recall)
        # Therefore, we can express the score in terms of confusion matrix entries as:
        # score = (1 + beta**2) * tp / ((1 + beta**2) * tp + beta**2 * fn + fp)

        # Array api strict requires all arrays to be of the same type so we
        # need to convert true_sum, pred_sum and tp_sum to the max supported
        # float dtype because beta2 is a float
        max_float_type = _max_precision_float_dtype(xp=xp, device=device_)
        denom = beta2 * xp.astype(true_sum, max_float_type) + xp.astype(
            pred_sum, max_float_type
        )
        f_score = _prf_divide(
            (1 + beta2) * xp.astype(tp_sum, max_float_type),
            denom,
            "f-score",
            "true nor predicted",
            average,
            warn_for,
            zero_division,
        )

    # Average the results
    if average == "weighted":
        weights = true_sum
    elif average == "samples":
        weights = sample_weight
    else:
        weights = None

    if average is not None:
        precision = float(_nanaverage(precision, weights=weights))
        recall = float(_nanaverage(recall, weights=weights))
        f_score = float(_nanaverage(f_score, weights=weights))
        true_sum = None  # return no support

    return precision, recall, f_score, true_sum


@validate_params(
    {
        "y_true": ["array-like", "sparse matrix"],
        "y_pred": ["array-like", "sparse matrix"],
        "labels": ["array-like", None],
        "sample_weight": ["array-like", None],
        "raise_warning": ["boolean", Hidden(StrOptions({"deprecated"}))],
        "replace_undefined_by": [
            Options(Real, {1.0, np.nan}),
            dict,
        ],
    },
    prefer_skip_nested_validation=True,
)
def class_likelihood_ratios(
    y_true,
    y_pred,
    *,
    labels=None,
    sample_weight=None,
    raise_warning="deprecated",
    replace_undefined_by=np.nan,
):
    """Compute binary classification positive and negative likelihood ratios.

    The positive likelihood ratio is `LR+ = sensitivity / (1 - specificity)`
    where the sensitivity or recall is the ratio `tp / (tp + fn)` and the
    specificity is `tn / (tn + fp)`. The negative likelihood ratio is `LR- = (1
    - sensitivity) / specificity`. Here `tp` is the number of true positives,
    `fp` the number of false positives, `tn` is the number of true negatives and
    `fn` the number of false negatives. Both class likelihood ratios can be used
    to obtain post-test probabilities given a pre-test probability.

    `LR+` ranges from 1.0 to infinity. A `LR+` of 1.0 indicates that the probability
    of predicting the positive class is the same for samples belonging to either
    class; therefore, the test is useless. The greater `LR+` is, the more a
    positive prediction is likely to be a true positive when compared with the
    pre-test probability. A value of `LR+` lower than 1.0 is invalid as it would
    indicate that the odds of a sample being a true positive decrease with
    respect to the pre-test odds.

    `LR-` ranges from 0.0 to 1.0. The closer it is to 0.0, the lower the probability
    of a given sample to be a false negative. A `LR-` of 1.0 means the test is
    useless because the odds of having the condition did not change after the
    test. A value of `LR-` greater than 1.0 invalidates the classifier as it
    indicates an increase in the odds of a sample belonging to the positive
    class after being classified as negative. This is the case when the
    classifier systematically predicts the opposite of the true label.

    A typical application in medicine is to identify the positive/negative class
    to the presence/absence of a disease, respectively; the classifier being a
    diagnostic test; the pre-test probability of an individual having the
    disease can be the prevalence of such disease (proportion of a particular
    population found to be affected by a medical condition); and the post-test
    probabilities would be the probability that the condition is truly present
    given a positive test result.

    Read more in the :ref:`User Guide <class_likelihood_ratios>`.

    Parameters
    ----------
    y_true : 1d array-like, or label indicator array / sparse matrix
        Ground truth (correct) target values. Sparse matrix is only supported when
        targets are of :term:`multilabel` type.

    y_pred : 1d array-like, or label indicator array / sparse matrix
        Estimated targets as returned by a classifier. Sparse matrix is only
        supported when targets are of :term:`multilabel` type.

    labels : array-like, default=None
        List of labels to index the matrix. This may be used to select the
        positive and negative classes with the ordering `labels=[negative_class,
        positive_class]`. If `None` is given, those that appear at least once in
        `y_true` or `y_pred` are used in sorted order.

    sample_weight : array-like of shape (n_samples,), default=None
        Sample weights.

    raise_warning : bool, default=True
        Whether or not a case-specific warning message is raised when there is division
        by zero.

        .. deprecated:: 1.7
            `raise_warning` was deprecated in version 1.7 and will be removed in 1.9,
            when an :class:`~sklearn.exceptions.UndefinedMetricWarning` will always
            raise in case of a division by zero.

    replace_undefined_by : np.nan, 1.0, or dict, default=np.nan
        Sets the return values for LR+ and LR- when there is a division by zero. Can
        take the following values:

        - `np.nan` to return `np.nan` for both `LR+` and `LR-`
        - `1.0` to return the worst possible scores: `{"LR+": 1.0, "LR-": 1.0}`
        - a dict in the format `{"LR+": value_1, "LR-": value_2}` where the values can
          be non-negative floats, `np.inf` or `np.nan` in the range of the
          likelihood ratios. For example, `{"LR+": 1.0, "LR-": 1.0}` can be used for
          returning the worst scores, indicating a useless model, and `{"LR+": np.inf,
          "LR-": 0.0}` can be used for returning the best scores, indicating a useful
          model.

        If a division by zero occurs, only the affected metric is replaced with the set
        value; the other metric is calculated as usual.

        .. versionadded:: 1.7

    Returns
    -------
    (positive_likelihood_ratio, negative_likelihood_ratio) : tuple of float
        A tuple of two floats, the first containing the positive likelihood ratio (LR+)
        and the second the negative likelihood ratio (LR-).

    Warns
    -----
    Raises :class:`~sklearn.exceptions.UndefinedMetricWarning` when `y_true` and
    `y_pred` lead to the following conditions:

        - The number of false positives is 0 and `raise_warning` is set to `True`
          (default): positive likelihood ratio is undefined.
        - The number of true negatives is 0 and `raise_warning` is set to `True`
          (default): negative likelihood ratio is undefined.
        - The sum of true positives and false negatives is 0 (no samples of the positive
          class are present in `y_true`): both likelihood ratios are undefined.

        For the first two cases, an undefined metric can be defined by setting the
        `replace_undefined_by` param.

    References
    ----------
    .. [1] `Wikipedia entry for the Likelihood ratios in diagnostic testing
           <https://en.wikipedia.org/wiki/Likelihood_ratios_in_diagnostic_testing>`_.

    Examples
    --------
    >>> import numpy as np
    >>> from sklearn.metrics import class_likelihood_ratios
    >>> class_likelihood_ratios([0, 1, 0, 1, 0], [1, 1, 0, 0, 0])
    (1.5, 0.75)
    >>> y_true = np.array(["non-cat", "cat", "non-cat", "cat", "non-cat"])
    >>> y_pred = np.array(["cat", "cat", "non-cat", "non-cat", "non-cat"])
    >>> class_likelihood_ratios(y_true, y_pred)
    (1.33, 0.66)
    >>> y_true = np.array(["non-zebra", "zebra", "non-zebra", "zebra", "non-zebra"])
    >>> y_pred = np.array(["zebra", "zebra", "non-zebra", "non-zebra", "non-zebra"])
    >>> class_likelihood_ratios(y_true, y_pred)
    (1.5, 0.75)

    To avoid ambiguities, use the notation `labels=[negative_class,
    positive_class]`

    >>> y_true = np.array(["non-cat", "cat", "non-cat", "cat", "non-cat"])
    >>> y_pred = np.array(["cat", "cat", "non-cat", "non-cat", "non-cat"])
    >>> class_likelihood_ratios(y_true, y_pred, labels=["non-cat", "cat"])
    (1.5, 0.75)
    """
    # TODO(1.9): When `raise_warning` is removed, the following changes need to be made:
    # The checks for `raise_warning==True` need to be removed and we will always warn,
    # remove `FutureWarning`, and the Warns section in the docstring should not mention
    # `raise_warning` anymore.
    y_true, y_pred = attach_unique(y_true, y_pred)
    y_type, y_true, y_pred, sample_weight = _check_targets(
        y_true, y_pred, sample_weight
    )
    if y_type != "binary":
        raise ValueError(
            "class_likelihood_ratios only supports binary classification "
            f"problems, got targets of type: {y_type}"
        )

    msg_deprecated_param = (
        "`raise_warning` was deprecated in version 1.7 and will be removed in 1.9. An "
        "`UndefinedMetricWarning` will always be raised in case of a division by zero "
        "and the value set with the `replace_undefined_by` param will be returned."
    )
    if raise_warning != "deprecated":
        warnings.warn(msg_deprecated_param, FutureWarning)
    else:
        raise_warning = True

    if replace_undefined_by == 1.0:
        replace_undefined_by = {"LR+": 1.0, "LR-": 1.0}

    if isinstance(replace_undefined_by, dict):
        msg = (
            "The dictionary passed as `replace_undefined_by` needs to be in the form "
            "`{'LR+': `value_1`, 'LR-': `value_2`}` where the value for `LR+` ranges "
            "from `1.0` to `np.inf` or is `np.nan` and the value for `LR-` ranges from "
            f"`0.0` to `1.0` or is `np.nan`; got `{replace_undefined_by}`."
        )
        if ("LR+" in replace_undefined_by) and ("LR-" in replace_undefined_by):
            try:
                desired_lr_pos = replace_undefined_by.get("LR+", None)
                check_scalar(
                    desired_lr_pos,
                    "positive_likelihood_ratio",
                    target_type=(Real),
                    min_val=1.0,
                    include_boundaries="left",
                )
                desired_lr_neg = replace_undefined_by.get("LR-", None)
                check_scalar(
                    desired_lr_neg,
                    "negative_likelihood_ratio",
                    target_type=(Real),
                    min_val=0.0,
                    max_val=1.0,
                    include_boundaries="both",
                )
            except Exception as e:
                raise ValueError(msg) from e
        else:
            raise ValueError(msg)

    cm = confusion_matrix(
        y_true,
        y_pred,
        sample_weight=sample_weight,
        labels=labels,
    )

    tn, fp, fn, tp = cm.ravel()
    support_pos = tp + fn
    support_neg = tn + fp
    pos_num = tp * support_neg
    pos_denom = fp * support_pos
    neg_num = fn * support_neg
    neg_denom = tn * support_pos

    # if `support_pos == 0`a division by zero will occur
    if support_pos == 0:
        msg = (
            "No samples of the positive class are present in `y_true`. "
            "`positive_likelihood_ratio` and `negative_likelihood_ratio` are both set "
            "to `np.nan`. Use the `replace_undefined_by` param to control this "
            "behavior. To suppress this warning or turn it into an error, see Python's "
            "`warnings` module and `warnings.catch_warnings()`."
        )
        warnings.warn(msg, UndefinedMetricWarning, stacklevel=2)
        positive_likelihood_ratio = np.nan
        negative_likelihood_ratio = np.nan

    # if `fp == 0`a division by zero will occur
    if fp == 0:
        if raise_warning:
            if tp == 0:
                msg_beginning = (
                    "No samples were predicted for the positive class and "
                    "`positive_likelihood_ratio` is "
                )
            else:
                msg_beginning = "`positive_likelihood_ratio` is ill-defined and "
            msg_end = "set to `np.nan`. Use the `replace_undefined_by` param to "
            "control this behavior. To suppress this warning or turn it into an error, "
            "see Python's `warnings` module and `warnings.catch_warnings()`."
            warnings.warn(msg_beginning + msg_end, UndefinedMetricWarning, stacklevel=2)
        if isinstance(replace_undefined_by, float) and np.isnan(replace_undefined_by):
            positive_likelihood_ratio = replace_undefined_by
        else:
            # replace_undefined_by is a dict and
            # isinstance(replace_undefined_by.get("LR+", None), Real); this includes
            # `np.inf` and `np.nan`
            positive_likelihood_ratio = desired_lr_pos
    else:
        positive_likelihood_ratio = pos_num / pos_denom

    # if `tn == 0`a division by zero will occur
    if tn == 0:
        if raise_warning:
            msg = (
                "`negative_likelihood_ratio` is ill-defined and set to `np.nan`. "
                "Use the `replace_undefined_by` param to control this behavior. To "
                "suppress this warning or turn it into an error, see Python's "
                "`warnings` module and `warnings.catch_warnings()`."
            )
            warnings.warn(msg, UndefinedMetricWarning, stacklevel=2)
        if isinstance(replace_undefined_by, float) and np.isnan(replace_undefined_by):
            negative_likelihood_ratio = replace_undefined_by
        else:
            # replace_undefined_by is a dict and
            # isinstance(replace_undefined_by.get("LR-", None), Real); this includes
            # `np.nan`
            negative_likelihood_ratio = desired_lr_neg
    else:
        negative_likelihood_ratio = neg_num / neg_denom

    return float(positive_likelihood_ratio), float(negative_likelihood_ratio)


@validate_params(
    {
        "y_true": ["array-like", "sparse matrix"],
        "y_pred": ["array-like", "sparse matrix"],
        "labels": ["array-like", None],
        "pos_label": [Real, str, "boolean", None],
        "average": [
            StrOptions({"micro", "macro", "samples", "weighted", "binary"}),
            None,
        ],
        "sample_weight": ["array-like", None],
        "zero_division": [
            Options(Real, {0.0, 1.0}),
            "nan",
            StrOptions({"warn"}),
        ],
    },
    prefer_skip_nested_validation=True,
)
def precision_score(
    y_true,
    y_pred,
    *,
    labels=None,
    pos_label=1,
    average="binary",
    sample_weight=None,
    zero_division="warn",
):
    """Compute the precision.

    The precision is the ratio ``tp / (tp + fp)`` where ``tp`` is the number of
    true positives and ``fp`` the number of false positives. The precision is
    intuitively the ability of the classifier not to label as positive a sample
    that is negative.

    The best value is 1 and the worst value is 0.

    Support beyond :term:`binary` targets is achieved by treating :term:`multiclass`
    and :term:`multilabel` data as a collection of binary problems, one for each
    label. For the :term:`binary` case, setting `average='binary'` will return
    precision for `pos_label`. If `average` is not `'binary'`, `pos_label` is ignored
    and precision for both classes are computed, then averaged or both returned (when
    `average=None`). Similarly, for :term:`multiclass` and :term:`multilabel` targets,
    precision for all `labels` are either returned or averaged depending on the
    `average` parameter. Use `labels` specify the set of labels to calculate precision
    for.

    Read more in the :ref:`User Guide <precision_recall_f_measure_metrics>`.

    Parameters
    ----------
    y_true : 1d array-like, or label indicator array / sparse matrix
        Ground truth (correct) target values. Sparse matrix is only supported when
        targets are of :term:`multilabel` type.

    y_pred : 1d array-like, or label indicator array / sparse matrix
        Estimated targets as returned by a classifier. Sparse matrix is only
        supported when targets are of :term:`multilabel` type.

    labels : array-like, default=None
        The set of labels to include when `average != 'binary'`, and their
        order if `average is None`. Labels present in the data can be
        excluded, for example in multiclass classification to exclude a "negative
        class". Labels not present in the data can be included and will be
        "assigned" 0 samples. For multilabel targets, labels are column indices.
        By default, all labels in `y_true` and `y_pred` are used in sorted order.

        .. versionchanged:: 0.17
           Parameter `labels` improved for multiclass problem.

    pos_label : int, float, bool or str, default=1
        The class to report if `average='binary'` and the data is binary,
        otherwise this parameter is ignored.
        For multiclass or multilabel targets, set `labels=[pos_label]` and
        `average != 'binary'` to report metrics for one label only.

    average : {'micro', 'macro', 'samples', 'weighted', 'binary'} or None, \
            default='binary'
        This parameter is required for multiclass/multilabel targets.
        If ``None``, the metrics for each class are returned. Otherwise, this
        determines the type of averaging performed on the data:

        ``'binary'``:
            Only report results for the class specified by ``pos_label``.
            This is applicable only if targets (``y_{true,pred}``) are binary.
        ``'micro'``:
            Calculate metrics globally by counting the total true positives,
            false negatives and false positives.
        ``'macro'``:
            Calculate metrics for each label, and find their unweighted
            mean.  This does not take label imbalance into account.
        ``'weighted'``:
            Calculate metrics for each label, and find their average weighted
            by support (the number of true instances for each label). This
            alters 'macro' to account for label imbalance; it can result in an
            F-score that is not between precision and recall.
        ``'samples'``:
            Calculate metrics for each instance, and find their average (only
            meaningful for multilabel classification where this differs from
            :func:`accuracy_score`).

    sample_weight : array-like of shape (n_samples,), default=None
        Sample weights.

    zero_division : {"warn", 0.0, 1.0, np.nan}, default="warn"
        Sets the value to return when there is a zero division.

        Notes:

        - If set to "warn", this acts like 0, but a warning is also raised.
        - If set to `np.nan`, such values will be excluded from the average.

        .. versionadded:: 1.3
           `np.nan` option was added.

    Returns
    -------
    precision : float (if average is not None) or array of float of shape \
                (n_unique_labels,)
        Precision of the positive class in binary classification or weighted
        average of the precision of each class for the multiclass task.

    See Also
    --------
    precision_recall_fscore_support : Compute precision, recall, F-measure and
        support for each class.
    recall_score :  Compute the ratio ``tp / (tp + fn)`` where ``tp`` is the
        number of true positives and ``fn`` the number of false negatives.
    PrecisionRecallDisplay.from_estimator : Plot precision-recall curve given
        an estimator and some data.
    PrecisionRecallDisplay.from_predictions : Plot precision-recall curve given
        binary class predictions.
    multilabel_confusion_matrix : Compute a confusion matrix for each class or
        sample.

    Notes
    -----
    When ``true positive + false positive == 0``, precision returns 0 and
    raises ``UndefinedMetricWarning``. This behavior can be
    modified with ``zero_division``.

    Examples
    --------
    >>> import numpy as np
    >>> from sklearn.metrics import precision_score
    >>> y_true = [0, 1, 2, 0, 1, 2]
    >>> y_pred = [0, 2, 1, 0, 0, 1]
    >>> precision_score(y_true, y_pred, average='macro')
    0.22
    >>> precision_score(y_true, y_pred, average='micro')
    0.33
    >>> precision_score(y_true, y_pred, average='weighted')
    0.22
    >>> precision_score(y_true, y_pred, average=None)
    array([0.66, 0.        , 0.        ])
    >>> y_pred = [0, 0, 0, 0, 0, 0]
    >>> precision_score(y_true, y_pred, average=None)
    array([0.33, 0.        , 0.        ])
    >>> precision_score(y_true, y_pred, average=None, zero_division=1)
    array([0.33, 1.        , 1.        ])
    >>> precision_score(y_true, y_pred, average=None, zero_division=np.nan)
    array([0.33,        nan,        nan])

    >>> # multilabel classification
    >>> y_true = [[0, 0, 0], [1, 1, 1], [0, 1, 1]]
    >>> y_pred = [[0, 0, 0], [1, 1, 1], [1, 1, 0]]
    >>> precision_score(y_true, y_pred, average=None)
    array([0.5, 1. , 1. ])
    """
    p, _, _, _ = precision_recall_fscore_support(
        y_true,
        y_pred,
        labels=labels,
        pos_label=pos_label,
        average=average,
        warn_for=("precision",),
        sample_weight=sample_weight,
        zero_division=zero_division,
    )
    return p


@validate_params(
    {
        "y_true": ["array-like", "sparse matrix"],
        "y_pred": ["array-like", "sparse matrix"],
        "labels": ["array-like", None],
        "pos_label": [Real, str, "boolean", None],
        "average": [
            StrOptions({"micro", "macro", "samples", "weighted", "binary"}),
            None,
        ],
        "sample_weight": ["array-like", None],
        "zero_division": [
            Options(Real, {0.0, 1.0}),
            "nan",
            StrOptions({"warn"}),
        ],
    },
    prefer_skip_nested_validation=True,
)
def recall_score(
    y_true,
    y_pred,
    *,
    labels=None,
    pos_label=1,
    average="binary",
    sample_weight=None,
    zero_division="warn",
):
    """Compute the recall.

    The recall is the ratio ``tp / (tp + fn)`` where ``tp`` is the number of
    true positives and ``fn`` the number of false negatives. The recall is
    intuitively the ability of the classifier to find all the positive samples.

    The best value is 1 and the worst value is 0.

    Support beyond :term:`binary` targets is achieved by treating :term:`multiclass`
    and :term:`multilabel` data as a collection of binary problems, one for each
    label. For the :term:`binary` case, setting `average='binary'` will return
    recall for `pos_label`. If `average` is not `'binary'`, `pos_label` is ignored
    and recall for both classes are computed then averaged or both returned (when
    `average=None`). Similarly, for :term:`multiclass` and :term:`multilabel` targets,
    recall for all `labels` are either returned or averaged depending on the `average`
    parameter. Use `labels` specify the set of labels to calculate recall for.

    Read more in the :ref:`User Guide <precision_recall_f_measure_metrics>`.

    Parameters
    ----------
    y_true : 1d array-like, or label indicator array / sparse matrix
        Ground truth (correct) target values. Sparse matrix is only supported when
        targets are of :term:`multilabel` type.

    y_pred : 1d array-like, or label indicator array / sparse matrix
        Estimated targets as returned by a classifier. Sparse matrix is only
        supported when targets are of :term:`multilabel` type.

    labels : array-like, default=None
        The set of labels to include when `average != 'binary'`, and their
        order if `average is None`. Labels present in the data can be
        excluded, for example in multiclass classification to exclude a "negative
        class". Labels not present in the data can be included and will be
        "assigned" 0 samples. For multilabel targets, labels are column indices.
        By default, all labels in `y_true` and `y_pred` are used in sorted order.

        .. versionchanged:: 0.17
           Parameter `labels` improved for multiclass problem.

    pos_label : int, float, bool or str, default=1
        The class to report if `average='binary'` and the data is binary,
        otherwise this parameter is ignored.
        For multiclass or multilabel targets, set `labels=[pos_label]` and
        `average != 'binary'` to report metrics for one label only.

    average : {'micro', 'macro', 'samples', 'weighted', 'binary'} or None, \
            default='binary'
        This parameter is required for multiclass/multilabel targets.
        If ``None``, the metrics for each class are returned. Otherwise, this
        determines the type of averaging performed on the data:

        ``'binary'``:
            Only report results for the class specified by ``pos_label``.
            This is applicable only if targets (``y_{true,pred}``) are binary.
        ``'micro'``:
            Calculate metrics globally by counting the total true positives,
            false negatives and false positives.
        ``'macro'``:
            Calculate metrics for each label, and find their unweighted
            mean.  This does not take label imbalance into account.
        ``'weighted'``:
            Calculate metrics for each label, and find their average weighted
            by support (the number of true instances for each label). This
            alters 'macro' to account for label imbalance; it can result in an
            F-score that is not between precision and recall. Weighted recall
            is equal to accuracy.
        ``'samples'``:
            Calculate metrics for each instance, and find their average (only
            meaningful for multilabel classification where this differs from
            :func:`accuracy_score`).

    sample_weight : array-like of shape (n_samples,), default=None
        Sample weights.

    zero_division : {"warn", 0.0, 1.0, np.nan}, default="warn"
        Sets the value to return when there is a zero division.

        Notes:

        - If set to "warn", this acts like 0, but a warning is also raised.
        - If set to `np.nan`, such values will be excluded from the average.

        .. versionadded:: 1.3
           `np.nan` option was added.

    Returns
    -------
    recall : float (if average is not None) or array of float of shape \
             (n_unique_labels,)
        Recall of the positive class in binary classification or weighted
        average of the recall of each class for the multiclass task.

    See Also
    --------
    precision_recall_fscore_support : Compute precision, recall, F-measure and
        support for each class.
    precision_score : Compute the ratio ``tp / (tp + fp)`` where ``tp`` is the
        number of true positives and ``fp`` the number of false positives.
    balanced_accuracy_score : Compute balanced accuracy to deal with imbalanced
        datasets.
    multilabel_confusion_matrix : Compute a confusion matrix for each class or
        sample.
    PrecisionRecallDisplay.from_estimator : Plot precision-recall curve given
        an estimator and some data.
    PrecisionRecallDisplay.from_predictions : Plot precision-recall curve given
        binary class predictions.

    Notes
    -----
    When ``true positive + false negative == 0``, recall returns 0 and raises
    ``UndefinedMetricWarning``. This behavior can be modified with
    ``zero_division``.

    Examples
    --------
    >>> import numpy as np
    >>> from sklearn.metrics import recall_score
    >>> y_true = [0, 1, 2, 0, 1, 2]
    >>> y_pred = [0, 2, 1, 0, 0, 1]
    >>> recall_score(y_true, y_pred, average='macro')
    0.33
    >>> recall_score(y_true, y_pred, average='micro')
    0.33
    >>> recall_score(y_true, y_pred, average='weighted')
    0.33
    >>> recall_score(y_true, y_pred, average=None)
    array([1., 0., 0.])
    >>> y_true = [0, 0, 0, 0, 0, 0]
    >>> recall_score(y_true, y_pred, average=None)
    array([0.5, 0. , 0. ])
    >>> recall_score(y_true, y_pred, average=None, zero_division=1)
    array([0.5, 1. , 1. ])
    >>> recall_score(y_true, y_pred, average=None, zero_division=np.nan)
    array([0.5, nan, nan])

    >>> # multilabel classification
    >>> y_true = [[0, 0, 0], [1, 1, 1], [0, 1, 1]]
    >>> y_pred = [[0, 0, 0], [1, 1, 1], [1, 1, 0]]
    >>> recall_score(y_true, y_pred, average=None)
    array([1. , 1. , 0.5])
    """
    _, r, _, _ = precision_recall_fscore_support(
        y_true,
        y_pred,
        labels=labels,
        pos_label=pos_label,
        average=average,
        warn_for=("recall",),
        sample_weight=sample_weight,
        zero_division=zero_division,
    )
    return r


@validate_params(
    {
        "y_true": ["array-like"],
        "y_pred": ["array-like"],
        "sample_weight": ["array-like", None],
        "adjusted": ["boolean"],
    },
    prefer_skip_nested_validation=True,
)
def balanced_accuracy_score(y_true, y_pred, *, sample_weight=None, adjusted=False):
    """Compute the balanced accuracy.

    The balanced accuracy in binary and multiclass classification problems to
    deal with imbalanced datasets. It is defined as the average of recall
    obtained on each class.

    The best value is 1 and the worst value is 0 when ``adjusted=False``.

    Read more in the :ref:`User Guide <balanced_accuracy_score>`.

    .. versionadded:: 0.20

    Parameters
    ----------
    y_true : array-like of shape (n_samples,)
        Ground truth (correct) target values.

    y_pred : array-like of shape (n_samples,)
        Estimated targets as returned by a classifier.

    sample_weight : array-like of shape (n_samples,), default=None
        Sample weights.

    adjusted : bool, default=False
        When true, the result is adjusted for chance, so that random
        performance would score 0, while keeping perfect performance at a score
        of 1.

    Returns
    -------
    balanced_accuracy : float
        Balanced accuracy score.

    See Also
    --------
    average_precision_score : Compute average precision (AP) from prediction
        scores.
    precision_score : Compute the precision score.
    recall_score : Compute the recall score.
    roc_auc_score : Compute Area Under the Receiver Operating Characteristic
        Curve (ROC AUC) from prediction scores.

    Notes
    -----
    Some literature promotes alternative definitions of balanced accuracy. Our
    definition is equivalent to :func:`accuracy_score` with class-balanced
    sample weights, and shares desirable properties with the binary case.
    See the :ref:`User Guide <balanced_accuracy_score>`.

    References
    ----------
    .. [1] Brodersen, K.H.; Ong, C.S.; Stephan, K.E.; Buhmann, J.M. (2010).
           The balanced accuracy and its posterior distribution.
           Proceedings of the 20th International Conference on Pattern
           Recognition, 3121-24.
    .. [2] John. D. Kelleher, Brian Mac Namee, Aoife D'Arcy, (2015).
           `Fundamentals of Machine Learning for Predictive Data Analytics:
           Algorithms, Worked Examples, and Case Studies
           <https://mitpress.mit.edu/books/fundamentals-machine-learning-predictive-data-analytics>`_.

    Examples
    --------
    >>> from sklearn.metrics import balanced_accuracy_score
    >>> y_true = [0, 1, 0, 0, 1, 0]
    >>> y_pred = [0, 1, 0, 0, 0, 1]
    >>> balanced_accuracy_score(y_true, y_pred)
    0.625
    """
    C = confusion_matrix(y_true, y_pred, sample_weight=sample_weight)
    xp, _, device_ = get_namespace_and_device(y_pred, y_true)
    if _is_xp_namespace(xp, "array_api_strict"):
        # array_api_strict only supports floating point dtypes for __truediv__
        # which is used below to compute `per_class`.
        C = xp.astype(C, _max_precision_float_dtype(xp, device=device_), copy=False)

    context_manager = (
        np.errstate(divide="ignore", invalid="ignore")
        if _is_numpy_namespace(xp)
        else nullcontext()
    )
    with context_manager:
        per_class = xp.linalg.diagonal(C) / xp.sum(C, axis=1)
    if xp.any(xp.isnan(per_class)):
        warnings.warn("y_pred contains classes not in y_true")
        per_class = per_class[~xp.isnan(per_class)]
    score = xp.mean(per_class)
    if adjusted:
        n_classes = per_class.shape[0]
        chance = 1 / n_classes
        score -= chance
        score /= 1 - chance
    return float(score)


@validate_params(
    {
        "y_true": ["array-like", "sparse matrix"],
        "y_pred": ["array-like", "sparse matrix"],
        "labels": ["array-like", None],
        "target_names": ["array-like", None],
        "sample_weight": ["array-like", None],
        "digits": [Interval(Integral, 0, None, closed="left")],
        "output_dict": ["boolean"],
        "zero_division": [
            Options(Real, {0.0, 1.0}),
            "nan",
            StrOptions({"warn"}),
        ],
    },
    prefer_skip_nested_validation=True,
)
def classification_report(
    y_true,
    y_pred,
    *,
    labels=None,
    target_names=None,
    sample_weight=None,
    digits=2,
    output_dict=False,
    zero_division="warn",
):
    """Build a text report showing the main classification metrics.

    Read more in the :ref:`User Guide <classification_report>`.

    Parameters
    ----------
    y_true : 1d array-like, or label indicator array / sparse matrix
        Ground truth (correct) target values. Sparse matrix is only supported when
        targets are of :term:`multilabel` type.

    y_pred : 1d array-like, or label indicator array / sparse matrix
        Estimated targets as returned by a classifier. Sparse matrix is only
        supported when targets are of :term:`multilabel` type.

    labels : array-like of shape (n_labels,), default=None
        Optional list of label indices to include in the report.

    target_names : array-like of shape (n_labels,), default=None
        Optional display names matching the labels (same order).

    sample_weight : array-like of shape (n_samples,), default=None
        Sample weights.

    digits : int, default=2
        Number of digits for formatting output floating point values.
        When ``output_dict`` is ``True``, this will be ignored and the
        returned values will not be rounded.

    output_dict : bool, default=False
        If True, return output as dict.

        .. versionadded:: 0.20

    zero_division : {"warn", 0.0, 1.0, np.nan}, default="warn"
        Sets the value to return when there is a zero division. If set to
        "warn", this acts as 0, but warnings are also raised.

        .. versionadded:: 1.3
           `np.nan` option was added.

    Returns
    -------
    report : str or dict
        Text summary of the precision, recall, F1 score for each class.
        Dictionary returned if output_dict is True. Dictionary has the
        following structure::

            {'label 1': {'precision':0.5,
                         'recall':1.0,
                         'f1-score':0.67,
                         'support':1},
             'label 2': { ... },
              ...
            }

        The reported averages include macro average (averaging the unweighted
        mean per label), weighted average (averaging the support-weighted mean
        per label), and sample average (only for multilabel classification).
        Micro average (averaging the total true positives, false negatives and
        false positives) is only shown for multi-label or multi-class
        with a subset of classes, because it corresponds to accuracy
        otherwise and would be the same for all metrics.
        See also :func:`precision_recall_fscore_support` for more details
        on averages.

        Note that in binary classification, recall of the positive class
        is also known as "sensitivity"; recall of the negative class is
        "specificity".

    See Also
    --------
    precision_recall_fscore_support: Compute precision, recall, F-measure and
        support for each class.
    confusion_matrix: Compute confusion matrix to evaluate the accuracy of a
        classification.
    multilabel_confusion_matrix: Compute a confusion matrix for each class or sample.

    Examples
    --------
    >>> from sklearn.metrics import classification_report
    >>> y_true = [0, 1, 2, 2, 2]
    >>> y_pred = [0, 0, 2, 2, 1]
    >>> target_names = ['class 0', 'class 1', 'class 2']
    >>> print(classification_report(y_true, y_pred, target_names=target_names))
                  precision    recall  f1-score   support
    <BLANKLINE>
         class 0       0.50      1.00      0.67         1
         class 1       0.00      0.00      0.00         1
         class 2       1.00      0.67      0.80         3
    <BLANKLINE>
        accuracy                           0.60         5
       macro avg       0.50      0.56      0.49         5
    weighted avg       0.70      0.60      0.61         5
    <BLANKLINE>
    >>> y_pred = [1, 1, 0]
    >>> y_true = [1, 1, 1]
    >>> print(classification_report(y_true, y_pred, labels=[1, 2, 3]))
                  precision    recall  f1-score   support
    <BLANKLINE>
               1       1.00      0.67      0.80         3
               2       0.00      0.00      0.00         0
               3       0.00      0.00      0.00         0
    <BLANKLINE>
       micro avg       1.00      0.67      0.80         3
       macro avg       0.33      0.22      0.27         3
    weighted avg       1.00      0.67      0.80         3
    <BLANKLINE>
    """

    y_true, y_pred = attach_unique(y_true, y_pred)
    y_type, y_true, y_pred, sample_weight = _check_targets(
        y_true, y_pred, sample_weight
    )

    if labels is None:
        labels = unique_labels(y_true, y_pred)
        labels_given = False
    else:
        labels = np.asarray(labels)
        labels_given = True

    # labelled micro average
    micro_is_accuracy = (y_type == "multiclass" or y_type == "binary") and (
        not labels_given or (set(labels) >= set(unique_labels(y_true, y_pred)))
    )

    if target_names is not None and len(labels) != len(target_names):
        if labels_given:
            warnings.warn(
                "labels size, {0}, does not match size of target_names, {1}".format(
                    len(labels), len(target_names)
                )
            )
        else:
            raise ValueError(
                "Number of classes, {0}, does not match size of "
                "target_names, {1}. Try specifying the labels "
                "parameter".format(len(labels), len(target_names))
            )
    if target_names is None:
        target_names = ["%s" % l for l in labels]

    headers = ["precision", "recall", "f1-score", "support"]
    # compute per-class results without averaging
    p, r, f1, s = precision_recall_fscore_support(
        y_true,
        y_pred,
        labels=labels,
        average=None,
        sample_weight=sample_weight,
        zero_division=zero_division,
    )
    rows = zip(target_names, p, r, f1, s)

    if y_type.startswith("multilabel"):
        average_options = ("micro", "macro", "weighted", "samples")
    else:
        average_options = ("micro", "macro", "weighted")

    if output_dict:
        report_dict = {label[0]: label[1:] for label in rows}
        for label, scores in report_dict.items():
            report_dict[label] = dict(zip(headers, [float(i) for i in scores]))
    else:
        longest_last_line_heading = "weighted avg"
        name_width = max(len(cn) for cn in target_names)
        width = max(name_width, len(longest_last_line_heading), digits)
        head_fmt = "{:>{width}s} " + " {:>9}" * len(headers)
        report = head_fmt.format("", *headers, width=width)
        report += "\n\n"
        row_fmt = "{:>{width}s} " + " {:>9.{digits}f}" * 3 + " {:>9}\n"
        for row in rows:
            report += row_fmt.format(*row, width=width, digits=digits)
        report += "\n"

    # compute all applicable averages
    for average in average_options:
        if average.startswith("micro") and micro_is_accuracy:
            line_heading = "accuracy"
        else:
            line_heading = average + " avg"

        # compute averages with specified averaging method
        avg_p, avg_r, avg_f1, _ = precision_recall_fscore_support(
            y_true,
            y_pred,
            labels=labels,
            average=average,
            sample_weight=sample_weight,
            zero_division=zero_division,
        )
        avg = [avg_p, avg_r, avg_f1, np.sum(s)]

        if output_dict:
            report_dict[line_heading] = dict(zip(headers, [float(i) for i in avg]))
        else:
            if line_heading == "accuracy":
                row_fmt_accuracy = (
                    "{:>{width}s} "
                    + " {:>9.{digits}}" * 2
                    + " {:>9.{digits}f}"
                    + " {:>9}\n"
                )
                report += row_fmt_accuracy.format(
                    line_heading, "", "", *avg[2:], width=width, digits=digits
                )
            else:
                report += row_fmt.format(line_heading, *avg, width=width, digits=digits)

    if output_dict:
        if "accuracy" in report_dict.keys():
            report_dict["accuracy"] = report_dict["accuracy"]["precision"]
        return report_dict
    else:
        return report


@validate_params(
    {
        "y_true": ["array-like", "sparse matrix"],
        "y_pred": ["array-like", "sparse matrix"],
        "sample_weight": ["array-like", None],
    },
    prefer_skip_nested_validation=True,
)
def hamming_loss(y_true, y_pred, *, sample_weight=None):
    """Compute the average Hamming loss.

    The Hamming loss is the fraction of labels that are incorrectly predicted.

    Read more in the :ref:`User Guide <hamming_loss>`.

    Parameters
    ----------
    y_true : 1d array-like, or label indicator array / sparse matrix
        Ground truth (correct) labels. Sparse matrix is only supported when
        targets are of :term:`multilabel` type.

    y_pred : 1d array-like, or label indicator array / sparse matrix
        Predicted labels, as returned by a classifier. Sparse matrix is only
        supported when targets are of :term:`multilabel` type.

    sample_weight : array-like of shape (n_samples,), default=None
        Sample weights.

        .. versionadded:: 0.18

    Returns
    -------
    loss : float
        Returns the average Hamming loss between element of ``y_true`` and
        ``y_pred``.

    See Also
    --------
    accuracy_score : Compute the accuracy score. By default, the function will
        return the fraction of correct predictions divided by the total number
        of predictions.
    jaccard_score : Compute the Jaccard similarity coefficient score.
    zero_one_loss : Compute the Zero-one classification loss. By default, the
        function will return the percentage of imperfectly predicted subsets.

    Notes
    -----
    In multiclass classification, the Hamming loss corresponds to the Hamming
    distance between ``y_true`` and ``y_pred`` which is equivalent to the
    subset ``zero_one_loss`` function, when `normalize` parameter is set to
    True.

    In multilabel classification, the Hamming loss is different from the
    subset zero-one loss. The zero-one loss considers the entire set of labels
    for a given sample incorrect if it does not entirely match the true set of
    labels. Hamming loss is more forgiving in that it penalizes only the
    individual labels.

    The Hamming loss is upperbounded by the subset zero-one loss, when
    `normalize` parameter is set to True. It is always between 0 and 1,
    lower being better.

    References
    ----------
    .. [1] Grigorios Tsoumakas, Ioannis Katakis. Multi-Label Classification:
           An Overview. International Journal of Data Warehousing & Mining,
           3(3), 1-13, July-September 2007.

    .. [2] `Wikipedia entry on the Hamming distance
           <https://en.wikipedia.org/wiki/Hamming_distance>`_.

    Examples
    --------
    >>> from sklearn.metrics import hamming_loss
    >>> y_pred = [1, 2, 3, 4]
    >>> y_true = [2, 2, 3, 4]
    >>> hamming_loss(y_true, y_pred)
    0.25

    In the multilabel case with binary label indicators:

    >>> import numpy as np
    >>> hamming_loss(np.array([[0, 1], [1, 1]]), np.zeros((2, 2)))
    0.75
    """
    y_true, y_pred = attach_unique(y_true, y_pred)
    y_type, y_true, y_pred, sample_weight = _check_targets(
        y_true, y_pred, sample_weight
    )

    xp, _, device = get_namespace_and_device(y_true, y_pred, sample_weight)

    if sample_weight is None:
        weight_average = 1.0
    else:
        weight_average = _average(sample_weight, xp=xp)

    if y_type.startswith("multilabel"):
        n_differences = _count_nonzero(
            y_true - y_pred, xp=xp, device=device, sample_weight=sample_weight
        )
        return float(n_differences) / (
            y_true.shape[0] * y_true.shape[1] * weight_average
        )

    elif y_type in ["binary", "multiclass"]:
        return float(
            _average(y_true != y_pred, weights=sample_weight, normalize=True, xp=xp)
        )
    else:
        raise ValueError("{0} is not supported".format(y_type))


@validate_params(
    {
        "y_true": ["array-like"],
        "y_pred": ["array-like"],
        "normalize": ["boolean"],
        "sample_weight": ["array-like", None],
        "labels": ["array-like", None],
    },
    prefer_skip_nested_validation=True,
)
def log_loss(y_true, y_pred, *, normalize=True, sample_weight=None, labels=None):
    r"""Log loss, aka logistic loss or cross-entropy loss.

    This is the loss function used in (multinomial) logistic regression
    and extensions of it such as neural networks, defined as the negative
    log-likelihood of a logistic model that returns ``y_pred`` probabilities
    for its training data ``y_true``.
    The log loss is only defined for two or more labels.
    For a single sample with true label :math:`y \in \{0,1\}` and
    a probability estimate :math:`p = \operatorname{Pr}(y = 1)`, the log
    loss is:

    .. math::
        L_{\log}(y, p) = -(y \log (p) + (1 - y) \log (1 - p))

    Read more in the :ref:`User Guide <log_loss>`.

    Parameters
    ----------
    y_true : array-like or label indicator matrix
        Ground truth (correct) labels for n_samples samples.

    y_pred : array-like of float, shape = (n_samples, n_classes) or (n_samples,)
        Predicted probabilities, as returned by a classifier's
        predict_proba method. If ``y_pred.shape = (n_samples,)``
        the probabilities provided are assumed to be that of the
        positive class. The labels in ``y_pred`` are assumed to be
        ordered alphabetically, as done by
        :class:`~sklearn.preprocessing.LabelBinarizer`.

        `y_pred` values are clipped to `[eps, 1-eps]` where `eps` is the machine
        precision for `y_pred`'s dtype.

    normalize : bool, default=True
        If true, return the mean loss per sample.
        Otherwise, return the sum of the per-sample losses.

    sample_weight : array-like of shape (n_samples,), default=None
        Sample weights.

    labels : array-like, default=None
        If not provided, labels will be inferred from y_true. If ``labels``
        is ``None`` and ``y_pred`` has shape (n_samples,) the labels are
        assumed to be binary and are inferred from ``y_true``.

        .. versionadded:: 0.18

    Returns
    -------
    loss : float
        Log loss, aka logistic loss or cross-entropy loss.

    Notes
    -----
    The logarithm used is the natural logarithm (base-e).

    References
    ----------
    C.M. Bishop (2006). Pattern Recognition and Machine Learning. Springer,
    p. 209.

    Examples
    --------
    >>> from sklearn.metrics import log_loss
    >>> log_loss(["spam", "ham", "ham", "spam"],
    ...          [[.1, .9], [.9, .1], [.8, .2], [.35, .65]])
    0.21616
    """
    xp, _, device_ = get_namespace_and_device(y_pred)
    y_pred = check_array(
        y_pred, ensure_2d=False, dtype=supported_float_dtypes(xp, device=device_)
    )
    if sample_weight is not None:
        sample_weight = move_to(sample_weight, xp=xp, device=device_)

    transformed_labels, y_pred = _validate_multiclass_probabilistic_prediction(
        y_true, y_pred, sample_weight, labels
    )
    return _log_loss(
        transformed_labels,
        y_pred,
        normalize=normalize,
        sample_weight=sample_weight,
    )


def _log_loss(transformed_labels, y_pred, *, normalize=True, sample_weight=None):
    """Log loss for transformed labels and validated probabilistic predictions."""
    xp, _, device_ = get_namespace_and_device(y_pred)
    if sample_weight is not None:
        sample_weight = move_to(sample_weight, xp=xp, device=device_)
    eps = xp.finfo(y_pred.dtype).eps
    y_pred = xp.clip(y_pred, eps, 1 - eps)
    loss = -xp.sum(xlogy(transformed_labels, y_pred), axis=1)
    return float(_average(loss, weights=sample_weight, normalize=normalize))


@validate_params(
    {
        "y_true": ["array-like"],
        "pred_decision": ["array-like"],
        "labels": ["array-like", None],
        "sample_weight": ["array-like", None],
    },
    prefer_skip_nested_validation=True,
)
def hinge_loss(y_true, pred_decision, *, labels=None, sample_weight=None):
    """Average hinge loss (non-regularized).

    In binary class case, assuming labels in y_true are encoded with +1 and -1,
    when a prediction mistake is made, ``margin = y_true * pred_decision`` is
    always negative (since the signs disagree), implying ``1 - margin`` is
    always greater than 1.  The cumulated hinge loss is therefore an upper
    bound of the number of mistakes made by the classifier.

    In multiclass case, the function expects that either all the labels are
    included in y_true or an optional labels argument is provided which
    contains all the labels. The multilabel margin is calculated according
    to Crammer-Singer's method. As in the binary case, the cumulated hinge loss
    is an upper bound of the number of mistakes made by the classifier.

    Read more in the :ref:`User Guide <hinge_loss>`.

    Parameters
    ----------
    y_true : array-like of shape (n_samples,)
        True target, consisting of integers of two values. The positive label
        must be greater than the negative label.

    pred_decision : array-like of shape (n_samples,) or (n_samples, n_classes)
        Predicted decisions, as output by decision_function (floats).

    labels : array-like, default=None
        Contains all the labels for the problem. Used in multiclass hinge loss.

    sample_weight : array-like of shape (n_samples,), default=None
        Sample weights.

    Returns
    -------
    loss : float
        Average hinge loss.

    References
    ----------
    .. [1] `Wikipedia entry on the Hinge loss
           <https://en.wikipedia.org/wiki/Hinge_loss>`_.

    .. [2] Koby Crammer, Yoram Singer. On the Algorithmic
           Implementation of Multiclass Kernel-based Vector
           Machines. Journal of Machine Learning Research 2,
           (2001), 265-292.

    .. [3] `L1 AND L2 Regularization for Multiclass Hinge Loss Models
           by Robert C. Moore, John DeNero
           <https://storage.googleapis.com/pub-tools-public-publication-data/pdf/37362.pdf>`_.

    Examples
    --------
    >>> from sklearn import svm
    >>> from sklearn.metrics import hinge_loss
    >>> X = [[0], [1]]
    >>> y = [-1, 1]
    >>> est = svm.LinearSVC(random_state=0)
    >>> est.fit(X, y)
    LinearSVC(random_state=0)
    >>> pred_decision = est.decision_function([[-2], [3], [0.5]])
    >>> pred_decision
    array([-2.18,  2.36,  0.09])
    >>> hinge_loss([-1, 1, 1], pred_decision)
    0.30

    In the multiclass case:

    >>> import numpy as np
    >>> X = np.array([[0], [1], [2], [3]])
    >>> Y = np.array([0, 1, 2, 3])
    >>> labels = np.array([0, 1, 2, 3])
    >>> est = svm.LinearSVC()
    >>> est.fit(X, Y)
    LinearSVC()
    >>> pred_decision = est.decision_function([[-1], [2], [3]])
    >>> y_true = [0, 2, 3]
    >>> hinge_loss(y_true, pred_decision, labels=labels)
    0.56
    """
    check_consistent_length(y_true, pred_decision, sample_weight)
    pred_decision = check_array(pred_decision, ensure_2d=False)
    y_true = column_or_1d(y_true)
    y_true_unique = np.unique(labels if labels is not None else y_true)

    if y_true_unique.size > 2:
        if pred_decision.ndim <= 1:
            raise ValueError(
                "The shape of pred_decision cannot be 1d array"
                "with a multiclass target. pred_decision shape "
                "must be (n_samples, n_classes), that is "
                f"({y_true.shape[0]}, {y_true_unique.size})."
                f" Got: {pred_decision.shape}"
            )

        # pred_decision.ndim > 1 is true
        if y_true_unique.size != pred_decision.shape[1]:
            if labels is None:
                raise ValueError(
                    "Please include all labels in y_true "
                    "or pass labels as third argument"
                )
            else:
                raise ValueError(
                    "The shape of pred_decision is not "
                    "consistent with the number of classes. "
                    "With a multiclass target, pred_decision "
                    "shape must be "
                    "(n_samples, n_classes), that is "
                    f"({y_true.shape[0]}, {y_true_unique.size}). "
                    f"Got: {pred_decision.shape}"
                )
        if labels is None:
            labels = y_true_unique
        le = LabelEncoder()
        le.fit(labels)
        y_true = le.transform(y_true)
        mask = np.ones_like(pred_decision, dtype=bool)
        mask[np.arange(y_true.shape[0]), y_true] = False
        margin = pred_decision[~mask]
        margin -= np.max(pred_decision[mask].reshape(y_true.shape[0], -1), axis=1)

    else:
        # Handles binary class case
        # this code assumes that positive and negative labels
        # are encoded as +1 and -1 respectively
        pred_decision = column_or_1d(pred_decision)
        pred_decision = np.ravel(pred_decision)

        lbin = LabelBinarizer(neg_label=-1)
        y_true = lbin.fit_transform(y_true)[:, 0]

        try:
            margin = y_true * pred_decision
        except TypeError:
            raise TypeError("pred_decision should be an array of floats.")

    losses = 1 - margin
    # The hinge_loss doesn't penalize good enough predictions.
    np.clip(losses, 0, None, out=losses)
    return float(np.average(losses, weights=sample_weight))


def _one_hot_encoding_binary_target(y_true, pos_label, target_xp, target_device):
    """Convert binary `y_true` into a one-hot encoded array and also ensure that
    the encoded array is placed on the target API namespace and device.
    """
    xp_y_true, _ = get_namespace(y_true)
    y_true_pos = xp_y_true.asarray(y_true == pos_label, dtype=xp_y_true.int64)
    y_true_pos = target_xp.asarray(y_true_pos, device=target_device)
    return target_xp.stack((1 - y_true_pos, y_true_pos), axis=1)


def _validate_binary_probabilistic_prediction(y_true, y_prob, sample_weight, pos_label):
    r"""Convert y_true and y_prob in binary classification to shape (n_samples, 2)

    Parameters
    ----------
    y_true : array-like of shape (n_samples,)
        True labels.

    y_prob : array-like of shape (n_samples,)
        Probabilities of the positive class.

    sample_weight : array-like of shape (n_samples,), default=None
        Sample weights.

    pos_label : int, float, bool or str, default=None
        Label of the positive class. If None, `pos_label` will be inferred
        in the following manner:

        * if `y_true` in {-1, 1} or {0, 1}, `pos_label` defaults to 1;
        * else if `y_true` contains string, an error will be raised and
          `pos_label` should be explicitly specified;
        * otherwise, `pos_label` defaults to the greater label,
          i.e. `np.unique(y_true)[-1]`.

    Returns
    -------
    transformed_labels : array of shape (n_samples, 2)

    y_prob : array of shape (n_samples, 2)
    """
    # sanity checks on y_true and y_prob
    y_true = column_or_1d(y_true)
    y_prob = column_or_1d(y_prob)

    assert_all_finite(y_true)
    assert_all_finite(y_prob)

    check_consistent_length(y_prob, y_true, sample_weight)
    if sample_weight is not None:
        _check_sample_weight(sample_weight, y_prob, force_float_dtype=False)

    y_type = type_of_target(y_true, input_name="y_true")
    if y_type != "binary":
        raise ValueError(
            f"The type of the target inferred from y_true is {y_type} but should be "
            "binary according to the shape of y_prob."
        )

    xp, _, device_ = get_namespace_and_device(y_prob)
    if xp.max(y_prob) > 1:
        raise ValueError(f"y_prob contains values greater than 1: {xp.max(y_prob)}")
    if xp.min(y_prob) < 0:
        raise ValueError(f"y_prob contains values less than 0: {xp.min(y_prob)}")

    # check that pos_label is consistent with y_true
    try:
        pos_label = _check_pos_label_consistency(pos_label, y_true)
    except ValueError:
        classes = np.unique(y_true)
        if classes.dtype.kind not in ("O", "U", "S"):
            # for backward compatibility, if classes are not string then
            # `pos_label` will correspond to the greater label
            pos_label = classes[-1]
        else:
            raise

    # convert (n_samples,) to (n_samples, 2) shape
    transformed_labels = _one_hot_encoding_binary_target(
        y_true=y_true, pos_label=pos_label, target_xp=xp, target_device=device_
    )
    y_prob = xp.stack((1 - y_prob, y_prob), axis=1)

    return transformed_labels, y_prob


@validate_params(
    {
        "y_true": ["array-like"],
        "y_proba": ["array-like"],
        "sample_weight": ["array-like", None],
        "pos_label": [Real, str, "boolean", None],
        "labels": ["array-like", None],
        "scale_by_half": ["boolean", StrOptions({"auto"})],
    },
    prefer_skip_nested_validation=True,
)
def brier_score_loss(
    y_true,
    y_proba,
    *,
    sample_weight=None,
    pos_label=None,
    labels=None,
    scale_by_half="auto",
):
    r"""Compute the Brier score loss.

    The smaller the Brier score loss, the better, hence the naming with "loss".
    The Brier score measures the mean squared difference between the predicted
    probability and the actual outcome. The Brier score is a strictly proper scoring
    rule.

    Read more in the :ref:`User Guide <brier_score_loss>`.

    Parameters
    ----------
    y_true : array-like of shape (n_samples,)
        True targets.

    y_proba : array-like of shape (n_samples,) or (n_samples, n_classes)
        Predicted probabilities. If `y_proba.shape = (n_samples,)`
        the probabilities provided are assumed to be that of the
        positive class. If `y_proba.shape = (n_samples, n_classes)`
        the columns in `y_proba` are assumed to correspond to the
        labels in alphabetical order, as done by
        :class:`~sklearn.preprocessing.LabelBinarizer`.

    sample_weight : array-like of shape (n_samples,), default=None
        Sample weights.

    pos_label : int, float, bool or str, default=None
        Label of the positive class when `y_proba.shape = (n_samples,)`.
        If not provided, `pos_label` will be inferred in the
        following manner:

        * if `y_true` in {-1, 1} or {0, 1}, `pos_label` defaults to 1;
        * else if `y_true` contains string, an error will be raised and
          `pos_label` should be explicitly specified;
        * otherwise, `pos_label` defaults to the greater label,
          i.e. `np.unique(y_true)[-1]`.

    labels : array-like of shape (n_classes,), default=None
        Class labels when `y_proba.shape = (n_samples, n_classes)`.
        If not provided, labels will be inferred from `y_true`.

        .. versionadded:: 1.7

    scale_by_half : bool or "auto", default="auto"
        When True, scale the Brier score by 1/2 to lie in the [0, 1] range instead
        of the [0, 2] range. The default "auto" option implements the rescaling to
        [0, 1] only for binary classification (as customary) but keeps the
        original [0, 2] range for multiclass classification.

        .. versionadded:: 1.7

    Returns
    -------
    score : float
        Brier score loss.

    Notes
    -----

    For :math:`N` observations labeled from :math:`C` possible classes, the Brier
    score is defined as:

    .. math::
        \frac{1}{N}\sum_{i=1}^{N}\sum_{c=1}^{C}(y_{ic} - \hat{p}_{ic})^{2}

    where :math:`y_{ic}` is 1 if observation `i` belongs to class `c`,
    otherwise 0 and :math:`\hat{p}_{ic}` is the predicted probability for
    observation `i` to belong to class `c`.
    The Brier score then ranges between :math:`[0, 2]`.

    In binary classification tasks the Brier score is usually divided by
    two and then ranges between :math:`[0, 1]`. It can be alternatively
    written as:

    .. math::
        \frac{1}{N}\sum_{i=1}^{N}(y_{i} - \hat{p}_{i})^{2}

    where :math:`y_{i}` is the binary target and :math:`\hat{p}_{i}`
    is the predicted probability of the positive class.

    References
    ----------
    .. [1] `Wikipedia entry for the Brier score
            <https://en.wikipedia.org/wiki/Brier_score>`_.

    Examples
    --------
    >>> import numpy as np
    >>> from sklearn.metrics import brier_score_loss
    >>> y_true = np.array([0, 1, 1, 0])
    >>> y_true_categorical = np.array(["spam", "ham", "ham", "spam"])
    >>> y_prob = np.array([0.1, 0.9, 0.8, 0.3])
    >>> brier_score_loss(y_true, y_prob)
    0.0375
    >>> brier_score_loss(y_true, 1-y_prob, pos_label=0)
    0.0375
    >>> brier_score_loss(y_true_categorical, y_prob, pos_label="ham")
    0.0375
    >>> brier_score_loss(y_true, np.array(y_prob) > 0.5)
    0.0
    >>> brier_score_loss(y_true, y_prob, scale_by_half=False)
    0.075
    >>> brier_score_loss(
    ...    ["eggs", "ham", "spam"],
    ...    [[0.8, 0.1, 0.1], [0.2, 0.7, 0.1], [0.2, 0.2, 0.6]],
    ...    labels=["eggs", "ham", "spam"]
    ... )
    0.146
    """
    xp, _, device_ = get_namespace_and_device(y_proba)
    y_proba = check_array(
        y_proba, ensure_2d=False, dtype=supported_float_dtypes(xp, device=device_)
    )
    if sample_weight is not None:
        sample_weight = move_to(sample_weight, xp=xp, device=device_)

    if y_proba.ndim == 1 or y_proba.shape[1] == 1:
        transformed_labels, y_proba = _validate_binary_probabilistic_prediction(
            y_true, y_proba, sample_weight, pos_label
        )
    else:
        transformed_labels, y_proba = _validate_multiclass_probabilistic_prediction(
            y_true, y_proba, sample_weight, labels
        )

    transformed_labels = xp.astype(transformed_labels, y_proba.dtype, copy=False)
    brier_score = _average(
        xp.sum((transformed_labels - y_proba) ** 2, axis=1), weights=sample_weight
    )

    if scale_by_half == "auto":
        scale_by_half = y_proba.ndim == 1 or y_proba.shape[1] < 3
    if scale_by_half:
        brier_score *= 0.5

    return float(brier_score)


@validate_params(
    {
        "y_true": ["array-like"],
        "y_pred": ["array-like"],
        "sample_weight": ["array-like", None],
        "labels": ["array-like", None],
    },
    prefer_skip_nested_validation=True,
)
def d2_log_loss_score(y_true, y_pred, *, sample_weight=None, labels=None):
    """
    :math:`D^2` score function, fraction of log loss explained.

    Best possible score is 1.0 and it can be negative (because the model can be
    arbitrarily worse). A model that always predicts the per-class proportions
    of `y_true`, disregarding the input features, gets a D^2 score of 0.0.

    Read more in the :ref:`User Guide <d2_score_classification>`.

    .. versionadded:: 1.5

    Parameters
    ----------
    y_true : array-like or label indicator matrix
        The actuals labels for the n_samples samples.

    y_pred : array-like of shape (n_samples, n_classes) or (n_samples,)
        Predicted probabilities, as returned by a classifier's
        predict_proba method. If ``y_pred.shape = (n_samples,)``
        the probabilities provided are assumed to be that of the
        positive class. The labels in ``y_pred`` are assumed to be
        ordered alphabetically, as done by
        :class:`~sklearn.preprocessing.LabelBinarizer`.

    sample_weight : array-like of shape (n_samples,), default=None
        Sample weights.

    labels : array-like, default=None
        If not provided, labels will be inferred from y_true. If ``labels``
        is ``None`` and ``y_pred`` has shape (n_samples,) the labels are
        assumed to be binary and are inferred from ``y_true``.

    Returns
    -------
    d2 : float or ndarray of floats
        The D^2 score.

    Notes
    -----
    This is not a symmetric function.

    Like R^2, D^2 score may be negative (it need not actually be the square of
    a quantity D).

    This metric is not well-defined for a single sample and will return a NaN
    value if n_samples is less than two.
    """
    check_consistent_length(y_pred, y_true, sample_weight)
    if _num_samples(y_pred) < 2:
        msg = "D^2 score is not well-defined with less than two samples."
        warnings.warn(msg, UndefinedMetricWarning)
        return float("nan")

    xp, _, device_ = get_namespace_and_device(y_pred)
    y_pred = check_array(
        y_pred, ensure_2d=False, dtype=supported_float_dtypes(xp, device=device_)
    )
    if sample_weight is not None:
        sample_weight = move_to(sample_weight, xp=xp, device=device_)

    transformed_labels, y_pred = _validate_multiclass_probabilistic_prediction(
        y_true, y_pred, sample_weight, labels
    )
    xp, _ = get_namespace(y_pred, transformed_labels)
    y_pred_null = _average(transformed_labels, axis=0, weights=sample_weight)
    y_pred_null = xp.tile(y_pred_null, (y_pred.shape[0], 1))

    numerator = _log_loss(
        transformed_labels,
        y_pred,
        normalize=False,
        sample_weight=sample_weight,
    )
    denominator = _log_loss(
        transformed_labels,
        y_pred_null,
        normalize=False,
        sample_weight=sample_weight,
    )
    return float(1 - (numerator / denominator))


@validate_params(
    {
        "y_true": ["array-like"],
        "y_proba": ["array-like"],
        "sample_weight": ["array-like", None],
        "pos_label": [Real, str, "boolean", None],
        "labels": ["array-like", None],
    },
    prefer_skip_nested_validation=True,
)
def d2_brier_score(
    y_true,
    y_proba,
    *,
    sample_weight=None,
    pos_label=None,
    labels=None,
):
    """:math:`D^2` score function, fraction of Brier score explained.

    Best possible score is 1.0 and it can be negative because the model can
    be arbitrarily worse than the null model. The null model, also known as the
    optimal intercept model, is a model that constantly predicts the per-class
    proportions of `y_true`, disregarding the input features. The null model
    gets a D^2 score of 0.0.

    Read more in the :ref:`User Guide <d2_score_classification>`.

    Parameters
    ----------
    y_true : array-like of shape (n_samples,)
        True targets.

    y_proba : array-like of shape (n_samples,) or (n_samples, n_classes)
        Predicted probabilities. If `y_proba.shape = (n_samples,)`
        the probabilities provided are assumed to be that of the
        positive class. If `y_proba.shape = (n_samples, n_classes)`
        the columns in `y_proba` are assumed to correspond to the
        labels in alphabetical order, as done by
        :class:`~sklearn.preprocessing.LabelBinarizer`.

    sample_weight : array-like of shape (n_samples,), default=None
        Sample weights.

    pos_label : int, float, bool or str, default=None
        Label of the positive class. `pos_label` will be inferred in the
        following manner:

        * if `y_true` in {-1, 1} or {0, 1}, `pos_label` defaults to 1;
        * else if `y_true` contains string, an error will be raised and
          `pos_label` should be explicitly specified;
        * otherwise, `pos_label` defaults to the greater label,
          i.e. `np.unique(y_true)[-1]`.

    labels : array-like of shape (n_classes,), default=None
        Class labels when `y_proba.shape = (n_samples, n_classes)`.
        If not provided, labels will be inferred from `y_true`.

    Returns
    -------
    d2 : float
        The D^2 score.

    References
    ----------
    .. [1] `Wikipedia entry for the Brier Skill Score (BSS)
            <https://en.wikipedia.org/wiki/Brier_score>`_.
    """
    check_consistent_length(y_proba, y_true, sample_weight)
    if _num_samples(y_proba) < 2:
        msg = "D^2 score is not well-defined with less than two samples."
        warnings.warn(msg, UndefinedMetricWarning)
        return float("nan")

    xp, _, device_ = get_namespace_and_device(y_proba)
    y_proba = check_array(
        y_proba, ensure_2d=False, dtype=supported_float_dtypes(xp, device=device_)
    )
    if sample_weight is not None:
        sample_weight = move_to(sample_weight, xp=xp, device=device_)

    if y_proba.ndim == 1 or y_proba.shape[1] == 1:
        transformed_labels, y_proba = _validate_binary_probabilistic_prediction(
            y_true, y_proba, sample_weight, pos_label
        )
    else:
        transformed_labels, y_proba = _validate_multiclass_probabilistic_prediction(
            y_true, y_proba, sample_weight, labels
        )
    transformed_labels = xp.astype(transformed_labels, y_proba.dtype, copy=False)
    y_proba_null = _average(transformed_labels, axis=0, weights=sample_weight)
    y_proba_null = xp.tile(y_proba_null, (y_proba.shape[0], 1))

    # Scaling does not matter in D^2 score as it cancels out by taking the ratio.
    brier_score = _average(
        xp.sum((transformed_labels - y_proba) ** 2, axis=1),
        weights=sample_weight,
    )
    brier_score_null = _average(
        xp.sum((transformed_labels - y_proba_null) ** 2, axis=1),
        weights=sample_weight,
    )
    return float(1 - brier_score / brier_score_null)<|MERGE_RESOLUTION|>--- conflicted
+++ resolved
@@ -313,12 +313,7 @@
         )
 
     # Check if dimensions are consistent.
-<<<<<<< HEAD
-    if len(lb_classes) != y_prob.shape[1]:
-=======
-    transformed_labels = check_array(transformed_labels)
     if lb_classes.shape[0] != y_prob.shape[1]:
->>>>>>> 94f18cef
         if labels is None:
             raise ValueError(
                 "y_true and y_prob contain different number of "
