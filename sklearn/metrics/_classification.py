"""Metrics to assess performance on classification task given class prediction.

Functions named as ``*_score`` return a scalar value to maximize: the higher
the better.

Function named as ``*_error`` or ``*_loss`` return a scalar value to minimize:
the lower the better.
"""

# Authors: The scikit-learn developers
# SPDX-License-Identifier: BSD-3-Clause


import warnings
from numbers import Integral, Real

import numpy as np
from scipy.sparse import coo_matrix, csr_matrix
from scipy.special import xlogy

from ..exceptions import UndefinedMetricWarning
from ..preprocessing import LabelBinarizer, LabelEncoder
from ..utils import (
    assert_all_finite,
    check_array,
    check_consistent_length,
    column_or_1d,
)
from ..utils._array_api import (
    _average,
    _count_nonzero,
    _is_numpy_namespace,
    _union1d,
    get_namespace,
    get_namespace_and_device,
)
from ..utils._param_validation import (
    Hidden,
    Interval,
    Options,
    StrOptions,
    validate_params,
)
from ..utils._unique import attach_unique
from ..utils.extmath import _nanaverage
from ..utils.multiclass import type_of_target, unique_labels
from ..utils.sparsefuncs import count_nonzero
from ..utils.validation import (
    _check_pos_label_consistency,
    _check_sample_weight,
    _num_samples,
)


def _check_zero_division(zero_division):
    if isinstance(zero_division, str) and zero_division == "warn":
        return np.float64(0.0)
    elif isinstance(zero_division, (int, float)) and zero_division in [0, 1]:
        return np.float64(zero_division)
    else:  # np.isnan(zero_division)
        return np.nan


def _check_targets(y_true, y_pred):
    """Check that y_true and y_pred belong to the same classification task.

    This converts multiclass or binary types to a common shape, and raises a
    ValueError for a mix of multilabel and multiclass targets, a mix of
    multilabel formats, for the presence of continuous-valued or multioutput
    targets, or for targets of different lengths.

    Column vectors are squeezed to 1d, while multilabel formats are returned
    as CSR sparse label indicators.

    Parameters
    ----------
    y_true : array-like

    y_pred : array-like

    Returns
    -------
    type_true : one of {'multilabel-indicator', 'multiclass', 'binary'}
        The type of the true target data, as output by
        ``utils.multiclass.type_of_target``.

    y_true : array or indicator matrix

    y_pred : array or indicator matrix
    """
    xp, _ = get_namespace(y_true, y_pred)
    check_consistent_length(y_true, y_pred)
    type_true = type_of_target(y_true, input_name="y_true")
    type_pred = type_of_target(y_pred, input_name="y_pred")

    y_type = {type_true, type_pred}
    if y_type == {"binary", "multiclass"}:
        y_type = {"multiclass"}

    if len(y_type) > 1:
        raise ValueError(
            "Classification metrics can't handle a mix of {0} and {1} targets".format(
                type_true, type_pred
            )
        )

    # We can't have more than one value on y_type => The set is no more needed
    y_type = y_type.pop()

    # No metrics support "multiclass-multioutput" format
    if y_type not in ["binary", "multiclass", "multilabel-indicator"]:
        raise ValueError("{0} is not supported".format(y_type))

    if y_type in ["binary", "multiclass"]:
        xp, _ = get_namespace(y_true, y_pred)
        y_true = column_or_1d(y_true)
        y_pred = column_or_1d(y_pred)
        if y_type == "binary":
            try:
                unique_values = _union1d(y_true, y_pred, xp)
            except TypeError as e:
                # We expect y_true and y_pred to be of the same data type.
                # If `y_true` was provided to the classifier as strings,
                # `y_pred` given by the classifier will also be encoded with
                # strings. So we raise a meaningful error
                raise TypeError(
                    "Labels in y_true and y_pred should be of the same type. "
                    f"Got y_true={xp.unique(y_true)} and "
                    f"y_pred={xp.unique(y_pred)}. Make sure that the "
                    "predictions provided by the classifier coincides with "
                    "the true labels."
                ) from e
            if unique_values.shape[0] > 2:
                y_type = "multiclass"

    if y_type.startswith("multilabel"):
        if _is_numpy_namespace(xp):
            # XXX: do we really want to sparse-encode multilabel indicators when
            # they are passed as a dense arrays? This is not possible for array
            # API inputs in general hence we only do it for NumPy inputs. But even
            # for NumPy the usefulness is questionable.
            y_true = csr_matrix(y_true)
            y_pred = csr_matrix(y_pred)
        y_type = "multilabel-indicator"

    return y_type, y_true, y_pred


<<<<<<< HEAD
def _validate_multiclass_probabilistic_prediction(
    y_true, y_prob, sample_weight, labels
):
    r"""Convert y_true and y_prob to shape [n_samples, n_classes]

    1. Verify that y_true, y_prob, and sample_weights have the same first dim
    2. Ensure 2 or more classes in y_true i.e. valid classification task. The
       classes are provided by the labels argument, or inferred using y_true.
       When inferring y_true is assumed binary if it has shape (n_samples, ).
    3. Validate y_true, and y_prob have the same number of classes. Convert to
       shape [n_samples, n_classes]/

    Parameters
    ----------
    y_true : array-like or label indicator matrix
        Ground truth (correct) labels for n_samples samples.

    y_prob : array-like of float, shape=(n_samples, n_classes) or (n_samples,)
        Predicted probabilities, as returned by a classifier's
        predict_proba method. If ``y_prob.shape = (n_samples,)``
        the probabilities provided are assumed to be that of the
        positive class. The labels in ``y_prob`` are assumed to be
        ordered lexicographically, as done by
        :class:`preprocessing.LabelBinarizer`.

    sample_weight : array-like of shape (n_samples,), default=None
        Sample weights.

    labels : array-like, default=None
        If not provided, labels will be inferred from y_true. If ``labels``
        is ``None`` and ``y_prob`` has shape (n_samples,) the labels are
        assumed to be binary and are inferred from ``y_true``.

    Returns
    -------
    transformed_labels : array of shape [n_samples, n_classes]

    y_prob : array of shape [n_samples, n_classes]
    """
    y_prob = check_array(y_prob, ensure_2d=False)
    check_consistent_length(y_prob, y_true, sample_weight)

    lb = LabelBinarizer()

    if labels is not None:
        lb = lb.fit(labels)
        # LabelBinarizer does not respect the order implied by labels, which
        # can be misleading.
        if not np.all(lb.classes_ == labels):
            warnings.warn(
                f"Labels passed were {labels}. But this function "
                "assumes labels are ordered lexicographically. "
                "Ensure that labels in y_prob are ordered as "
                f"{lb.classes_}.",
                UserWarning,
            )
    else:
        lb = lb.fit(y_true)

    if len(lb.classes_) == 1:
        if labels is None:
            raise ValueError(
                "y_true contains only one label: "
                f"{lb.classes_[0]}. Please provide the true "
                "labels explicitly through the labels argument."
            )
        else:
            raise ValueError(
                "The labels array needs to contain at least two "
                f"labels, got {lb.classes_}."
            )

    transformed_labels = lb.transform(y_true)

    if transformed_labels.shape[1] == 1:
        transformed_labels = np.append(
            1 - transformed_labels, transformed_labels, axis=1
        )

    # If y_prob is of single dimension, assume y_true to be binary
    if y_prob.ndim == 1:
        y_prob = y_prob[:, np.newaxis]
    if y_prob.shape[1] == 1:
        y_prob = np.append(1 - y_prob, y_prob, axis=1)

    # Check if dimensions are consistent.
    transformed_labels = check_array(transformed_labels)
    if len(lb.classes_) != y_prob.shape[1]:
        if labels is None:
            raise ValueError(
                "y_true and y_prob contain different number of "
                f"classes {transformed_labels.shape[1]}, "
                f"{y_prob.shape[1]}. Please provide the true "
                "labels explicitly through the labels argument. "
                f"Classes found in y_true: {lb.classes_}"
            )
        else:
            raise ValueError(
                "The number of classes in labels is different "
                "from that in y_prob. Classes found in "
                f"labels: {lb.classes_}"
            )

    return transformed_labels, y_prob


def _weighted_sum(sample_score, sample_weight, normalize=False):
    if normalize:
        return np.average(sample_score, weights=sample_weight)
    elif sample_weight is not None:
        return np.dot(sample_score, sample_weight)
    else:
        return sample_score.sum()


def accuracy_score(y_true, y_pred, *, normalize=True, sample_weight=None):
=======
@validate_params(
    {
        "y_true": ["array-like", "sparse matrix"],
        "y_pred": ["array-like", "sparse matrix"],
        "normalize": ["boolean"],
        "sample_weight": ["array-like", None],
        "zero_division": [
            Options(Real, {0.0, 1.0, np.nan}),
            StrOptions({"warn"}),
        ],
    },
    prefer_skip_nested_validation=True,
)
def accuracy_score(
    y_true, y_pred, *, normalize=True, sample_weight=None, zero_division="warn"
):
>>>>>>> 613cff91
    """Accuracy classification score.

    In multilabel classification, this function computes subset accuracy:
    the set of labels predicted for a sample must *exactly* match the
    corresponding set of labels in y_true.

    Read more in the :ref:`User Guide <accuracy_score>`.

    Parameters
    ----------
    y_true : 1d array-like, or label indicator array / sparse matrix
        Ground truth (correct) labels.

    y_pred : 1d array-like, or label indicator array / sparse matrix
        Predicted labels, as returned by a classifier.

    normalize : bool, default=True
        If ``False``, return the number of correctly classified samples.
        Otherwise, return the fraction of correctly classified samples.

    sample_weight : array-like of shape (n_samples,), default=None
        Sample weights.

    zero_division : {"warn", 0.0, 1.0, np.nan}, default="warn"
        Sets the value to return when there is a zero division,
        e.g. when `y_true` and `y_pred` are empty.
        If set to "warn", returns 0.0 input, but a warning is also raised.

        versionadded:: 1.6

    Returns
    -------
    score : float or int
        If ``normalize == True``, return the fraction of correctly
        classified samples (float), else returns the number of correctly
        classified samples (int).

        The best performance is 1 with ``normalize == True`` and the number
        of samples with ``normalize == False``.

    See Also
    --------
    balanced_accuracy_score : Compute the balanced accuracy to deal with
        imbalanced datasets.
    jaccard_score : Compute the Jaccard similarity coefficient score.
    hamming_loss : Compute the average Hamming loss or Hamming distance between
        two sets of samples.
    zero_one_loss : Compute the Zero-one classification loss. By default, the
        function will return the percentage of imperfectly predicted subsets.

    Examples
    --------
    >>> from sklearn.metrics import accuracy_score
    >>> y_pred = [0, 2, 1, 3]
    >>> y_true = [0, 1, 2, 3]
    >>> accuracy_score(y_true, y_pred)
    0.5
    >>> accuracy_score(y_true, y_pred, normalize=False)
    2.0

    In the multilabel case with binary label indicators:

    >>> import numpy as np
    >>> accuracy_score(np.array([[0, 1], [1, 1]]), np.ones((2, 2)))
    0.5
    """
    xp, _, device = get_namespace_and_device(y_true, y_pred, sample_weight)
    # Compute accuracy for each possible representation
    y_true, y_pred = attach_unique(y_true, y_pred)
    y_type, y_true, y_pred = _check_targets(y_true, y_pred)
    check_consistent_length(y_true, y_pred, sample_weight)

    if _num_samples(y_true) == 0:
        if zero_division == "warn":
            msg = (
                "accuracy() is ill-defined and set to 0.0. Use the `zero_division` "
                "param to control this behavior."
            )
            warnings.warn(msg, UndefinedMetricWarning)
        return _check_zero_division(zero_division)

    if y_type.startswith("multilabel"):
        if _is_numpy_namespace(xp):
            differing_labels = count_nonzero(y_true - y_pred, axis=1)
        else:
            differing_labels = _count_nonzero(
                y_true - y_pred, xp=xp, device=device, axis=1
            )
        score = xp.asarray(differing_labels == 0, device=device)
    else:
        score = y_true == y_pred

    return float(_average(score, weights=sample_weight, normalize=normalize))


@validate_params(
    {
        "y_true": ["array-like"],
        "y_pred": ["array-like"],
        "labels": ["array-like", None],
        "sample_weight": ["array-like", None],
        "normalize": [StrOptions({"true", "pred", "all"}), None],
    },
    prefer_skip_nested_validation=True,
)
def confusion_matrix(
    y_true, y_pred, *, labels=None, sample_weight=None, normalize=None
):
    """Compute confusion matrix to evaluate the accuracy of a classification.

    By definition a confusion matrix :math:`C` is such that :math:`C_{i, j}`
    is equal to the number of observations known to be in group :math:`i` and
    predicted to be in group :math:`j`.

    Thus in binary classification, the count of true negatives is
    :math:`C_{0,0}`, false negatives is :math:`C_{1,0}`, true positives is
    :math:`C_{1,1}` and false positives is :math:`C_{0,1}`.

    Read more in the :ref:`User Guide <confusion_matrix>`.

    Parameters
    ----------
    y_true : array-like of shape (n_samples,)
        Ground truth (correct) target values.

    y_pred : array-like of shape (n_samples,)
        Estimated targets as returned by a classifier.

    labels : array-like of shape (n_classes), default=None
        List of labels to index the matrix. This may be used to reorder
        or select a subset of labels.
        If ``None`` is given, those that appear at least once
        in ``y_true`` or ``y_pred`` are used in sorted order.

    sample_weight : array-like of shape (n_samples,), default=None
        Sample weights.

        .. versionadded:: 0.18

    normalize : {'true', 'pred', 'all'}, default=None
        Normalizes confusion matrix over the true (rows), predicted (columns)
        conditions or all the population. If None, confusion matrix will not be
        normalized.

    Returns
    -------
    C : ndarray of shape (n_classes, n_classes)
        Confusion matrix whose i-th row and j-th
        column entry indicates the number of
        samples with true label being i-th class
        and predicted label being j-th class.

    See Also
    --------
    ConfusionMatrixDisplay.from_estimator : Plot the confusion matrix
        given an estimator, the data, and the label.
    ConfusionMatrixDisplay.from_predictions : Plot the confusion matrix
        given the true and predicted labels.
    ConfusionMatrixDisplay : Confusion Matrix visualization.

    References
    ----------
    .. [1] `Wikipedia entry for the Confusion matrix
           <https://en.wikipedia.org/wiki/Confusion_matrix>`_
           (Wikipedia and other references may use a different
           convention for axes).

    Examples
    --------
    >>> from sklearn.metrics import confusion_matrix
    >>> y_true = [2, 0, 2, 2, 0, 1]
    >>> y_pred = [0, 0, 2, 2, 0, 2]
    >>> confusion_matrix(y_true, y_pred)
    array([[2, 0, 0],
           [0, 0, 1],
           [1, 0, 2]])

    >>> y_true = ["cat", "ant", "cat", "cat", "ant", "bird"]
    >>> y_pred = ["ant", "ant", "cat", "cat", "ant", "cat"]
    >>> confusion_matrix(y_true, y_pred, labels=["ant", "bird", "cat"])
    array([[2, 0, 0],
           [0, 0, 1],
           [1, 0, 2]])

    In the binary case, we can extract true positives, etc. as follows:

    >>> tn, fp, fn, tp = confusion_matrix([0, 1, 0, 1], [1, 1, 1, 0]).ravel()
    >>> (tn, fp, fn, tp)
    (np.int64(0), np.int64(2), np.int64(1), np.int64(1))
    """
    y_true, y_pred = attach_unique(y_true, y_pred)
    y_type, y_true, y_pred = _check_targets(y_true, y_pred)
    if y_type not in ("binary", "multiclass"):
        raise ValueError("%s is not supported" % y_type)

    if labels is None:
        labels = unique_labels(y_true, y_pred)
    else:
        labels = np.asarray(labels)
        n_labels = labels.size
        if n_labels == 0:
            raise ValueError("'labels' should contains at least one label.")
        elif y_true.size == 0:
            return np.zeros((n_labels, n_labels), dtype=int)
        elif len(np.intersect1d(y_true, labels)) == 0:
            raise ValueError("At least one label specified must be in y_true")

    if sample_weight is None:
        sample_weight = np.ones(y_true.shape[0], dtype=np.int64)
    else:
        sample_weight = np.asarray(sample_weight)

    check_consistent_length(y_true, y_pred, sample_weight)

    n_labels = labels.size
    # If labels are not consecutive integers starting from zero, then
    # y_true and y_pred must be converted into index form
    need_index_conversion = not (
        labels.dtype.kind in {"i", "u", "b"}
        and np.all(labels == np.arange(n_labels))
        and y_true.min() >= 0
        and y_pred.min() >= 0
    )
    if need_index_conversion:
        label_to_ind = {y: x for x, y in enumerate(labels)}
        y_pred = np.array([label_to_ind.get(x, n_labels + 1) for x in y_pred])
        y_true = np.array([label_to_ind.get(x, n_labels + 1) for x in y_true])

    # intersect y_pred, y_true with labels, eliminate items not in labels
    ind = np.logical_and(y_pred < n_labels, y_true < n_labels)
    if not np.all(ind):
        y_pred = y_pred[ind]
        y_true = y_true[ind]
        # also eliminate weights of eliminated items
        sample_weight = sample_weight[ind]

    # Choose the accumulator dtype to always have high precision
    if sample_weight.dtype.kind in {"i", "u", "b"}:
        dtype = np.int64
    else:
        dtype = np.float64

    cm = coo_matrix(
        (sample_weight, (y_true, y_pred)),
        shape=(n_labels, n_labels),
        dtype=dtype,
    ).toarray()

    with np.errstate(all="ignore"):
        if normalize == "true":
            cm = cm / cm.sum(axis=1, keepdims=True)
        elif normalize == "pred":
            cm = cm / cm.sum(axis=0, keepdims=True)
        elif normalize == "all":
            cm = cm / cm.sum()
        cm = np.nan_to_num(cm)

    if cm.shape == (1, 1):
        warnings.warn(
            (
                "A single label was found in 'y_true' and 'y_pred'. For the confusion "
                "matrix to have the correct shape, use the 'labels' parameter to pass "
                "all known labels."
            ),
            UserWarning,
        )

    return cm


@validate_params(
    {
        "y_true": ["array-like", "sparse matrix"],
        "y_pred": ["array-like", "sparse matrix"],
        "sample_weight": ["array-like", None],
        "labels": ["array-like", None],
        "samplewise": ["boolean"],
    },
    prefer_skip_nested_validation=True,
)
def multilabel_confusion_matrix(
    y_true, y_pred, *, sample_weight=None, labels=None, samplewise=False
):
    """Compute a confusion matrix for each class or sample.

    .. versionadded:: 0.21

    Compute class-wise (default) or sample-wise (samplewise=True) multilabel
    confusion matrix to evaluate the accuracy of a classification, and output
    confusion matrices for each class or sample.

    In multilabel confusion matrix :math:`MCM`, the count of true negatives
    is :math:`MCM_{:,0,0}`, false negatives is :math:`MCM_{:,1,0}`,
    true positives is :math:`MCM_{:,1,1}` and false positives is
    :math:`MCM_{:,0,1}`.

    Multiclass data will be treated as if binarized under a one-vs-rest
    transformation. Returned confusion matrices will be in the order of
    sorted unique labels in the union of (y_true, y_pred).

    Read more in the :ref:`User Guide <multilabel_confusion_matrix>`.

    Parameters
    ----------
    y_true : {array-like, sparse matrix} of shape (n_samples, n_outputs) or \
            (n_samples,)
        Ground truth (correct) target values.

    y_pred : {array-like, sparse matrix} of shape (n_samples, n_outputs) or \
            (n_samples,)
        Estimated targets as returned by a classifier.

    sample_weight : array-like of shape (n_samples,), default=None
        Sample weights.

    labels : array-like of shape (n_classes,), default=None
        A list of classes or column indices to select some (or to force
        inclusion of classes absent from the data).

    samplewise : bool, default=False
        In the multilabel case, this calculates a confusion matrix per sample.

    Returns
    -------
    multi_confusion : ndarray of shape (n_outputs, 2, 2)
        A 2x2 confusion matrix corresponding to each output in the input.
        When calculating class-wise multi_confusion (default), then
        n_outputs = n_labels; when calculating sample-wise multi_confusion
        (samplewise=True), n_outputs = n_samples. If ``labels`` is defined,
        the results will be returned in the order specified in ``labels``,
        otherwise the results will be returned in sorted order by default.

    See Also
    --------
    confusion_matrix : Compute confusion matrix to evaluate the accuracy of a
        classifier.

    Notes
    -----
    The `multilabel_confusion_matrix` calculates class-wise or sample-wise
    multilabel confusion matrices, and in multiclass tasks, labels are
    binarized under a one-vs-rest way; while
    :func:`~sklearn.metrics.confusion_matrix` calculates one confusion matrix
    for confusion between every two classes.

    Examples
    --------
    Multilabel-indicator case:

    >>> import numpy as np
    >>> from sklearn.metrics import multilabel_confusion_matrix
    >>> y_true = np.array([[1, 0, 1],
    ...                    [0, 1, 0]])
    >>> y_pred = np.array([[1, 0, 0],
    ...                    [0, 1, 1]])
    >>> multilabel_confusion_matrix(y_true, y_pred)
    array([[[1, 0],
            [0, 1]],
    <BLANKLINE>
           [[1, 0],
            [0, 1]],
    <BLANKLINE>
           [[0, 1],
            [1, 0]]])

    Multiclass case:

    >>> y_true = ["cat", "ant", "cat", "cat", "ant", "bird"]
    >>> y_pred = ["ant", "ant", "cat", "cat", "ant", "cat"]
    >>> multilabel_confusion_matrix(y_true, y_pred,
    ...                             labels=["ant", "bird", "cat"])
    array([[[3, 1],
            [0, 2]],
    <BLANKLINE>
           [[5, 0],
            [1, 0]],
    <BLANKLINE>
           [[2, 1],
            [1, 2]]])
    """
    y_true, y_pred = attach_unique(y_true, y_pred)
    y_type, y_true, y_pred = _check_targets(y_true, y_pred)
    if sample_weight is not None:
        sample_weight = column_or_1d(sample_weight)
    check_consistent_length(y_true, y_pred, sample_weight)

    if y_type not in ("binary", "multiclass", "multilabel-indicator"):
        raise ValueError("%s is not supported" % y_type)

    present_labels = unique_labels(y_true, y_pred)
    if labels is None:
        labels = present_labels
        n_labels = None
    else:
        n_labels = len(labels)
        labels = np.hstack(
            [labels, np.setdiff1d(present_labels, labels, assume_unique=True)]
        )

    if y_true.ndim == 1:
        if samplewise:
            raise ValueError(
                "Samplewise metrics are not available outside of "
                "multilabel classification."
            )

        le = LabelEncoder()
        le.fit(labels)
        y_true = le.transform(y_true)
        y_pred = le.transform(y_pred)
        sorted_labels = le.classes_

        # labels are now from 0 to len(labels) - 1 -> use bincount
        tp = y_true == y_pred
        tp_bins = y_true[tp]
        if sample_weight is not None:
            tp_bins_weights = np.asarray(sample_weight)[tp]
        else:
            tp_bins_weights = None

        if len(tp_bins):
            tp_sum = np.bincount(
                tp_bins, weights=tp_bins_weights, minlength=len(labels)
            )
        else:
            # Pathological case
            true_sum = pred_sum = tp_sum = np.zeros(len(labels))
        if len(y_pred):
            pred_sum = np.bincount(y_pred, weights=sample_weight, minlength=len(labels))
        if len(y_true):
            true_sum = np.bincount(y_true, weights=sample_weight, minlength=len(labels))

        # Retain only selected labels
        indices = np.searchsorted(sorted_labels, labels[:n_labels])
        tp_sum = tp_sum[indices]
        true_sum = true_sum[indices]
        pred_sum = pred_sum[indices]

    else:
        sum_axis = 1 if samplewise else 0

        # All labels are index integers for multilabel.
        # Select labels:
        if not np.array_equal(labels, present_labels):
            if np.max(labels) > np.max(present_labels):
                raise ValueError(
                    "All labels must be in [0, n labels) for "
                    "multilabel targets. "
                    "Got %d > %d" % (np.max(labels), np.max(present_labels))
                )
            if np.min(labels) < 0:
                raise ValueError(
                    "All labels must be in [0, n labels) for "
                    "multilabel targets. "
                    "Got %d < 0" % np.min(labels)
                )

        if n_labels is not None:
            y_true = y_true[:, labels[:n_labels]]
            y_pred = y_pred[:, labels[:n_labels]]

        # calculate weighted counts
        true_and_pred = y_true.multiply(y_pred)
        tp_sum = count_nonzero(
            true_and_pred, axis=sum_axis, sample_weight=sample_weight
        )
        pred_sum = count_nonzero(y_pred, axis=sum_axis, sample_weight=sample_weight)
        true_sum = count_nonzero(y_true, axis=sum_axis, sample_weight=sample_weight)

    fp = pred_sum - tp_sum
    fn = true_sum - tp_sum
    tp = tp_sum

    if sample_weight is not None and samplewise:
        sample_weight = np.array(sample_weight)
        tp = np.array(tp)
        fp = np.array(fp)
        fn = np.array(fn)
        tn = sample_weight * y_true.shape[1] - tp - fp - fn
    elif sample_weight is not None:
        tn = sum(sample_weight) - tp - fp - fn
    elif samplewise:
        tn = y_true.shape[1] - tp - fp - fn
    else:
        tn = y_true.shape[0] - tp - fp - fn

    return np.array([tn, fp, fn, tp]).T.reshape(-1, 2, 2)


def _metric_handle_division(*, numerator, denominator, metric, zero_division):
    """Helper to handle zero-division.

    Parameters
    ----------
    numerator : numbers.Real
        The numerator of the division.
    denominator : numbers.Real
        The denominator of the division.
    metric : str
        Name of the caller metric function.
    zero_division : {0.0, 1.0, "warn"}
        The strategy to use when encountering 0-denominator.

    Returns
    -------
    result : numbers.Real
        The resulting of the division
    is_zero_division : bool
        Whether or not we encountered a zero division. This value could be
        required to early return `result` in the "caller" function.
    """
    if np.isclose(denominator, 0):
        if zero_division == "warn":
            msg = f"{metric} is ill-defined and set to 0.0. Use the `zero_division` "
            "param to control this behavior."
            warnings.warn(msg, UndefinedMetricWarning, stacklevel=2)
        return _check_zero_division(zero_division), True
    return numerator / denominator, False


@validate_params(
    {
        "y1": ["array-like"],
        "y2": ["array-like"],
        "labels": ["array-like", None],
        "weights": [StrOptions({"linear", "quadratic"}), None],
        "sample_weight": ["array-like", None],
        "zero_division": [
            StrOptions({"warn"}),
            Options(Real, {0.0, 1.0, np.nan}),
        ],
    },
    prefer_skip_nested_validation=True,
)
def cohen_kappa_score(
    y1, y2, *, labels=None, weights=None, sample_weight=None, zero_division="warn"
):
    r"""Compute Cohen's kappa: a statistic that measures inter-annotator agreement.

    This function computes Cohen's kappa [1]_, a score that expresses the level
    of agreement between two annotators on a classification problem. It is
    defined as

    .. math::
        \kappa = (p_o - p_e) / (1 - p_e)

    where :math:`p_o` is the empirical probability of agreement on the label
    assigned to any sample (the observed agreement ratio), and :math:`p_e` is
    the expected agreement when both annotators assign labels randomly.
    :math:`p_e` is estimated using a per-annotator empirical prior over the
    class labels [2]_.

    Read more in the :ref:`User Guide <cohen_kappa>`.

    Parameters
    ----------
    y1 : array-like of shape (n_samples,)
        Labels assigned by the first annotator.

    y2 : array-like of shape (n_samples,)
        Labels assigned by the second annotator. The kappa statistic is
        symmetric, so swapping ``y1`` and ``y2`` doesn't change the value.

    labels : array-like of shape (n_classes,), default=None
        List of labels to index the matrix. This may be used to select a
        subset of labels. If `None`, all labels that appear at least once in
        ``y1`` or ``y2`` are used.

    weights : {'linear', 'quadratic'}, default=None
        Weighting type to calculate the score. `None` means not weighted;
        "linear" means linear weighting; "quadratic" means quadratic weighting.

    sample_weight : array-like of shape (n_samples,), default=None
        Sample weights.

    zero_division : {"warn", 0.0, 1.0, np.nan}, default="warn"
        Sets the return value when there is a zero division. This is the case when both
        labelings `y1` and `y2` both exclusively contain the 0 class (e. g.
        `[0, 0, 0, 0]`) (or if both are empty). If set to "warn", returns `0.0`, but a
        warning is also raised.

        .. versionadded:: 1.6

    Returns
    -------
    kappa : float
        The kappa statistic, which is a number between -1 and 1. The maximum
        value means complete agreement; zero or lower means chance agreement.

    References
    ----------
    .. [1] :doi:`J. Cohen (1960). "A coefficient of agreement for nominal scales".
           Educational and Psychological Measurement 20(1):37-46.
           <10.1177/001316446002000104>`
    .. [2] `R. Artstein and M. Poesio (2008). "Inter-coder agreement for
           computational linguistics". Computational Linguistics 34(4):555-596
           <https://www.mitpressjournals.org/doi/pdf/10.1162/coli.07-034-R2>`_.
    .. [3] `Wikipedia entry for the Cohen's kappa
            <https://en.wikipedia.org/wiki/Cohen%27s_kappa>`_.

    Examples
    --------
    >>> from sklearn.metrics import cohen_kappa_score
    >>> y1 = ["negative", "positive", "negative", "neutral", "positive"]
    >>> y2 = ["negative", "positive", "negative", "neutral", "negative"]
    >>> cohen_kappa_score(y1, y2)
    np.float64(0.6875)
    """
    confusion = confusion_matrix(y1, y2, labels=labels, sample_weight=sample_weight)
    n_classes = confusion.shape[0]
    sum0 = np.sum(confusion, axis=0)
    sum1 = np.sum(confusion, axis=1)

    numerator = np.outer(sum0, sum1)
    denominator = np.sum(sum0)
    expected, is_zero_division = _metric_handle_division(
        numerator=numerator,
        denominator=denominator,
        metric="cohen_kappa_score()",
        zero_division=zero_division,
    )

    if is_zero_division:
        return expected

    if weights is None:
        w_mat = np.ones([n_classes, n_classes], dtype=int)
        w_mat.flat[:: n_classes + 1] = 0
    else:  # "linear" or "quadratic"
        w_mat = np.zeros([n_classes, n_classes], dtype=int)
        w_mat += np.arange(n_classes)
        if weights == "linear":
            w_mat = np.abs(w_mat - w_mat.T)
        else:
            w_mat = (w_mat - w_mat.T) ** 2

    numerator = np.sum(w_mat * confusion)
    denominator = np.sum(w_mat * expected)
    score, is_zero_division = _metric_handle_division(
        numerator=numerator,
        denominator=denominator,
        metric="cohen_kappa_score()",
        zero_division=zero_division,
    )

    if is_zero_division:
        return score
    return 1 - score


@validate_params(
    {
        "y_true": ["array-like", "sparse matrix"],
        "y_pred": ["array-like", "sparse matrix"],
        "labels": ["array-like", None],
        "pos_label": [Real, str, "boolean", None],
        "average": [
            StrOptions({"micro", "macro", "samples", "weighted", "binary"}),
            None,
        ],
        "sample_weight": ["array-like", None],
        "zero_division": [
            Options(Real, {0, 1}),
            StrOptions({"warn"}),
        ],
    },
    prefer_skip_nested_validation=True,
)
def jaccard_score(
    y_true,
    y_pred,
    *,
    labels=None,
    pos_label=1,
    average="binary",
    sample_weight=None,
    zero_division="warn",
):
    """Jaccard similarity coefficient score.

    The Jaccard index [1], or Jaccard similarity coefficient, defined as
    the size of the intersection divided by the size of the union of two label
    sets, is used to compare set of predicted labels for a sample to the
    corresponding set of labels in ``y_true``.

    Support beyond term:`binary` targets is achieved by treating :term:`multiclass`
    and :term:`multilabel` data as a collection of binary problems, one for each
    label. For the :term:`binary` case, setting `average='binary'` will return the
    Jaccard similarity coefficient for `pos_label`. If `average` is not `'binary'`,
    `pos_label` is ignored and scores for both classes are computed, then averaged or
    both returned (when `average=None`). Similarly, for :term:`multiclass` and
    :term:`multilabel` targets, scores for all `labels` are either returned or
    averaged depending on the `average` parameter. Use `labels` specify the set of
    labels to calculate the score for.

    Read more in the :ref:`User Guide <jaccard_similarity_score>`.

    Parameters
    ----------
    y_true : 1d array-like, or label indicator array / sparse matrix
        Ground truth (correct) labels.

    y_pred : 1d array-like, or label indicator array / sparse matrix
        Predicted labels, as returned by a classifier.

    labels : array-like of shape (n_classes,), default=None
        The set of labels to include when `average != 'binary'`, and their
        order if `average is None`. Labels present in the data can be
        excluded, for example in multiclass classification to exclude a "negative
        class". Labels not present in the data can be included and will be
        "assigned" 0 samples. For multilabel targets, labels are column indices.
        By default, all labels in `y_true` and `y_pred` are used in sorted order.

    pos_label : int, float, bool or str, default=1
        The class to report if `average='binary'` and the data is binary,
        otherwise this parameter is ignored.
        For multiclass or multilabel targets, set `labels=[pos_label]` and
        `average != 'binary'` to report metrics for one label only.

    average : {'micro', 'macro', 'samples', 'weighted', \
            'binary'} or None, default='binary'
        If ``None``, the scores for each class are returned. Otherwise, this
        determines the type of averaging performed on the data:

        ``'binary'``:
            Only report results for the class specified by ``pos_label``.
            This is applicable only if targets (``y_{true,pred}``) are binary.
        ``'micro'``:
            Calculate metrics globally by counting the total true positives,
            false negatives and false positives.
        ``'macro'``:
            Calculate metrics for each label, and find their unweighted
            mean.  This does not take label imbalance into account.
        ``'weighted'``:
            Calculate metrics for each label, and find their average, weighted
            by support (the number of true instances for each label). This
            alters 'macro' to account for label imbalance.
        ``'samples'``:
            Calculate metrics for each instance, and find their average (only
            meaningful for multilabel classification).

    sample_weight : array-like of shape (n_samples,), default=None
        Sample weights.

    zero_division : "warn", {0.0, 1.0}, default="warn"
        Sets the value to return when there is a zero division, i.e. when there
        there are no negative values in predictions and labels. If set to
        "warn", this acts like 0, but a warning is also raised.

    Returns
    -------
    score : float or ndarray of shape (n_unique_labels,), dtype=np.float64
        The Jaccard score. When `average` is not `None`, a single scalar is
        returned.

    See Also
    --------
    accuracy_score : Function for calculating the accuracy score.
    f1_score : Function for calculating the F1 score.
    multilabel_confusion_matrix : Function for computing a confusion matrix\
                                  for each class or sample.

    Notes
    -----
    :func:`jaccard_score` may be a poor metric if there are no
    positives for some samples or classes. Jaccard is undefined if there are
    no true or predicted labels, and our implementation will return a score
    of 0 with a warning.

    References
    ----------
    .. [1] `Wikipedia entry for the Jaccard index
           <https://en.wikipedia.org/wiki/Jaccard_index>`_.

    Examples
    --------
    >>> import numpy as np
    >>> from sklearn.metrics import jaccard_score
    >>> y_true = np.array([[0, 1, 1],
    ...                    [1, 1, 0]])
    >>> y_pred = np.array([[1, 1, 1],
    ...                    [1, 0, 0]])

    In the binary case:

    >>> jaccard_score(y_true[0], y_pred[0])
    np.float64(0.6666...)

    In the 2D comparison case (e.g. image similarity):

    >>> jaccard_score(y_true, y_pred, average="micro")
    np.float64(0.6)

    In the multilabel case:

    >>> jaccard_score(y_true, y_pred, average='samples')
    np.float64(0.5833...)
    >>> jaccard_score(y_true, y_pred, average='macro')
    np.float64(0.6666...)
    >>> jaccard_score(y_true, y_pred, average=None)
    array([0.5, 0.5, 1. ])

    In the multiclass case:

    >>> y_pred = [0, 2, 1, 2]
    >>> y_true = [0, 1, 2, 2]
    >>> jaccard_score(y_true, y_pred, average=None)
    array([1. , 0. , 0.33...])
    """
    labels = _check_set_wise_labels(y_true, y_pred, average, labels, pos_label)
    samplewise = average == "samples"
    MCM = multilabel_confusion_matrix(
        y_true,
        y_pred,
        sample_weight=sample_weight,
        labels=labels,
        samplewise=samplewise,
    )
    numerator = MCM[:, 1, 1]
    denominator = MCM[:, 1, 1] + MCM[:, 0, 1] + MCM[:, 1, 0]

    if average == "micro":
        numerator = np.array([numerator.sum()])
        denominator = np.array([denominator.sum()])

    jaccard = _prf_divide(
        numerator,
        denominator,
        "jaccard",
        "true or predicted",
        average,
        ("jaccard",),
        zero_division=zero_division,
    )
    if average is None:
        return jaccard
    if average == "weighted":
        weights = MCM[:, 1, 0] + MCM[:, 1, 1]
        if not np.any(weights):
            # numerator is 0, and warning should have already been issued
            weights = None
    elif average == "samples" and sample_weight is not None:
        weights = sample_weight
    else:
        weights = None
    return np.average(jaccard, weights=weights)


@validate_params(
    {
        "y_true": ["array-like"],
        "y_pred": ["array-like"],
        "sample_weight": ["array-like", None],
        "zero_division": [
            Options(Real, {0.0, 1.0}),
            "nan",
            StrOptions({"warn"}),
        ],
    },
    prefer_skip_nested_validation=True,
)
def matthews_corrcoef(y_true, y_pred, *, sample_weight=None, zero_division="warn"):
    """Compute the Matthews correlation coefficient (MCC).

    The Matthews correlation coefficient is used in machine learning as a
    measure of the quality of binary and multiclass classifications. It takes
    into account true and false positives and negatives and is generally
    regarded as a balanced measure which can be used even if the classes are of
    very different sizes. The MCC is in essence a correlation coefficient value
    between -1 and +1. A coefficient of +1 represents a perfect prediction, 0
    an average random prediction and -1 an inverse prediction.  The statistic
    is also known as the phi coefficient. [source: Wikipedia]

    Binary and multiclass labels are supported.  Only in the binary case does
    this relate to information about true and false positives and negatives.
    See references below.

    Read more in the :ref:`User Guide <matthews_corrcoef>`.

    Parameters
    ----------
    y_true : array-like of shape (n_samples,)
        Ground truth (correct) target values.

    y_pred : array-like of shape (n_samples,)
        Estimated targets as returned by a classifier.

    sample_weight : array-like of shape (n_samples,), default=None
        Sample weights.

        .. versionadded:: 0.18

    zero_division : {"warn", 0.0, 1.0, np.nan}, default="warn"
        Sets the value to return when there is a zero division, i.e. when all
        predictions and labels are negative. If set to "warn", this acts like 0,
        but a warning is also raised.

        .. versionadded:: 1.6

    Returns
    -------
    mcc : float
        The Matthews correlation coefficient (+1 represents a perfect
        prediction, 0 an average random prediction and -1 and inverse
        prediction).

    References
    ----------
    .. [1] :doi:`Baldi, Brunak, Chauvin, Andersen and Nielsen, (2000). Assessing the
       accuracy of prediction algorithms for classification: an overview.
       <10.1093/bioinformatics/16.5.412>`

    .. [2] `Wikipedia entry for the Matthews Correlation Coefficient (phi coefficient)
       <https://en.wikipedia.org/wiki/Phi_coefficient>`_.

    .. [3] `Gorodkin, (2004). Comparing two K-category assignments by a
        K-category correlation coefficient
        <https://www.sciencedirect.com/science/article/pii/S1476927104000799>`_.

    .. [4] `Jurman, Riccadonna, Furlanello, (2012). A Comparison of MCC and CEN
        Error Measures in MultiClass Prediction
        <https://journals.plos.org/plosone/article?id=10.1371/journal.pone.0041882>`_.

    Examples
    --------
    >>> from sklearn.metrics import matthews_corrcoef
    >>> y_true = [+1, +1, +1, -1]
    >>> y_pred = [+1, -1, +1, +1]
    >>> matthews_corrcoef(y_true, y_pred)
    np.float64(-0.33...)
    """
    y_true, y_pred = attach_unique(y_true, y_pred)
    y_type, y_true, y_pred = _check_targets(y_true, y_pred)
    check_consistent_length(y_true, y_pred, sample_weight)
    if y_type not in {"binary", "multiclass"}:
        raise ValueError("%s is not supported" % y_type)

    lb = LabelEncoder()
    lb.fit(np.hstack([y_true, y_pred]))
    y_true = lb.transform(y_true)
    y_pred = lb.transform(y_pred)

    C = confusion_matrix(y_true, y_pred, sample_weight=sample_weight)
    t_sum = C.sum(axis=1, dtype=np.float64)
    p_sum = C.sum(axis=0, dtype=np.float64)
    n_correct = np.trace(C, dtype=np.float64)
    n_samples = p_sum.sum()
    cov_ytyp = n_correct * n_samples - np.dot(t_sum, p_sum)
    cov_ypyp = n_samples**2 - np.dot(p_sum, p_sum)
    cov_ytyt = n_samples**2 - np.dot(t_sum, t_sum)

    if cov_ypyp * cov_ytyt == 0:
        if zero_division == "warn":
            msg = (
                "Matthews correlation coefficient is ill-defined and being set to 0.0. "
                "Use `zero_division` to control this behaviour."
            )
            warnings.warn(msg, UndefinedMetricWarning, stacklevel=2)
        return _check_zero_division(zero_division)
    else:
        return cov_ytyp / np.sqrt(cov_ytyt * cov_ypyp)


@validate_params(
    {
        "y_true": ["array-like", "sparse matrix"],
        "y_pred": ["array-like", "sparse matrix"],
        "normalize": ["boolean"],
        "sample_weight": ["array-like", None],
    },
    prefer_skip_nested_validation=True,
)
def zero_one_loss(y_true, y_pred, *, normalize=True, sample_weight=None):
    """Zero-one classification loss.

    If normalize is ``True``, return the fraction of misclassifications
    (float), else it returns the number of misclassifications (int). The best
    performance is 0.

    Read more in the :ref:`User Guide <zero_one_loss>`.

    Parameters
    ----------
    y_true : 1d array-like, or label indicator array / sparse matrix
        Ground truth (correct) labels.

    y_pred : 1d array-like, or label indicator array / sparse matrix
        Predicted labels, as returned by a classifier.

    normalize : bool, default=True
        If ``False``, return the number of misclassifications.
        Otherwise, return the fraction of misclassifications.

    sample_weight : array-like of shape (n_samples,), default=None
        Sample weights.

    Returns
    -------
    loss : float or int,
        If ``normalize == True``, return the fraction of misclassifications
        (float), else it returns the number of misclassifications (int).

    See Also
    --------
    accuracy_score : Compute the accuracy score. By default, the function will
        return the fraction of correct predictions divided by the total number
        of predictions.
    hamming_loss : Compute the average Hamming loss or Hamming distance between
        two sets of samples.
    jaccard_score : Compute the Jaccard similarity coefficient score.

    Notes
    -----
    In multilabel classification, the zero_one_loss function corresponds to
    the subset zero-one loss: for each sample, the entire set of labels must be
    correctly predicted, otherwise the loss for that sample is equal to one.

    Examples
    --------
    >>> from sklearn.metrics import zero_one_loss
    >>> y_pred = [1, 2, 3, 4]
    >>> y_true = [2, 2, 3, 4]
    >>> zero_one_loss(y_true, y_pred)
    0.25
    >>> zero_one_loss(y_true, y_pred, normalize=False)
    1.0

    In the multilabel case with binary label indicators:

    >>> import numpy as np
    >>> zero_one_loss(np.array([[0, 1], [1, 1]]), np.ones((2, 2)))
    0.5
    """
    xp, _ = get_namespace(y_true, y_pred)
    score = accuracy_score(
        y_true, y_pred, normalize=normalize, sample_weight=sample_weight
    )

    if normalize:
        return 1 - score
    else:
        if sample_weight is not None:
            n_samples = xp.sum(sample_weight)
        else:
            n_samples = _num_samples(y_true)
        return n_samples - score


@validate_params(
    {
        "y_true": ["array-like", "sparse matrix"],
        "y_pred": ["array-like", "sparse matrix"],
        "labels": ["array-like", None],
        "pos_label": [Real, str, "boolean", None],
        "average": [
            StrOptions({"micro", "macro", "samples", "weighted", "binary"}),
            None,
        ],
        "sample_weight": ["array-like", None],
        "zero_division": [
            Options(Real, {0.0, 1.0}),
            "nan",
            StrOptions({"warn"}),
        ],
    },
    prefer_skip_nested_validation=True,
)
def f1_score(
    y_true,
    y_pred,
    *,
    labels=None,
    pos_label=1,
    average="binary",
    sample_weight=None,
    zero_division="warn",
):
    """Compute the F1 score, also known as balanced F-score or F-measure.

    The F1 score can be interpreted as a harmonic mean of the precision and
    recall, where an F1 score reaches its best value at 1 and worst score at 0.
    The relative contribution of precision and recall to the F1 score are
    equal. The formula for the F1 score is:

    .. math::
        \\text{F1} = \\frac{2 * \\text{TP}}{2 * \\text{TP} + \\text{FP} + \\text{FN}}

    Where :math:`\\text{TP}` is the number of true positives, :math:`\\text{FN}` is the
    number of false negatives, and :math:`\\text{FP}` is the number of false positives.
    F1 is by default
    calculated as 0.0 when there are no true positives, false negatives, or
    false positives.

    Support beyond :term:`binary` targets is achieved by treating :term:`multiclass`
    and :term:`multilabel` data as a collection of binary problems, one for each
    label. For the :term:`binary` case, setting `average='binary'` will return
    F1 score for `pos_label`. If `average` is not `'binary'`, `pos_label` is ignored
    and F1 score for both classes are computed, then averaged or both returned (when
    `average=None`). Similarly, for :term:`multiclass` and :term:`multilabel` targets,
    F1 score for all `labels` are either returned or averaged depending on the
    `average` parameter. Use `labels` specify the set of labels to calculate F1 score
    for.

    Read more in the :ref:`User Guide <precision_recall_f_measure_metrics>`.

    Parameters
    ----------
    y_true : 1d array-like, or label indicator array / sparse matrix
        Ground truth (correct) target values.

    y_pred : 1d array-like, or label indicator array / sparse matrix
        Estimated targets as returned by a classifier.

    labels : array-like, default=None
        The set of labels to include when `average != 'binary'`, and their
        order if `average is None`. Labels present in the data can be
        excluded, for example in multiclass classification to exclude a "negative
        class". Labels not present in the data can be included and will be
        "assigned" 0 samples. For multilabel targets, labels are column indices.
        By default, all labels in `y_true` and `y_pred` are used in sorted order.

        .. versionchanged:: 0.17
           Parameter `labels` improved for multiclass problem.

    pos_label : int, float, bool or str, default=1
        The class to report if `average='binary'` and the data is binary,
        otherwise this parameter is ignored.
        For multiclass or multilabel targets, set `labels=[pos_label]` and
        `average != 'binary'` to report metrics for one label only.

    average : {'micro', 'macro', 'samples', 'weighted', 'binary'} or None, \
            default='binary'
        This parameter is required for multiclass/multilabel targets.
        If ``None``, the scores for each class are returned. Otherwise, this
        determines the type of averaging performed on the data:

        ``'binary'``:
            Only report results for the class specified by ``pos_label``.
            This is applicable only if targets (``y_{true,pred}``) are binary.
        ``'micro'``:
            Calculate metrics globally by counting the total true positives,
            false negatives and false positives.
        ``'macro'``:
            Calculate metrics for each label, and find their unweighted
            mean.  This does not take label imbalance into account.
        ``'weighted'``:
            Calculate metrics for each label, and find their average weighted
            by support (the number of true instances for each label). This
            alters 'macro' to account for label imbalance; it can result in an
            F-score that is not between precision and recall.
        ``'samples'``:
            Calculate metrics for each instance, and find their average (only
            meaningful for multilabel classification where this differs from
            :func:`accuracy_score`).

    sample_weight : array-like of shape (n_samples,), default=None
        Sample weights.

    zero_division : {"warn", 0.0, 1.0, np.nan}, default="warn"
        Sets the value to return when there is a zero division, i.e. when all
        predictions and labels are negative.

        Notes:
        - If set to "warn", this acts like 0, but a warning is also raised.
        - If set to `np.nan`, such values will be excluded from the average.

        .. versionadded:: 1.3
           `np.nan` option was added.

    Returns
    -------
    f1_score : float or array of float, shape = [n_unique_labels]
        F1 score of the positive class in binary classification or weighted
        average of the F1 scores of each class for the multiclass task.

    See Also
    --------
    fbeta_score : Compute the F-beta score.
    precision_recall_fscore_support : Compute the precision, recall, F-score,
        and support.
    jaccard_score : Compute the Jaccard similarity coefficient score.
    multilabel_confusion_matrix : Compute a confusion matrix for each class or
        sample.

    Notes
    -----
    When ``true positive + false positive + false negative == 0`` (i.e. a class
    is completely absent from both ``y_true`` or ``y_pred``), f-score is
    undefined. In such cases, by default f-score will be set to 0.0, and
    ``UndefinedMetricWarning`` will be raised. This behavior can be modified by
    setting the ``zero_division`` parameter.

    References
    ----------
    .. [1] `Wikipedia entry for the F1-score
           <https://en.wikipedia.org/wiki/F1_score>`_.

    Examples
    --------
    >>> import numpy as np
    >>> from sklearn.metrics import f1_score
    >>> y_true = [0, 1, 2, 0, 1, 2]
    >>> y_pred = [0, 2, 1, 0, 0, 1]
    >>> f1_score(y_true, y_pred, average='macro')
    np.float64(0.26...)
    >>> f1_score(y_true, y_pred, average='micro')
    np.float64(0.33...)
    >>> f1_score(y_true, y_pred, average='weighted')
    np.float64(0.26...)
    >>> f1_score(y_true, y_pred, average=None)
    array([0.8, 0. , 0. ])

    >>> # binary classification
    >>> y_true_empty = [0, 0, 0, 0, 0, 0]
    >>> y_pred_empty = [0, 0, 0, 0, 0, 0]
    >>> f1_score(y_true_empty, y_pred_empty)
    np.float64(0.0...)
    >>> f1_score(y_true_empty, y_pred_empty, zero_division=1.0)
    np.float64(1.0...)
    >>> f1_score(y_true_empty, y_pred_empty, zero_division=np.nan)
    nan...

    >>> # multilabel classification
    >>> y_true = [[0, 0, 0], [1, 1, 1], [0, 1, 1]]
    >>> y_pred = [[0, 0, 0], [1, 1, 1], [1, 1, 0]]
    >>> f1_score(y_true, y_pred, average=None)
    array([0.66666667, 1.        , 0.66666667])
    """
    return fbeta_score(
        y_true,
        y_pred,
        beta=1,
        labels=labels,
        pos_label=pos_label,
        average=average,
        sample_weight=sample_weight,
        zero_division=zero_division,
    )


@validate_params(
    {
        "y_true": ["array-like", "sparse matrix"],
        "y_pred": ["array-like", "sparse matrix"],
        "beta": [Interval(Real, 0.0, None, closed="both")],
        "labels": ["array-like", None],
        "pos_label": [Real, str, "boolean", None],
        "average": [
            StrOptions({"micro", "macro", "samples", "weighted", "binary"}),
            None,
        ],
        "sample_weight": ["array-like", None],
        "zero_division": [
            Options(Real, {0.0, 1.0}),
            "nan",
            StrOptions({"warn"}),
        ],
    },
    prefer_skip_nested_validation=True,
)
def fbeta_score(
    y_true,
    y_pred,
    *,
    beta,
    labels=None,
    pos_label=1,
    average="binary",
    sample_weight=None,
    zero_division="warn",
):
    """Compute the F-beta score.

    The F-beta score is the weighted harmonic mean of precision and recall,
    reaching its optimal value at 1 and its worst value at 0.

    The `beta` parameter represents the ratio of recall importance to
    precision importance. `beta > 1` gives more weight to recall, while
    `beta < 1` favors precision. For example, `beta = 2` makes recall twice
    as important as precision, while `beta = 0.5` does the opposite.
    Asymptotically, `beta -> +inf` considers only recall, and `beta -> 0`
    only precision.

    The formula for F-beta score is:

    .. math::

       F_\\beta = \\frac{(1 + \\beta^2) \\text{tp}}
                        {(1 + \\beta^2) \\text{tp} + \\text{fp} + \\beta^2 \\text{fn}}

    Where :math:`\\text{tp}` is the number of true positives, :math:`\\text{fp}` is the
    number of false positives, and :math:`\\text{fn}` is the number of false negatives.

    Support beyond term:`binary` targets is achieved by treating :term:`multiclass`
    and :term:`multilabel` data as a collection of binary problems, one for each
    label. For the :term:`binary` case, setting `average='binary'` will return
    F-beta score for `pos_label`. If `average` is not `'binary'`, `pos_label` is
    ignored and F-beta score for both classes are computed, then averaged or both
    returned (when `average=None`). Similarly, for :term:`multiclass` and
    :term:`multilabel` targets, F-beta score for all `labels` are either returned or
    averaged depending on the `average` parameter. Use `labels` specify the set of
    labels to calculate F-beta score for.

    Read more in the :ref:`User Guide <precision_recall_f_measure_metrics>`.

    Parameters
    ----------
    y_true : 1d array-like, or label indicator array / sparse matrix
        Ground truth (correct) target values.

    y_pred : 1d array-like, or label indicator array / sparse matrix
        Estimated targets as returned by a classifier.

    beta : float
        Determines the weight of recall in the combined score.

    labels : array-like, default=None
        The set of labels to include when `average != 'binary'`, and their
        order if `average is None`. Labels present in the data can be
        excluded, for example in multiclass classification to exclude a "negative
        class". Labels not present in the data can be included and will be
        "assigned" 0 samples. For multilabel targets, labels are column indices.
        By default, all labels in `y_true` and `y_pred` are used in sorted order.

        .. versionchanged:: 0.17
           Parameter `labels` improved for multiclass problem.

    pos_label : int, float, bool or str, default=1
        The class to report if `average='binary'` and the data is binary,
        otherwise this parameter is ignored.
        For multiclass or multilabel targets, set `labels=[pos_label]` and
        `average != 'binary'` to report metrics for one label only.

    average : {'micro', 'macro', 'samples', 'weighted', 'binary'} or None, \
            default='binary'
        This parameter is required for multiclass/multilabel targets.
        If ``None``, the scores for each class are returned. Otherwise, this
        determines the type of averaging performed on the data:

        ``'binary'``:
            Only report results for the class specified by ``pos_label``.
            This is applicable only if targets (``y_{true,pred}``) are binary.
        ``'micro'``:
            Calculate metrics globally by counting the total true positives,
            false negatives and false positives.
        ``'macro'``:
            Calculate metrics for each label, and find their unweighted
            mean.  This does not take label imbalance into account.
        ``'weighted'``:
            Calculate metrics for each label, and find their average weighted
            by support (the number of true instances for each label). This
            alters 'macro' to account for label imbalance; it can result in an
            F-score that is not between precision and recall.
        ``'samples'``:
            Calculate metrics for each instance, and find their average (only
            meaningful for multilabel classification where this differs from
            :func:`accuracy_score`).

    sample_weight : array-like of shape (n_samples,), default=None
        Sample weights.

    zero_division : {"warn", 0.0, 1.0, np.nan}, default="warn"
        Sets the value to return when there is a zero division, i.e. when all
        predictions and labels are negative.

        Notes:

        - If set to "warn", this acts like 0, but a warning is also raised.
        - If set to `np.nan`, such values will be excluded from the average.

        .. versionadded:: 1.3
           `np.nan` option was added.

    Returns
    -------
    fbeta_score : float (if average is not None) or array of float, shape =\
        [n_unique_labels]
        F-beta score of the positive class in binary classification or weighted
        average of the F-beta score of each class for the multiclass task.

    See Also
    --------
    precision_recall_fscore_support : Compute the precision, recall, F-score,
        and support.
    multilabel_confusion_matrix : Compute a confusion matrix for each class or
        sample.

    Notes
    -----
    When ``true positive + false positive + false negative == 0``, f-score
    returns 0.0 and raises ``UndefinedMetricWarning``. This behavior can be
    modified by setting ``zero_division``.

    References
    ----------
    .. [1] R. Baeza-Yates and B. Ribeiro-Neto (2011).
           Modern Information Retrieval. Addison Wesley, pp. 327-328.

    .. [2] `Wikipedia entry for the F1-score
           <https://en.wikipedia.org/wiki/F1_score>`_.

    Examples
    --------
    >>> import numpy as np
    >>> from sklearn.metrics import fbeta_score
    >>> y_true = [0, 1, 2, 0, 1, 2]
    >>> y_pred = [0, 2, 1, 0, 0, 1]
    >>> fbeta_score(y_true, y_pred, average='macro', beta=0.5)
    np.float64(0.23...)
    >>> fbeta_score(y_true, y_pred, average='micro', beta=0.5)
    np.float64(0.33...)
    >>> fbeta_score(y_true, y_pred, average='weighted', beta=0.5)
    np.float64(0.23...)
    >>> fbeta_score(y_true, y_pred, average=None, beta=0.5)
    array([0.71..., 0.        , 0.        ])
    >>> y_pred_empty = [0, 0, 0, 0, 0, 0]
    >>> fbeta_score(y_true, y_pred_empty,
    ...             average="macro", zero_division=np.nan, beta=0.5)
    np.float64(0.12...)
    """

    _, _, f, _ = precision_recall_fscore_support(
        y_true,
        y_pred,
        beta=beta,
        labels=labels,
        pos_label=pos_label,
        average=average,
        warn_for=("f-score",),
        sample_weight=sample_weight,
        zero_division=zero_division,
    )
    return f


def _prf_divide(
    numerator, denominator, metric, modifier, average, warn_for, zero_division="warn"
):
    """Performs division and handles divide-by-zero.

    On zero-division, sets the corresponding result elements equal to
    0, 1 or np.nan (according to ``zero_division``). Plus, if
    ``zero_division != "warn"`` raises a warning.

    The metric, modifier and average arguments are used only for determining
    an appropriate warning.
    """
    mask = denominator == 0.0
    denominator = denominator.copy()
    denominator[mask] = 1  # avoid infs/nans
    result = numerator / denominator

    if not np.any(mask):
        return result

    # set those with 0 denominator to `zero_division`, and 0 when "warn"
    zero_division_value = _check_zero_division(zero_division)
    result[mask] = zero_division_value

    # we assume the user will be removing warnings if zero_division is set
    # to something different than "warn". If we are computing only f-score
    # the warning will be raised only if precision and recall are ill-defined
    if zero_division != "warn" or metric not in warn_for:
        return result

    # build appropriate warning
    if metric in warn_for:
        _warn_prf(average, modifier, f"{metric.capitalize()} is", len(result))

    return result


def _warn_prf(average, modifier, msg_start, result_size):
    axis0, axis1 = "sample", "label"
    if average == "samples":
        axis0, axis1 = axis1, axis0
    msg = (
        "{0} ill-defined and being set to 0.0 {{0}} "
        "no {1} {2}s. Use `zero_division` parameter to control"
        " this behavior.".format(msg_start, modifier, axis0)
    )
    if result_size == 1:
        msg = msg.format("due to")
    else:
        msg = msg.format("in {0}s with".format(axis1))
    warnings.warn(msg, UndefinedMetricWarning, stacklevel=2)


def _check_set_wise_labels(y_true, y_pred, average, labels, pos_label):
    """Validation associated with set-wise metrics.

    Returns identified labels.
    """
    average_options = (None, "micro", "macro", "weighted", "samples")
    if average not in average_options and average != "binary":
        raise ValueError("average has to be one of " + str(average_options))

    y_true, y_pred = attach_unique(y_true, y_pred)
    y_type, y_true, y_pred = _check_targets(y_true, y_pred)
    # Convert to Python primitive type to avoid NumPy type / Python str
    # comparison. See https://github.com/numpy/numpy/issues/6784
    present_labels = unique_labels(y_true, y_pred).tolist()
    if average == "binary":
        if y_type == "binary":
            if pos_label not in present_labels:
                if len(present_labels) >= 2:
                    raise ValueError(
                        f"pos_label={pos_label} is not a valid label. It "
                        f"should be one of {present_labels}"
                    )
            labels = [pos_label]
        else:
            average_options = list(average_options)
            if y_type == "multiclass":
                average_options.remove("samples")
            raise ValueError(
                "Target is %s but average='binary'. Please "
                "choose another average setting, one of %r." % (y_type, average_options)
            )
    elif pos_label not in (None, 1):
        warnings.warn(
            "Note that pos_label (set to %r) is ignored when "
            "average != 'binary' (got %r). You may use "
            "labels=[pos_label] to specify a single positive class."
            % (pos_label, average),
            UserWarning,
        )
    return labels


@validate_params(
    {
        "y_true": ["array-like", "sparse matrix"],
        "y_pred": ["array-like", "sparse matrix"],
        "beta": [Interval(Real, 0.0, None, closed="both")],
        "labels": ["array-like", None],
        "pos_label": [Real, str, "boolean", None],
        "average": [
            StrOptions({"micro", "macro", "samples", "weighted", "binary"}),
            None,
        ],
        "warn_for": [list, tuple, set],
        "sample_weight": ["array-like", None],
        "zero_division": [
            Options(Real, {0.0, 1.0}),
            "nan",
            StrOptions({"warn"}),
        ],
    },
    prefer_skip_nested_validation=True,
)
def precision_recall_fscore_support(
    y_true,
    y_pred,
    *,
    beta=1.0,
    labels=None,
    pos_label=1,
    average=None,
    warn_for=("precision", "recall", "f-score"),
    sample_weight=None,
    zero_division="warn",
):
    """Compute precision, recall, F-measure and support for each class.

    The precision is the ratio ``tp / (tp + fp)`` where ``tp`` is the number of
    true positives and ``fp`` the number of false positives. The precision is
    intuitively the ability of the classifier not to label a negative sample as
    positive.

    The recall is the ratio ``tp / (tp + fn)`` where ``tp`` is the number of
    true positives and ``fn`` the number of false negatives. The recall is
    intuitively the ability of the classifier to find all the positive samples.

    The F-beta score can be interpreted as a weighted harmonic mean of
    the precision and recall, where an F-beta score reaches its best
    value at 1 and worst score at 0.

    The F-beta score weights recall more than precision by a factor of
    ``beta``. ``beta == 1.0`` means recall and precision are equally important.

    The support is the number of occurrences of each class in ``y_true``.

    Support beyond term:`binary` targets is achieved by treating :term:`multiclass`
    and :term:`multilabel` data as a collection of binary problems, one for each
    label. For the :term:`binary` case, setting `average='binary'` will return
    metrics for `pos_label`. If `average` is not `'binary'`, `pos_label` is ignored
    and metrics for both classes are computed, then averaged or both returned (when
    `average=None`). Similarly, for :term:`multiclass` and :term:`multilabel` targets,
    metrics for all `labels` are either returned or averaged depending on the `average`
    parameter. Use `labels` specify the set of labels to calculate metrics for.

    Read more in the :ref:`User Guide <precision_recall_f_measure_metrics>`.

    Parameters
    ----------
    y_true : 1d array-like, or label indicator array / sparse matrix
        Ground truth (correct) target values.

    y_pred : 1d array-like, or label indicator array / sparse matrix
        Estimated targets as returned by a classifier.

    beta : float, default=1.0
        The strength of recall versus precision in the F-score.

    labels : array-like, default=None
        The set of labels to include when `average != 'binary'`, and their
        order if `average is None`. Labels present in the data can be
        excluded, for example in multiclass classification to exclude a "negative
        class". Labels not present in the data can be included and will be
        "assigned" 0 samples. For multilabel targets, labels are column indices.
        By default, all labels in `y_true` and `y_pred` are used in sorted order.

        .. versionchanged:: 0.17
           Parameter `labels` improved for multiclass problem.

    pos_label : int, float, bool or str, default=1
        The class to report if `average='binary'` and the data is binary,
        otherwise this parameter is ignored.
        For multiclass or multilabel targets, set `labels=[pos_label]` and
        `average != 'binary'` to report metrics for one label only.

    average : {'micro', 'macro', 'samples', 'weighted', 'binary'} or None, \
            default='binary'
        This parameter is required for multiclass/multilabel targets.
        If ``None``, the metrics for each class are returned. Otherwise, this
        determines the type of averaging performed on the data:

        ``'binary'``:
            Only report results for the class specified by ``pos_label``.
            This is applicable only if targets (``y_{true,pred}``) are binary.
        ``'micro'``:
            Calculate metrics globally by counting the total true positives,
            false negatives and false positives.
        ``'macro'``:
            Calculate metrics for each label, and find their unweighted
            mean.  This does not take label imbalance into account.
        ``'weighted'``:
            Calculate metrics for each label, and find their average weighted
            by support (the number of true instances for each label). This
            alters 'macro' to account for label imbalance; it can result in an
            F-score that is not between precision and recall.
        ``'samples'``:
            Calculate metrics for each instance, and find their average (only
            meaningful for multilabel classification where this differs from
            :func:`accuracy_score`).

    warn_for : list, tuple or set, for internal use
        This determines which warnings will be made in the case that this
        function is being used to return only one of its metrics.

    sample_weight : array-like of shape (n_samples,), default=None
        Sample weights.

    zero_division : {"warn", 0.0, 1.0, np.nan}, default="warn"
        Sets the value to return when there is a zero division:

        - recall: when there are no positive labels
        - precision: when there are no positive predictions
        - f-score: both

        Notes:

        - If set to "warn", this acts like 0, but a warning is also raised.
        - If set to `np.nan`, such values will be excluded from the average.

        .. versionadded:: 1.3
           `np.nan` option was added.

    Returns
    -------
    precision : float (if average is not None) or array of float, shape =\
        [n_unique_labels]
        Precision score.

    recall : float (if average is not None) or array of float, shape =\
        [n_unique_labels]
        Recall score.

    fbeta_score : float (if average is not None) or array of float, shape =\
        [n_unique_labels]
        F-beta score.

    support : None (if average is not None) or array of int, shape =\
        [n_unique_labels]
        The number of occurrences of each label in ``y_true``.

    Notes
    -----
    When ``true positive + false positive == 0``, precision is undefined.
    When ``true positive + false negative == 0``, recall is undefined. When
    ``true positive + false negative + false positive == 0``, f-score is
    undefined. In such cases, by default the metric will be set to 0, and
    ``UndefinedMetricWarning`` will be raised. This behavior can be modified
    with ``zero_division``.

    References
    ----------
    .. [1] `Wikipedia entry for the Precision and recall
           <https://en.wikipedia.org/wiki/Precision_and_recall>`_.

    .. [2] `Wikipedia entry for the F1-score
           <https://en.wikipedia.org/wiki/F1_score>`_.

    .. [3] `Discriminative Methods for Multi-labeled Classification Advances
           in Knowledge Discovery and Data Mining (2004), pp. 22-30 by Shantanu
           Godbole, Sunita Sarawagi
           <http://www.godbole.net/shantanu/pubs/multilabelsvm-pakdd04.pdf>`_.

    Examples
    --------
    >>> import numpy as np
    >>> from sklearn.metrics import precision_recall_fscore_support
    >>> y_true = np.array(['cat', 'dog', 'pig', 'cat', 'dog', 'pig'])
    >>> y_pred = np.array(['cat', 'pig', 'dog', 'cat', 'cat', 'dog'])
    >>> precision_recall_fscore_support(y_true, y_pred, average='macro')
    (np.float64(0.22...), np.float64(0.33...), np.float64(0.26...), None)
    >>> precision_recall_fscore_support(y_true, y_pred, average='micro')
    (np.float64(0.33...), np.float64(0.33...), np.float64(0.33...), None)
    >>> precision_recall_fscore_support(y_true, y_pred, average='weighted')
    (np.float64(0.22...), np.float64(0.33...), np.float64(0.26...), None)

    It is possible to compute per-label precisions, recalls, F1-scores and
    supports instead of averaging:

    >>> precision_recall_fscore_support(y_true, y_pred, average=None,
    ... labels=['pig', 'dog', 'cat'])
    (array([0.        , 0.        , 0.66...]),
     array([0., 0., 1.]), array([0. , 0. , 0.8]),
     array([2, 2, 2]))
    """
    _check_zero_division(zero_division)
    labels = _check_set_wise_labels(y_true, y_pred, average, labels, pos_label)

    # Calculate tp_sum, pred_sum, true_sum ###
    samplewise = average == "samples"
    MCM = multilabel_confusion_matrix(
        y_true,
        y_pred,
        sample_weight=sample_weight,
        labels=labels,
        samplewise=samplewise,
    )
    tp_sum = MCM[:, 1, 1]
    pred_sum = tp_sum + MCM[:, 0, 1]
    true_sum = tp_sum + MCM[:, 1, 0]

    if average == "micro":
        tp_sum = np.array([tp_sum.sum()])
        pred_sum = np.array([pred_sum.sum()])
        true_sum = np.array([true_sum.sum()])

    # Finally, we have all our sufficient statistics. Divide! #
    beta2 = beta**2

    # Divide, and on zero-division, set scores and/or warn according to
    # zero_division:
    precision = _prf_divide(
        tp_sum, pred_sum, "precision", "predicted", average, warn_for, zero_division
    )
    recall = _prf_divide(
        tp_sum, true_sum, "recall", "true", average, warn_for, zero_division
    )

    if np.isposinf(beta):
        f_score = recall
    elif beta == 0:
        f_score = precision
    else:
        # The score is defined as:
        # score = (1 + beta**2) * precision * recall / (beta**2 * precision + recall)
        # Therefore, we can express the score in terms of confusion matrix entries as:
        # score = (1 + beta**2) * tp / ((1 + beta**2) * tp + beta**2 * fn + fp)
        denom = beta2 * true_sum + pred_sum
        f_score = _prf_divide(
            (1 + beta2) * tp_sum,
            denom,
            "f-score",
            "true nor predicted",
            average,
            warn_for,
            zero_division,
        )

    # Average the results
    if average == "weighted":
        weights = true_sum
    elif average == "samples":
        weights = sample_weight
    else:
        weights = None

    if average is not None:
        assert average != "binary" or len(precision) == 1
        precision = _nanaverage(precision, weights=weights)
        recall = _nanaverage(recall, weights=weights)
        f_score = _nanaverage(f_score, weights=weights)
        true_sum = None  # return no support

    return precision, recall, f_score, true_sum


@validate_params(
    {
        "y_true": ["array-like", "sparse matrix"],
        "y_pred": ["array-like", "sparse matrix"],
        "labels": ["array-like", None],
        "sample_weight": ["array-like", None],
        "raise_warning": ["boolean"],
    },
    prefer_skip_nested_validation=True,
)
def class_likelihood_ratios(
    y_true,
    y_pred,
    *,
    labels=None,
    sample_weight=None,
    raise_warning=True,
):
    """Compute binary classification positive and negative likelihood ratios.

    The positive likelihood ratio is `LR+ = sensitivity / (1 - specificity)`
    where the sensitivity or recall is the ratio `tp / (tp + fn)` and the
    specificity is `tn / (tn + fp)`. The negative likelihood ratio is `LR- = (1
    - sensitivity) / specificity`. Here `tp` is the number of true positives,
    `fp` the number of false positives, `tn` is the number of true negatives and
    `fn` the number of false negatives. Both class likelihood ratios can be used
    to obtain post-test probabilities given a pre-test probability.

    `LR+` ranges from 1 to infinity. A `LR+` of 1 indicates that the probability
    of predicting the positive class is the same for samples belonging to either
    class; therefore, the test is useless. The greater `LR+` is, the more a
    positive prediction is likely to be a true positive when compared with the
    pre-test probability. A value of `LR+` lower than 1 is invalid as it would
    indicate that the odds of a sample being a true positive decrease with
    respect to the pre-test odds.

    `LR-` ranges from 0 to 1. The closer it is to 0, the lower the probability
    of a given sample to be a false negative. A `LR-` of 1 means the test is
    useless because the odds of having the condition did not change after the
    test. A value of `LR-` greater than 1 invalidates the classifier as it
    indicates an increase in the odds of a sample belonging to the positive
    class after being classified as negative. This is the case when the
    classifier systematically predicts the opposite of the true label.

    A typical application in medicine is to identify the positive/negative class
    to the presence/absence of a disease, respectively; the classifier being a
    diagnostic test; the pre-test probability of an individual having the
    disease can be the prevalence of such disease (proportion of a particular
    population found to be affected by a medical condition); and the post-test
    probabilities would be the probability that the condition is truly present
    given a positive test result.

    Read more in the :ref:`User Guide <class_likelihood_ratios>`.

    Parameters
    ----------
    y_true : 1d array-like, or label indicator array / sparse matrix
        Ground truth (correct) target values.

    y_pred : 1d array-like, or label indicator array / sparse matrix
        Estimated targets as returned by a classifier.

    labels : array-like, default=None
        List of labels to index the matrix. This may be used to select the
        positive and negative classes with the ordering `labels=[negative_class,
        positive_class]`. If `None` is given, those that appear at least once in
        `y_true` or `y_pred` are used in sorted order.

    sample_weight : array-like of shape (n_samples,), default=None
        Sample weights.

    raise_warning : bool, default=True
        Whether or not a case-specific warning message is raised when there is a
        zero division. Even if the error is not raised, the function will return
        nan in such cases.

    Returns
    -------
    (positive_likelihood_ratio, negative_likelihood_ratio) : tuple
        A tuple of two float, the first containing the Positive likelihood ratio
        and the second the Negative likelihood ratio.

    Warns
    -----
    When `false positive == 0`, the positive likelihood ratio is undefined.
    When `true negative == 0`, the negative likelihood ratio is undefined.
    When `true positive + false negative == 0` both ratios are undefined.
    In such cases, `UserWarning` will be raised if raise_warning=True.

    References
    ----------
    .. [1] `Wikipedia entry for the Likelihood ratios in diagnostic testing
           <https://en.wikipedia.org/wiki/Likelihood_ratios_in_diagnostic_testing>`_.

    Examples
    --------
    >>> import numpy as np
    >>> from sklearn.metrics import class_likelihood_ratios
    >>> class_likelihood_ratios([0, 1, 0, 1, 0], [1, 1, 0, 0, 0])
    (np.float64(1.5), np.float64(0.75))
    >>> y_true = np.array(["non-cat", "cat", "non-cat", "cat", "non-cat"])
    >>> y_pred = np.array(["cat", "cat", "non-cat", "non-cat", "non-cat"])
    >>> class_likelihood_ratios(y_true, y_pred)
    (np.float64(1.33...), np.float64(0.66...))
    >>> y_true = np.array(["non-zebra", "zebra", "non-zebra", "zebra", "non-zebra"])
    >>> y_pred = np.array(["zebra", "zebra", "non-zebra", "non-zebra", "non-zebra"])
    >>> class_likelihood_ratios(y_true, y_pred)
    (np.float64(1.5), np.float64(0.75))

    To avoid ambiguities, use the notation `labels=[negative_class,
    positive_class]`

    >>> y_true = np.array(["non-cat", "cat", "non-cat", "cat", "non-cat"])
    >>> y_pred = np.array(["cat", "cat", "non-cat", "non-cat", "non-cat"])
    >>> class_likelihood_ratios(y_true, y_pred, labels=["non-cat", "cat"])
    (np.float64(1.5), np.float64(0.75))
    """
    y_true, y_pred = attach_unique(y_true, y_pred)
    y_type, y_true, y_pred = _check_targets(y_true, y_pred)
    if y_type != "binary":
        raise ValueError(
            "class_likelihood_ratios only supports binary classification "
            f"problems, got targets of type: {y_type}"
        )

    cm = confusion_matrix(
        y_true,
        y_pred,
        sample_weight=sample_weight,
        labels=labels,
    )

    # Case when `y_test` contains a single class and `y_test == y_pred`.
    # This may happen when cross-validating imbalanced data and should
    # not be interpreted as a perfect score.
    if cm.shape == (1, 1):
        msg = "samples of only one class were seen during testing "
        if raise_warning:
            warnings.warn(msg, UserWarning, stacklevel=2)
        positive_likelihood_ratio = np.nan
        negative_likelihood_ratio = np.nan
    else:
        tn, fp, fn, tp = cm.ravel()
        support_pos = tp + fn
        support_neg = tn + fp
        pos_num = tp * support_neg
        pos_denom = fp * support_pos
        neg_num = fn * support_neg
        neg_denom = tn * support_pos

        # If zero division warn and set scores to nan, else divide
        if support_pos == 0:
            msg = "no samples of the positive class were present in the testing set "
            if raise_warning:
                warnings.warn(msg, UserWarning, stacklevel=2)
            positive_likelihood_ratio = np.nan
            negative_likelihood_ratio = np.nan
        if fp == 0:
            if tp == 0:
                msg = "no samples predicted for the positive class"
            else:
                msg = "positive_likelihood_ratio ill-defined and being set to nan "
            if raise_warning:
                warnings.warn(msg, UserWarning, stacklevel=2)
            positive_likelihood_ratio = np.nan
        else:
            positive_likelihood_ratio = pos_num / pos_denom
        if tn == 0:
            msg = "negative_likelihood_ratio ill-defined and being set to nan "
            if raise_warning:
                warnings.warn(msg, UserWarning, stacklevel=2)
            negative_likelihood_ratio = np.nan
        else:
            negative_likelihood_ratio = neg_num / neg_denom

    return positive_likelihood_ratio, negative_likelihood_ratio


@validate_params(
    {
        "y_true": ["array-like", "sparse matrix"],
        "y_pred": ["array-like", "sparse matrix"],
        "labels": ["array-like", None],
        "pos_label": [Real, str, "boolean", None],
        "average": [
            StrOptions({"micro", "macro", "samples", "weighted", "binary"}),
            None,
        ],
        "sample_weight": ["array-like", None],
        "zero_division": [
            Options(Real, {0.0, 1.0}),
            "nan",
            StrOptions({"warn"}),
        ],
    },
    prefer_skip_nested_validation=True,
)
def precision_score(
    y_true,
    y_pred,
    *,
    labels=None,
    pos_label=1,
    average="binary",
    sample_weight=None,
    zero_division="warn",
):
    """Compute the precision.

    The precision is the ratio ``tp / (tp + fp)`` where ``tp`` is the number of
    true positives and ``fp`` the number of false positives. The precision is
    intuitively the ability of the classifier not to label as positive a sample
    that is negative.

    The best value is 1 and the worst value is 0.

    Support beyond term:`binary` targets is achieved by treating :term:`multiclass`
    and :term:`multilabel` data as a collection of binary problems, one for each
    label. For the :term:`binary` case, setting `average='binary'` will return
    precision for `pos_label`. If `average` is not `'binary'`, `pos_label` is ignored
    and precision for both classes are computed, then averaged or both returned (when
    `average=None`). Similarly, for :term:`multiclass` and :term:`multilabel` targets,
    precision for all `labels` are either returned or averaged depending on the
    `average` parameter. Use `labels` specify the set of labels to calculate precision
    for.

    Read more in the :ref:`User Guide <precision_recall_f_measure_metrics>`.

    Parameters
    ----------
    y_true : 1d array-like, or label indicator array / sparse matrix
        Ground truth (correct) target values.

    y_pred : 1d array-like, or label indicator array / sparse matrix
        Estimated targets as returned by a classifier.

    labels : array-like, default=None
        The set of labels to include when `average != 'binary'`, and their
        order if `average is None`. Labels present in the data can be
        excluded, for example in multiclass classification to exclude a "negative
        class". Labels not present in the data can be included and will be
        "assigned" 0 samples. For multilabel targets, labels are column indices.
        By default, all labels in `y_true` and `y_pred` are used in sorted order.

        .. versionchanged:: 0.17
           Parameter `labels` improved for multiclass problem.

    pos_label : int, float, bool or str, default=1
        The class to report if `average='binary'` and the data is binary,
        otherwise this parameter is ignored.
        For multiclass or multilabel targets, set `labels=[pos_label]` and
        `average != 'binary'` to report metrics for one label only.

    average : {'micro', 'macro', 'samples', 'weighted', 'binary'} or None, \
            default='binary'
        This parameter is required for multiclass/multilabel targets.
        If ``None``, the scores for each class are returned. Otherwise, this
        determines the type of averaging performed on the data:

        ``'binary'``:
            Only report results for the class specified by ``pos_label``.
            This is applicable only if targets (``y_{true,pred}``) are binary.
        ``'micro'``:
            Calculate metrics globally by counting the total true positives,
            false negatives and false positives.
        ``'macro'``:
            Calculate metrics for each label, and find their unweighted
            mean.  This does not take label imbalance into account.
        ``'weighted'``:
            Calculate metrics for each label, and find their average weighted
            by support (the number of true instances for each label). This
            alters 'macro' to account for label imbalance; it can result in an
            F-score that is not between precision and recall.
        ``'samples'``:
            Calculate metrics for each instance, and find their average (only
            meaningful for multilabel classification where this differs from
            :func:`accuracy_score`).

    sample_weight : array-like of shape (n_samples,), default=None
        Sample weights.

    zero_division : {"warn", 0.0, 1.0, np.nan}, default="warn"
        Sets the value to return when there is a zero division.

        Notes:

        - If set to "warn", this acts like 0, but a warning is also raised.
        - If set to `np.nan`, such values will be excluded from the average.

        .. versionadded:: 1.3
           `np.nan` option was added.

    Returns
    -------
    precision : float (if average is not None) or array of float of shape \
                (n_unique_labels,)
        Precision of the positive class in binary classification or weighted
        average of the precision of each class for the multiclass task.

    See Also
    --------
    precision_recall_fscore_support : Compute precision, recall, F-measure and
        support for each class.
    recall_score :  Compute the ratio ``tp / (tp + fn)`` where ``tp`` is the
        number of true positives and ``fn`` the number of false negatives.
    PrecisionRecallDisplay.from_estimator : Plot precision-recall curve given
        an estimator and some data.
    PrecisionRecallDisplay.from_predictions : Plot precision-recall curve given
        binary class predictions.
    multilabel_confusion_matrix : Compute a confusion matrix for each class or
        sample.

    Notes
    -----
    When ``true positive + false positive == 0``, precision returns 0 and
    raises ``UndefinedMetricWarning``. This behavior can be
    modified with ``zero_division``.

    Examples
    --------
    >>> import numpy as np
    >>> from sklearn.metrics import precision_score
    >>> y_true = [0, 1, 2, 0, 1, 2]
    >>> y_pred = [0, 2, 1, 0, 0, 1]
    >>> precision_score(y_true, y_pred, average='macro')
    np.float64(0.22...)
    >>> precision_score(y_true, y_pred, average='micro')
    np.float64(0.33...)
    >>> precision_score(y_true, y_pred, average='weighted')
    np.float64(0.22...)
    >>> precision_score(y_true, y_pred, average=None)
    array([0.66..., 0.        , 0.        ])
    >>> y_pred = [0, 0, 0, 0, 0, 0]
    >>> precision_score(y_true, y_pred, average=None)
    array([0.33..., 0.        , 0.        ])
    >>> precision_score(y_true, y_pred, average=None, zero_division=1)
    array([0.33..., 1.        , 1.        ])
    >>> precision_score(y_true, y_pred, average=None, zero_division=np.nan)
    array([0.33...,        nan,        nan])

    >>> # multilabel classification
    >>> y_true = [[0, 0, 0], [1, 1, 1], [0, 1, 1]]
    >>> y_pred = [[0, 0, 0], [1, 1, 1], [1, 1, 0]]
    >>> precision_score(y_true, y_pred, average=None)
    array([0.5, 1. , 1. ])
    """
    p, _, _, _ = precision_recall_fscore_support(
        y_true,
        y_pred,
        labels=labels,
        pos_label=pos_label,
        average=average,
        warn_for=("precision",),
        sample_weight=sample_weight,
        zero_division=zero_division,
    )
    return p


@validate_params(
    {
        "y_true": ["array-like", "sparse matrix"],
        "y_pred": ["array-like", "sparse matrix"],
        "labels": ["array-like", None],
        "pos_label": [Real, str, "boolean", None],
        "average": [
            StrOptions({"micro", "macro", "samples", "weighted", "binary"}),
            None,
        ],
        "sample_weight": ["array-like", None],
        "zero_division": [
            Options(Real, {0.0, 1.0}),
            "nan",
            StrOptions({"warn"}),
        ],
    },
    prefer_skip_nested_validation=True,
)
def recall_score(
    y_true,
    y_pred,
    *,
    labels=None,
    pos_label=1,
    average="binary",
    sample_weight=None,
    zero_division="warn",
):
    """Compute the recall.

    The recall is the ratio ``tp / (tp + fn)`` where ``tp`` is the number of
    true positives and ``fn`` the number of false negatives. The recall is
    intuitively the ability of the classifier to find all the positive samples.

    The best value is 1 and the worst value is 0.

    Support beyond term:`binary` targets is achieved by treating :term:`multiclass`
    and :term:`multilabel` data as a collection of binary problems, one for each
    label. For the :term:`binary` case, setting `average='binary'` will return
    recall for `pos_label`. If `average` is not `'binary'`, `pos_label` is ignored
    and recall for both classes are computed then averaged or both returned (when
    `average=None`). Similarly, for :term:`multiclass` and :term:`multilabel` targets,
    recall for all `labels` are either returned or averaged depending on the `average`
    parameter. Use `labels` specify the set of labels to calculate recall for.

    Read more in the :ref:`User Guide <precision_recall_f_measure_metrics>`.

    Parameters
    ----------
    y_true : 1d array-like, or label indicator array / sparse matrix
        Ground truth (correct) target values.

    y_pred : 1d array-like, or label indicator array / sparse matrix
        Estimated targets as returned by a classifier.

    labels : array-like, default=None
        The set of labels to include when `average != 'binary'`, and their
        order if `average is None`. Labels present in the data can be
        excluded, for example in multiclass classification to exclude a "negative
        class". Labels not present in the data can be included and will be
        "assigned" 0 samples. For multilabel targets, labels are column indices.
        By default, all labels in `y_true` and `y_pred` are used in sorted order.

        .. versionchanged:: 0.17
           Parameter `labels` improved for multiclass problem.

    pos_label : int, float, bool or str, default=1
        The class to report if `average='binary'` and the data is binary,
        otherwise this parameter is ignored.
        For multiclass or multilabel targets, set `labels=[pos_label]` and
        `average != 'binary'` to report metrics for one label only.

    average : {'micro', 'macro', 'samples', 'weighted', 'binary'} or None, \
            default='binary'
        This parameter is required for multiclass/multilabel targets.
        If ``None``, the scores for each class are returned. Otherwise, this
        determines the type of averaging performed on the data:

        ``'binary'``:
            Only report results for the class specified by ``pos_label``.
            This is applicable only if targets (``y_{true,pred}``) are binary.
        ``'micro'``:
            Calculate metrics globally by counting the total true positives,
            false negatives and false positives.
        ``'macro'``:
            Calculate metrics for each label, and find their unweighted
            mean.  This does not take label imbalance into account.
        ``'weighted'``:
            Calculate metrics for each label, and find their average weighted
            by support (the number of true instances for each label). This
            alters 'macro' to account for label imbalance; it can result in an
            F-score that is not between precision and recall. Weighted recall
            is equal to accuracy.
        ``'samples'``:
            Calculate metrics for each instance, and find their average (only
            meaningful for multilabel classification where this differs from
            :func:`accuracy_score`).

    sample_weight : array-like of shape (n_samples,), default=None
        Sample weights.

    zero_division : {"warn", 0.0, 1.0, np.nan}, default="warn"
        Sets the value to return when there is a zero division.

        Notes:

        - If set to "warn", this acts like 0, but a warning is also raised.
        - If set to `np.nan`, such values will be excluded from the average.

        .. versionadded:: 1.3
           `np.nan` option was added.

    Returns
    -------
    recall : float (if average is not None) or array of float of shape \
             (n_unique_labels,)
        Recall of the positive class in binary classification or weighted
        average of the recall of each class for the multiclass task.

    See Also
    --------
    precision_recall_fscore_support : Compute precision, recall, F-measure and
        support for each class.
    precision_score : Compute the ratio ``tp / (tp + fp)`` where ``tp`` is the
        number of true positives and ``fp`` the number of false positives.
    balanced_accuracy_score : Compute balanced accuracy to deal with imbalanced
        datasets.
    multilabel_confusion_matrix : Compute a confusion matrix for each class or
        sample.
    PrecisionRecallDisplay.from_estimator : Plot precision-recall curve given
        an estimator and some data.
    PrecisionRecallDisplay.from_predictions : Plot precision-recall curve given
        binary class predictions.

    Notes
    -----
    When ``true positive + false negative == 0``, recall returns 0 and raises
    ``UndefinedMetricWarning``. This behavior can be modified with
    ``zero_division``.

    Examples
    --------
    >>> import numpy as np
    >>> from sklearn.metrics import recall_score
    >>> y_true = [0, 1, 2, 0, 1, 2]
    >>> y_pred = [0, 2, 1, 0, 0, 1]
    >>> recall_score(y_true, y_pred, average='macro')
    np.float64(0.33...)
    >>> recall_score(y_true, y_pred, average='micro')
    np.float64(0.33...)
    >>> recall_score(y_true, y_pred, average='weighted')
    np.float64(0.33...)
    >>> recall_score(y_true, y_pred, average=None)
    array([1., 0., 0.])
    >>> y_true = [0, 0, 0, 0, 0, 0]
    >>> recall_score(y_true, y_pred, average=None)
    array([0.5, 0. , 0. ])
    >>> recall_score(y_true, y_pred, average=None, zero_division=1)
    array([0.5, 1. , 1. ])
    >>> recall_score(y_true, y_pred, average=None, zero_division=np.nan)
    array([0.5, nan, nan])

    >>> # multilabel classification
    >>> y_true = [[0, 0, 0], [1, 1, 1], [0, 1, 1]]
    >>> y_pred = [[0, 0, 0], [1, 1, 1], [1, 1, 0]]
    >>> recall_score(y_true, y_pred, average=None)
    array([1. , 1. , 0.5])
    """
    _, r, _, _ = precision_recall_fscore_support(
        y_true,
        y_pred,
        labels=labels,
        pos_label=pos_label,
        average=average,
        warn_for=("recall",),
        sample_weight=sample_weight,
        zero_division=zero_division,
    )
    return r


@validate_params(
    {
        "y_true": ["array-like"],
        "y_pred": ["array-like"],
        "sample_weight": ["array-like", None],
        "adjusted": ["boolean"],
    },
    prefer_skip_nested_validation=True,
)
def balanced_accuracy_score(y_true, y_pred, *, sample_weight=None, adjusted=False):
    """Compute the balanced accuracy.

    The balanced accuracy in binary and multiclass classification problems to
    deal with imbalanced datasets. It is defined as the average of recall
    obtained on each class.

    The best value is 1 and the worst value is 0 when ``adjusted=False``.

    Read more in the :ref:`User Guide <balanced_accuracy_score>`.

    .. versionadded:: 0.20

    Parameters
    ----------
    y_true : array-like of shape (n_samples,)
        Ground truth (correct) target values.

    y_pred : array-like of shape (n_samples,)
        Estimated targets as returned by a classifier.

    sample_weight : array-like of shape (n_samples,), default=None
        Sample weights.

    adjusted : bool, default=False
        When true, the result is adjusted for chance, so that random
        performance would score 0, while keeping perfect performance at a score
        of 1.

    Returns
    -------
    balanced_accuracy : float
        Balanced accuracy score.

    See Also
    --------
    average_precision_score : Compute average precision (AP) from prediction
        scores.
    precision_score : Compute the precision score.
    recall_score : Compute the recall score.
    roc_auc_score : Compute Area Under the Receiver Operating Characteristic
        Curve (ROC AUC) from prediction scores.

    Notes
    -----
    Some literature promotes alternative definitions of balanced accuracy. Our
    definition is equivalent to :func:`accuracy_score` with class-balanced
    sample weights, and shares desirable properties with the binary case.
    See the :ref:`User Guide <balanced_accuracy_score>`.

    References
    ----------
    .. [1] Brodersen, K.H.; Ong, C.S.; Stephan, K.E.; Buhmann, J.M. (2010).
           The balanced accuracy and its posterior distribution.
           Proceedings of the 20th International Conference on Pattern
           Recognition, 3121-24.
    .. [2] John. D. Kelleher, Brian Mac Namee, Aoife D'Arcy, (2015).
           `Fundamentals of Machine Learning for Predictive Data Analytics:
           Algorithms, Worked Examples, and Case Studies
           <https://mitpress.mit.edu/books/fundamentals-machine-learning-predictive-data-analytics>`_.

    Examples
    --------
    >>> from sklearn.metrics import balanced_accuracy_score
    >>> y_true = [0, 1, 0, 0, 1, 0]
    >>> y_pred = [0, 1, 0, 0, 0, 1]
    >>> balanced_accuracy_score(y_true, y_pred)
    np.float64(0.625)
    """
    C = confusion_matrix(y_true, y_pred, sample_weight=sample_weight)
    with np.errstate(divide="ignore", invalid="ignore"):
        per_class = np.diag(C) / C.sum(axis=1)
    if np.any(np.isnan(per_class)):
        warnings.warn("y_pred contains classes not in y_true")
        per_class = per_class[~np.isnan(per_class)]
    score = np.mean(per_class)
    if adjusted:
        n_classes = len(per_class)
        chance = 1 / n_classes
        score -= chance
        score /= 1 - chance
    return score


@validate_params(
    {
        "y_true": ["array-like", "sparse matrix"],
        "y_pred": ["array-like", "sparse matrix"],
        "labels": ["array-like", None],
        "target_names": ["array-like", None],
        "sample_weight": ["array-like", None],
        "digits": [Interval(Integral, 0, None, closed="left")],
        "output_dict": ["boolean"],
        "zero_division": [
            Options(Real, {0.0, 1.0}),
            "nan",
            StrOptions({"warn"}),
        ],
    },
    prefer_skip_nested_validation=True,
)
def classification_report(
    y_true,
    y_pred,
    *,
    labels=None,
    target_names=None,
    sample_weight=None,
    digits=2,
    output_dict=False,
    zero_division="warn",
):
    """Build a text report showing the main classification metrics.

    Read more in the :ref:`User Guide <classification_report>`.

    Parameters
    ----------
    y_true : 1d array-like, or label indicator array / sparse matrix
        Ground truth (correct) target values.

    y_pred : 1d array-like, or label indicator array / sparse matrix
        Estimated targets as returned by a classifier.

    labels : array-like of shape (n_labels,), default=None
        Optional list of label indices to include in the report.

    target_names : array-like of shape (n_labels,), default=None
        Optional display names matching the labels (same order).

    sample_weight : array-like of shape (n_samples,), default=None
        Sample weights.

    digits : int, default=2
        Number of digits for formatting output floating point values.
        When ``output_dict`` is ``True``, this will be ignored and the
        returned values will not be rounded.

    output_dict : bool, default=False
        If True, return output as dict.

        .. versionadded:: 0.20

    zero_division : {"warn", 0.0, 1.0, np.nan}, default="warn"
        Sets the value to return when there is a zero division. If set to
        "warn", this acts as 0, but warnings are also raised.

        .. versionadded:: 1.3
           `np.nan` option was added.

    Returns
    -------
    report : str or dict
        Text summary of the precision, recall, F1 score for each class.
        Dictionary returned if output_dict is True. Dictionary has the
        following structure::

            {'label 1': {'precision':0.5,
                         'recall':1.0,
                         'f1-score':0.67,
                         'support':1},
             'label 2': { ... },
              ...
            }

        The reported averages include macro average (averaging the unweighted
        mean per label), weighted average (averaging the support-weighted mean
        per label), and sample average (only for multilabel classification).
        Micro average (averaging the total true positives, false negatives and
        false positives) is only shown for multi-label or multi-class
        with a subset of classes, because it corresponds to accuracy
        otherwise and would be the same for all metrics.
        See also :func:`precision_recall_fscore_support` for more details
        on averages.

        Note that in binary classification, recall of the positive class
        is also known as "sensitivity"; recall of the negative class is
        "specificity".

    See Also
    --------
    precision_recall_fscore_support: Compute precision, recall, F-measure and
        support for each class.
    confusion_matrix: Compute confusion matrix to evaluate the accuracy of a
        classification.
    multilabel_confusion_matrix: Compute a confusion matrix for each class or sample.

    Examples
    --------
    >>> from sklearn.metrics import classification_report
    >>> y_true = [0, 1, 2, 2, 2]
    >>> y_pred = [0, 0, 2, 2, 1]
    >>> target_names = ['class 0', 'class 1', 'class 2']
    >>> print(classification_report(y_true, y_pred, target_names=target_names))
                  precision    recall  f1-score   support
    <BLANKLINE>
         class 0       0.50      1.00      0.67         1
         class 1       0.00      0.00      0.00         1
         class 2       1.00      0.67      0.80         3
    <BLANKLINE>
        accuracy                           0.60         5
       macro avg       0.50      0.56      0.49         5
    weighted avg       0.70      0.60      0.61         5
    <BLANKLINE>
    >>> y_pred = [1, 1, 0]
    >>> y_true = [1, 1, 1]
    >>> print(classification_report(y_true, y_pred, labels=[1, 2, 3]))
                  precision    recall  f1-score   support
    <BLANKLINE>
               1       1.00      0.67      0.80         3
               2       0.00      0.00      0.00         0
               3       0.00      0.00      0.00         0
    <BLANKLINE>
       micro avg       1.00      0.67      0.80         3
       macro avg       0.33      0.22      0.27         3
    weighted avg       1.00      0.67      0.80         3
    <BLANKLINE>
    """

    y_true, y_pred = attach_unique(y_true, y_pred)
    y_type, y_true, y_pred = _check_targets(y_true, y_pred)

    if labels is None:
        labels = unique_labels(y_true, y_pred)
        labels_given = False
    else:
        labels = np.asarray(labels)
        labels_given = True

    # labelled micro average
    micro_is_accuracy = (y_type == "multiclass" or y_type == "binary") and (
        not labels_given or (set(labels) >= set(unique_labels(y_true, y_pred)))
    )

    if target_names is not None and len(labels) != len(target_names):
        if labels_given:
            warnings.warn(
                "labels size, {0}, does not match size of target_names, {1}".format(
                    len(labels), len(target_names)
                )
            )
        else:
            raise ValueError(
                "Number of classes, {0}, does not match size of "
                "target_names, {1}. Try specifying the labels "
                "parameter".format(len(labels), len(target_names))
            )
    if target_names is None:
        target_names = ["%s" % l for l in labels]

    headers = ["precision", "recall", "f1-score", "support"]
    # compute per-class results without averaging
    p, r, f1, s = precision_recall_fscore_support(
        y_true,
        y_pred,
        labels=labels,
        average=None,
        sample_weight=sample_weight,
        zero_division=zero_division,
    )
    rows = zip(target_names, p, r, f1, s)

    if y_type.startswith("multilabel"):
        average_options = ("micro", "macro", "weighted", "samples")
    else:
        average_options = ("micro", "macro", "weighted")

    if output_dict:
        report_dict = {label[0]: label[1:] for label in rows}
        for label, scores in report_dict.items():
            report_dict[label] = dict(zip(headers, [float(i) for i in scores]))
    else:
        longest_last_line_heading = "weighted avg"
        name_width = max(len(cn) for cn in target_names)
        width = max(name_width, len(longest_last_line_heading), digits)
        head_fmt = "{:>{width}s} " + " {:>9}" * len(headers)
        report = head_fmt.format("", *headers, width=width)
        report += "\n\n"
        row_fmt = "{:>{width}s} " + " {:>9.{digits}f}" * 3 + " {:>9}\n"
        for row in rows:
            report += row_fmt.format(*row, width=width, digits=digits)
        report += "\n"

    # compute all applicable averages
    for average in average_options:
        if average.startswith("micro") and micro_is_accuracy:
            line_heading = "accuracy"
        else:
            line_heading = average + " avg"

        # compute averages with specified averaging method
        avg_p, avg_r, avg_f1, _ = precision_recall_fscore_support(
            y_true,
            y_pred,
            labels=labels,
            average=average,
            sample_weight=sample_weight,
            zero_division=zero_division,
        )
        avg = [avg_p, avg_r, avg_f1, np.sum(s)]

        if output_dict:
            report_dict[line_heading] = dict(zip(headers, [float(i) for i in avg]))
        else:
            if line_heading == "accuracy":
                row_fmt_accuracy = (
                    "{:>{width}s} "
                    + " {:>9.{digits}}" * 2
                    + " {:>9.{digits}f}"
                    + " {:>9}\n"
                )
                report += row_fmt_accuracy.format(
                    line_heading, "", "", *avg[2:], width=width, digits=digits
                )
            else:
                report += row_fmt.format(line_heading, *avg, width=width, digits=digits)

    if output_dict:
        if "accuracy" in report_dict.keys():
            report_dict["accuracy"] = report_dict["accuracy"]["precision"]
        return report_dict
    else:
        return report


@validate_params(
    {
        "y_true": ["array-like", "sparse matrix"],
        "y_pred": ["array-like", "sparse matrix"],
        "sample_weight": ["array-like", None],
    },
    prefer_skip_nested_validation=True,
)
def hamming_loss(y_true, y_pred, *, sample_weight=None):
    """Compute the average Hamming loss.

    The Hamming loss is the fraction of labels that are incorrectly predicted.

    Read more in the :ref:`User Guide <hamming_loss>`.

    Parameters
    ----------
    y_true : 1d array-like, or label indicator array / sparse matrix
        Ground truth (correct) labels.

    y_pred : 1d array-like, or label indicator array / sparse matrix
        Predicted labels, as returned by a classifier.

    sample_weight : array-like of shape (n_samples,), default=None
        Sample weights.

        .. versionadded:: 0.18

    Returns
    -------
    loss : float or int
        Return the average Hamming loss between element of ``y_true`` and
        ``y_pred``.

    See Also
    --------
    accuracy_score : Compute the accuracy score. By default, the function will
        return the fraction of correct predictions divided by the total number
        of predictions.
    jaccard_score : Compute the Jaccard similarity coefficient score.
    zero_one_loss : Compute the Zero-one classification loss. By default, the
        function will return the percentage of imperfectly predicted subsets.

    Notes
    -----
    In multiclass classification, the Hamming loss corresponds to the Hamming
    distance between ``y_true`` and ``y_pred`` which is equivalent to the
    subset ``zero_one_loss`` function, when `normalize` parameter is set to
    True.

    In multilabel classification, the Hamming loss is different from the
    subset zero-one loss. The zero-one loss considers the entire set of labels
    for a given sample incorrect if it does not entirely match the true set of
    labels. Hamming loss is more forgiving in that it penalizes only the
    individual labels.

    The Hamming loss is upperbounded by the subset zero-one loss, when
    `normalize` parameter is set to True. It is always between 0 and 1,
    lower being better.

    References
    ----------
    .. [1] Grigorios Tsoumakas, Ioannis Katakis. Multi-Label Classification:
           An Overview. International Journal of Data Warehousing & Mining,
           3(3), 1-13, July-September 2007.

    .. [2] `Wikipedia entry on the Hamming distance
           <https://en.wikipedia.org/wiki/Hamming_distance>`_.

    Examples
    --------
    >>> from sklearn.metrics import hamming_loss
    >>> y_pred = [1, 2, 3, 4]
    >>> y_true = [2, 2, 3, 4]
    >>> hamming_loss(y_true, y_pred)
    0.25

    In the multilabel case with binary label indicators:

    >>> import numpy as np
    >>> hamming_loss(np.array([[0, 1], [1, 1]]), np.zeros((2, 2)))
    0.75
    """
    y_true, y_pred = attach_unique(y_true, y_pred)
    y_type, y_true, y_pred = _check_targets(y_true, y_pred)
    check_consistent_length(y_true, y_pred, sample_weight)

    if sample_weight is None:
        weight_average = 1.0
    else:
        weight_average = np.mean(sample_weight)

    if y_type.startswith("multilabel"):
        n_differences = count_nonzero(y_true - y_pred, sample_weight=sample_weight)
        return n_differences / (y_true.shape[0] * y_true.shape[1] * weight_average)

    elif y_type in ["binary", "multiclass"]:
        return float(_average(y_true != y_pred, weights=sample_weight, normalize=True))
    else:
        raise ValueError("{0} is not supported".format(y_type))


@validate_params(
    {
        "y_true": ["array-like"],
        "y_pred": ["array-like"],
        "normalize": ["boolean"],
        "sample_weight": ["array-like", None],
        "labels": ["array-like", None],
    },
    prefer_skip_nested_validation=True,
)
def log_loss(y_true, y_pred, *, normalize=True, sample_weight=None, labels=None):
    r"""Log loss, aka logistic loss or cross-entropy loss.

    This is the loss function used in (multinomial) logistic regression
    and extensions of it such as neural networks, defined as the negative
    log-likelihood of a logistic model that returns ``y_pred`` probabilities
    for its training data ``y_true``.
    The log loss is only defined for two or more labels.
    For a single sample with true label :math:`y \in \{0,1\}` and
    a probability estimate :math:`p = \operatorname{Pr}(y = 1)`, the log
    loss is:

    .. math::
        L_{\log}(y, p) = -(y \log (p) + (1 - y) \log (1 - p))

    Read more in the :ref:`User Guide <log_loss>`.

    Parameters
    ----------
    y_true : array-like or label indicator matrix
        Ground truth (correct) labels for n_samples samples.

    y_pred : array-like of float, shape = (n_samples, n_classes) or (n_samples,)
        Predicted probabilities, as returned by a classifier's
        predict_proba method. If ``y_pred.shape = (n_samples,)``
        the probabilities provided are assumed to be that of the
        positive class. The labels in ``y_pred`` are assumed to be
        ordered alphabetically, as done by
        :class:`~sklearn.preprocessing.LabelBinarizer`.

        `y_pred` values are clipped to `[eps, 1-eps]` where `eps` is the machine
        precision for `y_pred`'s dtype.

    normalize : bool, default=True
        If true, return the mean loss per sample.
        Otherwise, return the sum of the per-sample losses.

    sample_weight : array-like of shape (n_samples,), default=None
        Sample weights.

    labels : array-like, default=None
        If not provided, labels will be inferred from y_true. If ``labels``
        is ``None`` and ``y_pred`` has shape (n_samples,) the labels are
        assumed to be binary and are inferred from ``y_true``.

        .. versionadded:: 0.18

    Returns
    -------
    loss : float
        Log loss, aka logistic loss or cross-entropy loss.

    Notes
    -----
    The logarithm used is the natural logarithm (base-e).

    References
    ----------
    C.M. Bishop (2006). Pattern Recognition and Machine Learning. Springer,
    p. 209.

    Examples
    --------
    >>> from sklearn.metrics import log_loss
    >>> log_loss(["spam", "ham", "ham", "spam"],
    ...          [[.1, .9], [.9, .1], [.8, .2], [.35, .65]])
    0.21616...
    """
<<<<<<< HEAD
    transformed_labels, y_pred = _validate_multiclass_probabilistic_prediction(
        y_true, y_pred, sample_weight, labels
    )

    # Clipping
    y_pred = np.clip(y_pred, eps, 1 - eps)

    # Renormalize
    y_pred /= y_pred.sum(axis=1)[:, np.newaxis]
    loss = -(transformed_labels * np.log(y_pred)).sum(axis=1)
=======
    y_pred = check_array(
        y_pred, ensure_2d=False, dtype=[np.float64, np.float32, np.float16]
    )

    check_consistent_length(y_pred, y_true, sample_weight)
    lb = LabelBinarizer()

    if labels is not None:
        lb.fit(labels)
    else:
        lb.fit(y_true)

    if len(lb.classes_) == 1:
        if labels is None:
            raise ValueError(
                "y_true contains only one label ({0}). Please "
                "provide the true labels explicitly through the "
                "labels argument.".format(lb.classes_[0])
            )
        else:
            raise ValueError(
                "The labels array needs to contain at least two "
                "labels for log_loss, "
                "got {0}.".format(lb.classes_)
            )

    transformed_labels = lb.transform(y_true)

    if transformed_labels.shape[1] == 1:
        transformed_labels = np.append(
            1 - transformed_labels, transformed_labels, axis=1
        )

    # If y_pred is of single dimension, assume y_true to be binary
    # and then check.
    if y_pred.ndim == 1:
        y_pred = y_pred[:, np.newaxis]
    if y_pred.shape[1] == 1:
        y_pred = np.append(1 - y_pred, y_pred, axis=1)

    eps = np.finfo(y_pred.dtype).eps

    # Make sure y_pred is normalized
    y_pred_sum = y_pred.sum(axis=1)
    if not np.allclose(y_pred_sum, 1, rtol=np.sqrt(eps)):
        warnings.warn(
            "The y_pred values do not sum to one. Make sure to pass probabilities.",
            UserWarning,
        )

    # Clipping
    y_pred = np.clip(y_pred, eps, 1 - eps)

    # Check if dimensions are consistent.
    transformed_labels = check_array(transformed_labels)
    if len(lb.classes_) != y_pred.shape[1]:
        if labels is None:
            raise ValueError(
                "y_true and y_pred contain different number of "
                "classes {0}, {1}. Please provide the true "
                "labels explicitly through the labels argument. "
                "Classes found in "
                "y_true: {2}".format(
                    transformed_labels.shape[1], y_pred.shape[1], lb.classes_
                )
            )
        else:
            raise ValueError(
                "The number of classes in labels is different "
                "from that in y_pred. Classes found in "
                "labels: {0}".format(lb.classes_)
            )

    loss = -xlogy(transformed_labels, y_pred).sum(axis=1)
>>>>>>> 613cff91

    return float(_average(loss, weights=sample_weight, normalize=normalize))


@validate_params(
    {
        "y_true": ["array-like"],
        "pred_decision": ["array-like"],
        "labels": ["array-like", None],
        "sample_weight": ["array-like", None],
    },
    prefer_skip_nested_validation=True,
)
def hinge_loss(y_true, pred_decision, *, labels=None, sample_weight=None):
    """Average hinge loss (non-regularized).

    In binary class case, assuming labels in y_true are encoded with +1 and -1,
    when a prediction mistake is made, ``margin = y_true * pred_decision`` is
    always negative (since the signs disagree), implying ``1 - margin`` is
    always greater than 1.  The cumulated hinge loss is therefore an upper
    bound of the number of mistakes made by the classifier.

    In multiclass case, the function expects that either all the labels are
    included in y_true or an optional labels argument is provided which
    contains all the labels. The multilabel margin is calculated according
    to Crammer-Singer's method. As in the binary case, the cumulated hinge loss
    is an upper bound of the number of mistakes made by the classifier.

    Read more in the :ref:`User Guide <hinge_loss>`.

    Parameters
    ----------
    y_true : array-like of shape (n_samples,)
        True target, consisting of integers of two values. The positive label
        must be greater than the negative label.

    pred_decision : array-like of shape (n_samples,) or (n_samples, n_classes)
        Predicted decisions, as output by decision_function (floats).

    labels : array-like, default=None
        Contains all the labels for the problem. Used in multiclass hinge loss.

    sample_weight : array-like of shape (n_samples,), default=None
        Sample weights.

    Returns
    -------
    loss : float
        Average hinge loss.

    References
    ----------
    .. [1] `Wikipedia entry on the Hinge loss
           <https://en.wikipedia.org/wiki/Hinge_loss>`_.

    .. [2] Koby Crammer, Yoram Singer. On the Algorithmic
           Implementation of Multiclass Kernel-based Vector
           Machines. Journal of Machine Learning Research 2,
           (2001), 265-292.

    .. [3] `L1 AND L2 Regularization for Multiclass Hinge Loss Models
           by Robert C. Moore, John DeNero
           <https://storage.googleapis.com/pub-tools-public-publication-data/pdf/37362.pdf>`_.

    Examples
    --------
    >>> from sklearn import svm
    >>> from sklearn.metrics import hinge_loss
    >>> X = [[0], [1]]
    >>> y = [-1, 1]
    >>> est = svm.LinearSVC(random_state=0)
    >>> est.fit(X, y)
    LinearSVC(random_state=0)
    >>> pred_decision = est.decision_function([[-2], [3], [0.5]])
    >>> pred_decision
    array([-2.18...,  2.36...,  0.09...])
    >>> hinge_loss([-1, 1, 1], pred_decision)
    np.float64(0.30...)

    In the multiclass case:

    >>> import numpy as np
    >>> X = np.array([[0], [1], [2], [3]])
    >>> Y = np.array([0, 1, 2, 3])
    >>> labels = np.array([0, 1, 2, 3])
    >>> est = svm.LinearSVC()
    >>> est.fit(X, Y)
    LinearSVC()
    >>> pred_decision = est.decision_function([[-1], [2], [3]])
    >>> y_true = [0, 2, 3]
    >>> hinge_loss(y_true, pred_decision, labels=labels)
    np.float64(0.56...)
    """
    check_consistent_length(y_true, pred_decision, sample_weight)
    pred_decision = check_array(pred_decision, ensure_2d=False)
    y_true = column_or_1d(y_true)
    y_true_unique = np.unique(labels if labels is not None else y_true)

    if y_true_unique.size > 2:
        if pred_decision.ndim <= 1:
            raise ValueError(
                "The shape of pred_decision cannot be 1d array"
                "with a multiclass target. pred_decision shape "
                "must be (n_samples, n_classes), that is "
                f"({y_true.shape[0]}, {y_true_unique.size})."
                f" Got: {pred_decision.shape}"
            )

        # pred_decision.ndim > 1 is true
        if y_true_unique.size != pred_decision.shape[1]:
            if labels is None:
                raise ValueError(
                    "Please include all labels in y_true "
                    "or pass labels as third argument"
                )
            else:
                raise ValueError(
                    "The shape of pred_decision is not "
                    "consistent with the number of classes. "
                    "With a multiclass target, pred_decision "
                    "shape must be "
                    "(n_samples, n_classes), that is "
                    f"({y_true.shape[0]}, {y_true_unique.size}). "
                    f"Got: {pred_decision.shape}"
                )
        if labels is None:
            labels = y_true_unique
        le = LabelEncoder()
        le.fit(labels)
        y_true = le.transform(y_true)
        mask = np.ones_like(pred_decision, dtype=bool)
        mask[np.arange(y_true.shape[0]), y_true] = False
        margin = pred_decision[~mask]
        margin -= np.max(pred_decision[mask].reshape(y_true.shape[0], -1), axis=1)

    else:
        # Handles binary class case
        # this code assumes that positive and negative labels
        # are encoded as +1 and -1 respectively
        pred_decision = column_or_1d(pred_decision)
        pred_decision = np.ravel(pred_decision)

        lbin = LabelBinarizer(neg_label=-1)
        y_true = lbin.fit_transform(y_true)[:, 0]

        try:
            margin = y_true * pred_decision
        except TypeError:
            raise TypeError("pred_decision should be an array of floats.")

    losses = 1 - margin
    # The hinge_loss doesn't penalize good enough predictions.
    np.clip(losses, 0, None, out=losses)
    return np.average(losses, weights=sample_weight)


@validate_params(
    {
        "y_true": ["array-like"],
        "y_proba": ["array-like", Hidden(None)],
        "sample_weight": ["array-like", None],
        "pos_label": [Real, str, "boolean", None],
        "y_prob": ["array-like", Hidden(StrOptions({"deprecated"}))],
    },
    prefer_skip_nested_validation=True,
)
def brier_score_loss(
    y_true, y_proba=None, *, sample_weight=None, pos_label=None, y_prob="deprecated"
):
    """Compute the Brier score loss.

    The smaller the Brier score loss, the better, hence the naming with "loss".
    The Brier score measures the mean squared difference between the predicted
    probability and the actual outcome. The Brier score always
    takes on a value between zero and one, since this is the largest
    possible difference between a predicted probability (which must be
    between zero and one) and the actual outcome (which can take on values
    of only 0 and 1). It can be decomposed as the sum of refinement loss and
    calibration loss.

    The Brier score is appropriate for binary and categorical outcomes that
    can be structured as true or false, but is inappropriate for ordinal
    variables which can take on three or more values (this is because the
    Brier score assumes that all possible outcomes are equivalently
    "distant" from one another). Which label is considered to be the positive
    label is controlled via the parameter `pos_label`, which defaults to
    the greater label unless `y_true` is all 0 or all -1, in which case
    `pos_label` defaults to 1.

    A more generalized form of Brier score is implemented in
    :func:`multiclass_brier_score_loss` that is applicable to the multi-class
    case as well. When used for the binary case, `multiclass_brier_score_loss`
    returns Brier score that is exactly twice of the value returned by this
    function.

    Read more in the :ref:`User Guide <brier_score_loss>`.

    Parameters
    ----------
    y_true : array-like of shape (n_samples,)
        True targets.

    y_proba : array-like of shape (n_samples,)
        Probabilities of the positive class.

    sample_weight : array-like of shape (n_samples,), default=None
        Sample weights.

    pos_label : int, float, bool or str, default=None
        Label of the positive class. `pos_label` will be inferred in the
        following manner:

        * if `y_true` in {-1, 1} or {0, 1}, `pos_label` defaults to 1;
        * else if `y_true` contains string, an error will be raised and
          `pos_label` should be explicitly specified;
        * otherwise, `pos_label` defaults to the greater label,
          i.e. `np.unique(y_true)[-1]`.

    y_prob : array-like of shape (n_samples,)
        Probabilities of the positive class.

        .. deprecated:: 1.5
            `y_prob` is deprecated and will be removed in 1.7. Use
            `y_proba` instead.

    Returns
    -------
    score : float
        Brier score loss.

    References
    ----------
    .. [1] `Wikipedia entry for the Brier score
            <https://en.wikipedia.org/wiki/Brier_score>`_.

    Examples
    --------
    >>> import numpy as np
    >>> from sklearn.metrics import brier_score_loss
    >>> y_true = np.array([0, 1, 1, 0])
    >>> y_true_categorical = np.array(["spam", "ham", "ham", "spam"])
    >>> y_prob = np.array([0.1, 0.9, 0.8, 0.3])
    >>> brier_score_loss(y_true, y_prob)
    np.float64(0.037...)
    >>> brier_score_loss(y_true, 1-y_prob, pos_label=0)
    np.float64(0.037...)
    >>> brier_score_loss(y_true_categorical, y_prob, pos_label="ham")
    np.float64(0.037...)
    >>> brier_score_loss(y_true, np.array(y_prob) > 0.5)
    np.float64(0.0)
    """
    # TODO(1.7): remove in 1.7 and reset y_proba to be required
    # Note: validate params will raise an error if y_prob is not array-like,
    # or "deprecated"
    if y_proba is not None and not isinstance(y_prob, str):
        raise ValueError(
            "`y_prob` and `y_proba` cannot be both specified. Please use `y_proba` only"
            " as `y_prob` is deprecated in v1.5 and will be removed in v1.7."
        )
    if y_proba is None:
        warnings.warn(
            (
                "y_prob was deprecated in version 1.5 and will be removed in 1.7."
                "Please use ``y_proba`` instead."
            ),
            FutureWarning,
        )
        y_proba = y_prob

    y_true = column_or_1d(y_true)
    y_proba = column_or_1d(y_proba)
    assert_all_finite(y_true)
    assert_all_finite(y_proba)
    check_consistent_length(y_true, y_proba, sample_weight)

    y_type = type_of_target(y_true, input_name="y_true")
    if y_type != "binary":
        raise ValueError(
            "Only binary classification is supported. The type of the target "
            f"is {y_type}. For the multiclass case, use "
            "multiclass_brier_score_loss instead"
        )

    if y_proba.max() > 1:
        raise ValueError("y_proba contains values greater than 1.")
    if y_proba.min() < 0:
        raise ValueError("y_proba contains values less than 0.")

    try:
        pos_label = _check_pos_label_consistency(pos_label, y_true)
    except ValueError:
        classes = np.unique(y_true)
        if classes.dtype.kind not in ("O", "U", "S"):
            # for backward compatibility, if classes are not string then
            # `pos_label` will correspond to the greater label
            pos_label = classes[-1]
        else:
            raise
    y_true = np.array(y_true == pos_label, int)
<<<<<<< HEAD
    return np.average((y_true - y_prob) ** 2, weights=sample_weight)


def multiclass_brier_score_loss(y_true, y_prob, sample_weight=None, labels=None):
    r"""Compute the Brier score loss.

    The smaller the Brier score loss, the better, hence the naming with "loss".
    The Brier score measures the mean squared difference between the predicted
    probability and the actual outcome.

    For :math:`N` samples with :math:`C` different classes, the multi-class
    Brier score is defined as:

    .. math::
        \frac{1}{N}\sum_{i=1}^{N}\sum_{c=1}^{C}(y_{ic} - \hat{y}_{ic})^{2}

    where :math:`y_{ic}` is 1 if observation `i` belongs to class `c`,
    otherwise 0 and :math:`\hat{y}_{ic}` is the predicted probability of
    observation `i` for class `c`. The probabilities for `c` classes for
    observation `i` should sum to 1.

    The Brier score always takes on a value between [0, 2]. For the
    binary case however, there is a more common definition of Brier score
    implemented in :func:`brier_score_loss` that is exactly half of the value
    returned by this function, thereby having a range between [0, 1].

    It can be decomposed as the sum of refinement loss and calibration loss.

    The Brier score is appropriate for binary and categorical outcomes that
    can be structured as true or false, but is inappropriate for ordinal
    variables which can take on three or more values (this is because the
    Brier score assumes that all possible outcomes are equivalently
    "distant" from one another).

    Read more in the :ref:`User Guide <brier_score_loss>`.

    Parameters
    ----------
    y_true : array of shape (n_samples,)
        True targets.

    y_prob : array-like of float, shape=(n_samples, n_classes) or (n_samples,)
        Predicted probabilities, as returned by a classifier's
        predict_proba method. If ``y_prob.shape = (n_samples,)``
        the probabilities provided are assumed to be that of the
        positive class. The labels in ``y_prob`` are assumed to be
        ordered lexicographically, as done by
        :class:`preprocessing.LabelBinarizer`.
=======
    return np.average((y_true - y_proba) ** 2, weights=sample_weight)


@validate_params(
    {
        "y_true": ["array-like"],
        "y_pred": ["array-like"],
        "sample_weight": ["array-like", None],
        "labels": ["array-like", None],
    },
    prefer_skip_nested_validation=True,
)
def d2_log_loss_score(y_true, y_pred, *, sample_weight=None, labels=None):
    """
    :math:`D^2` score function, fraction of log loss explained.

    Best possible score is 1.0 and it can be negative (because the model can be
    arbitrarily worse). A model that always predicts the per-class proportions
    of `y_true`, disregarding the input features, gets a D^2 score of 0.0.

    Read more in the :ref:`User Guide <d2_score_classification>`.

    .. versionadded:: 1.5

    Parameters
    ----------
    y_true : array-like or label indicator matrix
        The actuals labels for the n_samples samples.

    y_pred : array-like of shape (n_samples, n_classes) or (n_samples,)
        Predicted probabilities, as returned by a classifier's
        predict_proba method. If ``y_pred.shape = (n_samples,)``
        the probabilities provided are assumed to be that of the
        positive class. The labels in ``y_pred`` are assumed to be
        ordered alphabetically, as done by
        :class:`~sklearn.preprocessing.LabelBinarizer`.
>>>>>>> 613cff91

    sample_weight : array-like of shape (n_samples,), default=None
        Sample weights.

    labels : array-like, default=None
        If not provided, labels will be inferred from y_true. If ``labels``
<<<<<<< HEAD
        is ``None`` and ``y_prob`` has shape (n_samples,) the labels are
=======
        is ``None`` and ``y_pred`` has shape (n_samples,) the labels are
>>>>>>> 613cff91
        assumed to be binary and are inferred from ``y_true``.

    Returns
    -------
<<<<<<< HEAD
    score : float
        Brier score loss.

    References
    ----------
    .. [1] `Wikipedia entry for the Brier score
            <https://en.wikipedia.org/wiki/Brier_score>`_.

    Examples
    --------
    >>> from sklearn.metrics import multiclass_brier_score_loss
    >>> multiclass_brier_score_loss([0, 1, 1, 0],
    ...                             [0.1, 0.9, 0.8, 0.3])
    0.074...
    >>> multiclass_brier_score_loss(['eggs', 'ham', 'spam'], [[.8, .1, .1],
    ...                                                       [.2, .7, .1],
    ...                                                       [.2, .2, .6]])
    0.146...
    """
    y_true = column_or_1d(y_true)

    transformed_labels, y_prob = _validate_multiclass_probabilistic_prediction(
        y_true, y_prob, sample_weight, labels
    )

    if y_prob.max() > 1:
        raise ValueError("y_prob contains values greater than 1.")
    if y_prob.min() < 0:
        raise ValueError("y_prob contains values less than 0.")

    return np.average(
        np.sum((transformed_labels - y_prob) ** 2, axis=1), weights=sample_weight
    )
=======
    d2 : float or ndarray of floats
        The D^2 score.

    Notes
    -----
    This is not a symmetric function.

    Like R^2, D^2 score may be negative (it need not actually be the square of
    a quantity D).

    This metric is not well-defined for a single sample and will return a NaN
    value if n_samples is less than two.
    """
    y_pred = check_array(y_pred, ensure_2d=False, dtype="numeric")
    check_consistent_length(y_pred, y_true, sample_weight)
    if _num_samples(y_pred) < 2:
        msg = "D^2 score is not well-defined with less than two samples."
        warnings.warn(msg, UndefinedMetricWarning)
        return float("nan")

    # log loss of the fitted model
    numerator = log_loss(
        y_true=y_true,
        y_pred=y_pred,
        normalize=False,
        sample_weight=sample_weight,
        labels=labels,
    )

    # Proportion of labels in the dataset
    weights = _check_sample_weight(sample_weight, y_true)

    _, y_value_indices = np.unique(y_true, return_inverse=True)
    counts = np.bincount(y_value_indices, weights=weights)
    y_prob = counts / weights.sum()
    y_pred_null = np.tile(y_prob, (len(y_true), 1))

    # log loss of the null model
    denominator = log_loss(
        y_true=y_true,
        y_pred=y_pred_null,
        normalize=False,
        sample_weight=sample_weight,
        labels=labels,
    )

    return 1 - (numerator / denominator)
>>>>>>> 613cff91
<|MERGE_RESOLUTION|>--- conflicted
+++ resolved
@@ -146,7 +146,6 @@
     return y_type, y_true, y_pred
 
 
-<<<<<<< HEAD
 def _validate_multiclass_probabilistic_prediction(
     y_true, y_prob, sample_weight, labels
 ):
@@ -186,9 +185,11 @@
 
     y_prob : array of shape [n_samples, n_classes]
     """
-    y_prob = check_array(y_prob, ensure_2d=False)
+    y_prob = check_array(
+        y_prob, ensure_2d=False, dtype=[np.float64, np.float32, np.float16]
+    )
+
     check_consistent_length(y_prob, y_true, sample_weight)
-
     lb = LabelBinarizer()
 
     if labels is not None:
@@ -209,14 +210,15 @@
     if len(lb.classes_) == 1:
         if labels is None:
             raise ValueError(
-                "y_true contains only one label: "
-                f"{lb.classes_[0]}. Please provide the true "
-                "labels explicitly through the labels argument."
+                "y_true contains only one label ({0}). Please "
+                "provide the true labels explicitly through the "
+                "labels argument.".format(lb.classes_[0])
             )
         else:
             raise ValueError(
                 "The labels array needs to contain at least two "
-                f"labels, got {lb.classes_}."
+                "labels for log_loss, "
+                "got {0}.".format(lb.classes_)
             )
 
     transformed_labels = lb.transform(y_true)
@@ -227,10 +229,21 @@
         )
 
     # If y_prob is of single dimension, assume y_true to be binary
+    # and then check.
     if y_prob.ndim == 1:
         y_prob = y_prob[:, np.newaxis]
     if y_prob.shape[1] == 1:
         y_prob = np.append(1 - y_prob, y_prob, axis=1)
+
+    eps = np.finfo(y_prob.dtype).eps
+
+    # Make sure y_prob is normalized
+    y_prob_sum = y_prob.sum(axis=1)
+    if not np.allclose(y_prob_sum, 1, rtol=np.sqrt(eps)):
+        warnings.warn(
+            "The y_prob values do not sum to one. Make sure to pass probabilities.",
+            UserWarning,
+        )
 
     # Check if dimensions are consistent.
     transformed_labels = check_array(transformed_labels)
@@ -238,32 +251,23 @@
         if labels is None:
             raise ValueError(
                 "y_true and y_prob contain different number of "
-                f"classes {transformed_labels.shape[1]}, "
-                f"{y_prob.shape[1]}. Please provide the true "
+                "classes {0}, {1}. Please provide the true "
                 "labels explicitly through the labels argument. "
-                f"Classes found in y_true: {lb.classes_}"
+                "Classes found in "
+                "y_true: {2}".format(
+                    transformed_labels.shape[1], y_prob.shape[1], lb.classes_
+                )
             )
         else:
             raise ValueError(
                 "The number of classes in labels is different "
                 "from that in y_prob. Classes found in "
-                f"labels: {lb.classes_}"
+                "labels: {0}".format(lb.classes_)
             )
 
     return transformed_labels, y_prob
 
 
-def _weighted_sum(sample_score, sample_weight, normalize=False):
-    if normalize:
-        return np.average(sample_score, weights=sample_weight)
-    elif sample_weight is not None:
-        return np.dot(sample_score, sample_weight)
-    else:
-        return sample_score.sum()
-
-
-def accuracy_score(y_true, y_pred, *, normalize=True, sample_weight=None):
-=======
 @validate_params(
     {
         "y_true": ["array-like", "sparse matrix"],
@@ -280,7 +284,6 @@
 def accuracy_score(
     y_true, y_pred, *, normalize=True, sample_weight=None, zero_division="warn"
 ):
->>>>>>> 613cff91
     """Accuracy classification score.
 
     In multilabel classification, this function computes subset accuracy:
@@ -3138,93 +3141,15 @@
     ...          [[.1, .9], [.9, .1], [.8, .2], [.35, .65]])
     0.21616...
     """
-<<<<<<< HEAD
     transformed_labels, y_pred = _validate_multiclass_probabilistic_prediction(
         y_true, y_pred, sample_weight, labels
     )
 
     # Clipping
+    eps = np.finfo(y_pred.dtype).eps
     y_pred = np.clip(y_pred, eps, 1 - eps)
 
-    # Renormalize
-    y_pred /= y_pred.sum(axis=1)[:, np.newaxis]
-    loss = -(transformed_labels * np.log(y_pred)).sum(axis=1)
-=======
-    y_pred = check_array(
-        y_pred, ensure_2d=False, dtype=[np.float64, np.float32, np.float16]
-    )
-
-    check_consistent_length(y_pred, y_true, sample_weight)
-    lb = LabelBinarizer()
-
-    if labels is not None:
-        lb.fit(labels)
-    else:
-        lb.fit(y_true)
-
-    if len(lb.classes_) == 1:
-        if labels is None:
-            raise ValueError(
-                "y_true contains only one label ({0}). Please "
-                "provide the true labels explicitly through the "
-                "labels argument.".format(lb.classes_[0])
-            )
-        else:
-            raise ValueError(
-                "The labels array needs to contain at least two "
-                "labels for log_loss, "
-                "got {0}.".format(lb.classes_)
-            )
-
-    transformed_labels = lb.transform(y_true)
-
-    if transformed_labels.shape[1] == 1:
-        transformed_labels = np.append(
-            1 - transformed_labels, transformed_labels, axis=1
-        )
-
-    # If y_pred is of single dimension, assume y_true to be binary
-    # and then check.
-    if y_pred.ndim == 1:
-        y_pred = y_pred[:, np.newaxis]
-    if y_pred.shape[1] == 1:
-        y_pred = np.append(1 - y_pred, y_pred, axis=1)
-
-    eps = np.finfo(y_pred.dtype).eps
-
-    # Make sure y_pred is normalized
-    y_pred_sum = y_pred.sum(axis=1)
-    if not np.allclose(y_pred_sum, 1, rtol=np.sqrt(eps)):
-        warnings.warn(
-            "The y_pred values do not sum to one. Make sure to pass probabilities.",
-            UserWarning,
-        )
-
-    # Clipping
-    y_pred = np.clip(y_pred, eps, 1 - eps)
-
-    # Check if dimensions are consistent.
-    transformed_labels = check_array(transformed_labels)
-    if len(lb.classes_) != y_pred.shape[1]:
-        if labels is None:
-            raise ValueError(
-                "y_true and y_pred contain different number of "
-                "classes {0}, {1}. Please provide the true "
-                "labels explicitly through the labels argument. "
-                "Classes found in "
-                "y_true: {2}".format(
-                    transformed_labels.shape[1], y_pred.shape[1], lb.classes_
-                )
-            )
-        else:
-            raise ValueError(
-                "The number of classes in labels is different "
-                "from that in y_pred. Classes found in "
-                "labels: {0}".format(lb.classes_)
-            )
-
     loss = -xlogy(transformed_labels, y_pred).sum(axis=1)
->>>>>>> 613cff91
 
     return float(_average(loss, weights=sample_weight, normalize=normalize))
 
@@ -3524,56 +3449,6 @@
         else:
             raise
     y_true = np.array(y_true == pos_label, int)
-<<<<<<< HEAD
-    return np.average((y_true - y_prob) ** 2, weights=sample_weight)
-
-
-def multiclass_brier_score_loss(y_true, y_prob, sample_weight=None, labels=None):
-    r"""Compute the Brier score loss.
-
-    The smaller the Brier score loss, the better, hence the naming with "loss".
-    The Brier score measures the mean squared difference between the predicted
-    probability and the actual outcome.
-
-    For :math:`N` samples with :math:`C` different classes, the multi-class
-    Brier score is defined as:
-
-    .. math::
-        \frac{1}{N}\sum_{i=1}^{N}\sum_{c=1}^{C}(y_{ic} - \hat{y}_{ic})^{2}
-
-    where :math:`y_{ic}` is 1 if observation `i` belongs to class `c`,
-    otherwise 0 and :math:`\hat{y}_{ic}` is the predicted probability of
-    observation `i` for class `c`. The probabilities for `c` classes for
-    observation `i` should sum to 1.
-
-    The Brier score always takes on a value between [0, 2]. For the
-    binary case however, there is a more common definition of Brier score
-    implemented in :func:`brier_score_loss` that is exactly half of the value
-    returned by this function, thereby having a range between [0, 1].
-
-    It can be decomposed as the sum of refinement loss and calibration loss.
-
-    The Brier score is appropriate for binary and categorical outcomes that
-    can be structured as true or false, but is inappropriate for ordinal
-    variables which can take on three or more values (this is because the
-    Brier score assumes that all possible outcomes are equivalently
-    "distant" from one another).
-
-    Read more in the :ref:`User Guide <brier_score_loss>`.
-
-    Parameters
-    ----------
-    y_true : array of shape (n_samples,)
-        True targets.
-
-    y_prob : array-like of float, shape=(n_samples, n_classes) or (n_samples,)
-        Predicted probabilities, as returned by a classifier's
-        predict_proba method. If ``y_prob.shape = (n_samples,)``
-        the probabilities provided are assumed to be that of the
-        positive class. The labels in ``y_prob`` are assumed to be
-        ordered lexicographically, as done by
-        :class:`preprocessing.LabelBinarizer`.
-=======
     return np.average((y_true - y_proba) ** 2, weights=sample_weight)
 
 
@@ -3610,23 +3485,122 @@
         positive class. The labels in ``y_pred`` are assumed to be
         ordered alphabetically, as done by
         :class:`~sklearn.preprocessing.LabelBinarizer`.
->>>>>>> 613cff91
 
     sample_weight : array-like of shape (n_samples,), default=None
         Sample weights.
 
     labels : array-like, default=None
         If not provided, labels will be inferred from y_true. If ``labels``
-<<<<<<< HEAD
-        is ``None`` and ``y_prob`` has shape (n_samples,) the labels are
-=======
         is ``None`` and ``y_pred`` has shape (n_samples,) the labels are
->>>>>>> 613cff91
         assumed to be binary and are inferred from ``y_true``.
 
     Returns
     -------
-<<<<<<< HEAD
+    d2 : float or ndarray of floats
+        The D^2 score.
+
+    Notes
+    -----
+    This is not a symmetric function.
+
+    Like R^2, D^2 score may be negative (it need not actually be the square of
+    a quantity D).
+
+    This metric is not well-defined for a single sample and will return a NaN
+    value if n_samples is less than two.
+    """
+    y_pred = check_array(y_pred, ensure_2d=False, dtype="numeric")
+    check_consistent_length(y_pred, y_true, sample_weight)
+    if _num_samples(y_pred) < 2:
+        msg = "D^2 score is not well-defined with less than two samples."
+        warnings.warn(msg, UndefinedMetricWarning)
+        return float("nan")
+
+    # log loss of the fitted model
+    numerator = log_loss(
+        y_true=y_true,
+        y_pred=y_pred,
+        normalize=False,
+        sample_weight=sample_weight,
+        labels=labels,
+    )
+
+    # Proportion of labels in the dataset
+    weights = _check_sample_weight(sample_weight, y_true)
+
+    _, y_value_indices = np.unique(y_true, return_inverse=True)
+    counts = np.bincount(y_value_indices, weights=weights)
+    y_prob = counts / weights.sum()
+    y_pred_null = np.tile(y_prob, (len(y_true), 1))
+
+    # log loss of the null model
+    denominator = log_loss(
+        y_true=y_true,
+        y_pred=y_pred_null,
+        normalize=False,
+        sample_weight=sample_weight,
+        labels=labels,
+    )
+
+    return 1 - (numerator / denominator)
+
+
+def multiclass_brier_score_loss(y_true, y_prob, sample_weight=None, labels=None):
+    r"""Compute the Brier score loss.
+
+    The smaller the Brier score loss, the better, hence the naming with "loss".
+    The Brier score measures the mean squared difference between the predicted
+    probability and the actual outcome.
+
+    For :math:`N` samples with :math:`C` different classes, the multi-class
+    Brier score is defined as:
+
+    .. math::
+        \frac{1}{N}\sum_{i=1}^{N}\sum_{c=1}^{C}(y_{ic} - \hat{y}_{ic})^{2}
+
+    where :math:`y_{ic}` is 1 if observation `i` belongs to class `c`,
+    otherwise 0 and :math:`\hat{y}_{ic}` is the predicted probability of
+    observation `i` for class `c`. The probabilities for `c` classes for
+    observation `i` should sum to 1.
+
+    The Brier score always takes on a value between [0, 2]. For the
+    binary case however, there is a more common definition of Brier score
+    implemented in :func:`brier_score_loss` that is exactly half of the value
+    returned by this function, thereby having a range between [0, 1].
+
+    It can be decomposed as the sum of refinement loss and calibration loss.
+
+    The Brier score is appropriate for binary and categorical outcomes that
+    can be structured as true or false, but is inappropriate for ordinal
+    variables which can take on three or more values (this is because the
+    Brier score assumes that all possible outcomes are equivalently
+    "distant" from one another).
+
+    Read more in the :ref:`User Guide <brier_score_loss>`.
+
+    Parameters
+    ----------
+    y_true : array of shape (n_samples,)
+        True targets.
+
+    y_prob : array-like of float, shape=(n_samples, n_classes) or (n_samples,)
+        Predicted probabilities, as returned by a classifier's
+        predict_proba method. If ``y_prob.shape = (n_samples,)``
+        the probabilities provided are assumed to be that of the
+        positive class. The labels in ``y_prob`` are assumed to be
+        ordered lexicographically, as done by
+        :class:`preprocessing.LabelBinarizer`.
+
+    sample_weight : array-like of shape (n_samples,), default=None
+        Sample weights.
+
+    labels : array-like, default=None
+        If not provided, labels will be inferred from y_true. If ``labels``
+        is ``None`` and ``y_prob`` has shape (n_samples,) the labels are
+        assumed to be binary and are inferred from ``y_true``.
+
+    Returns
+    -------
     score : float
         Brier score loss.
 
@@ -3659,53 +3633,4 @@
 
     return np.average(
         np.sum((transformed_labels - y_prob) ** 2, axis=1), weights=sample_weight
-    )
-=======
-    d2 : float or ndarray of floats
-        The D^2 score.
-
-    Notes
-    -----
-    This is not a symmetric function.
-
-    Like R^2, D^2 score may be negative (it need not actually be the square of
-    a quantity D).
-
-    This metric is not well-defined for a single sample and will return a NaN
-    value if n_samples is less than two.
-    """
-    y_pred = check_array(y_pred, ensure_2d=False, dtype="numeric")
-    check_consistent_length(y_pred, y_true, sample_weight)
-    if _num_samples(y_pred) < 2:
-        msg = "D^2 score is not well-defined with less than two samples."
-        warnings.warn(msg, UndefinedMetricWarning)
-        return float("nan")
-
-    # log loss of the fitted model
-    numerator = log_loss(
-        y_true=y_true,
-        y_pred=y_pred,
-        normalize=False,
-        sample_weight=sample_weight,
-        labels=labels,
-    )
-
-    # Proportion of labels in the dataset
-    weights = _check_sample_weight(sample_weight, y_true)
-
-    _, y_value_indices = np.unique(y_true, return_inverse=True)
-    counts = np.bincount(y_value_indices, weights=weights)
-    y_prob = counts / weights.sum()
-    y_pred_null = np.tile(y_prob, (len(y_true), 1))
-
-    # log loss of the null model
-    denominator = log_loss(
-        y_true=y_true,
-        y_pred=y_pred_null,
-        normalize=False,
-        sample_weight=sample_weight,
-        labels=labels,
-    )
-
-    return 1 - (numerator / denominator)
->>>>>>> 613cff91
+    )