--- conflicted
+++ resolved
@@ -16,10 +16,7 @@
 from ...utils import check_X_y
 from ...utils import _safe_indexing
 from ...utils._param_validation import (
-<<<<<<< HEAD
     Interval,
-=======
->>>>>>> a9b06a7c
     StrOptions,
     validate_params,
 )
