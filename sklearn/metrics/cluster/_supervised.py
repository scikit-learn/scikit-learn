--- conflicted
+++ resolved
@@ -14,16 +14,12 @@
 import numpy as np
 from scipy import sparse as sp
 
-<<<<<<< HEAD
+from ...utils import deprecated
 from ...utils._array_api import (
     _convert_to_numpy,
     _max_precision_float_dtype,
     get_namespace_and_device,
 )
-=======
-from ...utils import deprecated
-from ...utils._array_api import _max_precision_float_dtype, get_namespace_and_device
->>>>>>> 0872e9ae
 from ...utils._param_validation import Hidden, Interval, StrOptions, validate_params
 from ...utils.multiclass import type_of_target
 from ...utils.validation import check_array, check_consistent_length
