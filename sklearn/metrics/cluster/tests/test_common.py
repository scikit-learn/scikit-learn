--- conflicted
+++ resolved
@@ -221,7 +221,29 @@
             metric_func(*args)
 
 
-<<<<<<< HEAD
+@pytest.mark.parametrize("name", chain(SUPERVISED_METRICS, UNSUPERVISED_METRICS))
+def test_returned_value_consistency(name):
+    """Ensure that the returned values of all metrics are consistent.
+
+    It can only be a float. It should not be a numpy float64 or float32.
+    """
+
+    rng = np.random.RandomState(0)
+    X = rng.randint(10, size=(20, 10))
+    labels_true = rng.randint(0, 3, size=(20,))
+    labels_pred = rng.randint(0, 3, size=(20,))
+
+    if name in SUPERVISED_METRICS:
+        metric = SUPERVISED_METRICS[name]
+        score = metric(labels_true, labels_pred)
+    else:
+        metric = UNSUPERVISED_METRICS[name]
+        score = metric(X, labels_pred)
+
+    assert isinstance(score, float)
+    assert not isinstance(score, (np.float64, np.float32))
+
+
 def check_array_api_metric(
     metric,
     array_namespace,
@@ -276,27 +298,4 @@
 )
 def test_array_api_compliance(metric, array_namespace, device, _, check_func):
     for int_dtype in ["int32", "int64"]:
-        check_func(metric, array_namespace, device, int_dtype)
-=======
-@pytest.mark.parametrize("name", chain(SUPERVISED_METRICS, UNSUPERVISED_METRICS))
-def test_returned_value_consistency(name):
-    """Ensure that the returned values of all metrics are consistent.
-
-    It can only be a float. It should not be a numpy float64 or float32.
-    """
-
-    rng = np.random.RandomState(0)
-    X = rng.randint(10, size=(20, 10))
-    labels_true = rng.randint(0, 3, size=(20,))
-    labels_pred = rng.randint(0, 3, size=(20,))
-
-    if name in SUPERVISED_METRICS:
-        metric = SUPERVISED_METRICS[name]
-        score = metric(labels_true, labels_pred)
-    else:
-        metric = UNSUPERVISED_METRICS[name]
-        score = metric(X, labels_pred)
-
-    assert isinstance(score, float)
-    assert not isinstance(score, (np.float64, np.float32))
->>>>>>> 675736ae
+        check_func(metric, array_namespace, device, int_dtype)