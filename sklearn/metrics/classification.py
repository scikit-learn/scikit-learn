"""Metrics to assess performance on classification task given class prediction

Functions named as ``*_score`` return a scalar value to maximize: the higher
the better

Function named as ``*_error`` or ``*_loss`` return a scalar value to minimize:
the lower the better
"""

# Authors: Alexandre Gramfort <alexandre.gramfort@inria.fr>
#          Mathieu Blondel <mathieu@mblondel.org>
#          Olivier Grisel <olivier.grisel@ensta.org>
#          Arnaud Joly <a.joly@ulg.ac.be>
#          Jochen Wersdorfer <jochen@wersdoerfer.de>
#          Lars Buitinck
#          Joel Nothman <joel.nothman@gmail.com>
#          Noel Dawe <noel@dawe.me>
#          Jatin Shah <jatindshah@gmail.com>
#          Saurabh Jha <saurabh.jhaa@gmail.com>
#          Bernardo Stein <bernardovstein@gmail.com>
#          Shangwu Yao <shangwuyao@gmail.com>
# License: BSD 3 clause


import warnings
import numpy as np

from scipy.sparse import coo_matrix
from scipy.sparse import csr_matrix

from ..preprocessing import LabelBinarizer
from ..preprocessing import LabelEncoder
from ..utils import assert_all_finite
from ..utils import check_array
from ..utils import check_consistent_length
from ..utils import column_or_1d
from ..utils.multiclass import unique_labels
from ..utils.multiclass import type_of_target
from ..utils.validation import _num_samples
from ..utils.sparsefuncs import count_nonzero
from ..exceptions import UndefinedMetricWarning


def _check_zero_division(zero_division):
    if isinstance(zero_division, str):
        if zero_division != "warn":
            raise ValueError('zero_division must be one of ["warn", 0, 1]')
    elif isinstance(zero_division, (int, float)):
        if zero_division not in [0, 1]:
            raise ValueError('zero_division must be one of ["warn", 0, 1]')
    else:
        raise TypeError('zero_division must be one of ["warn", 0, 1]')


def _check_targets(y_true, y_pred):
    """Check that y_true and y_pred belong to the same classification task

    This converts multiclass or binary types to a common shape, and raises a
    ValueError for a mix of multilabel and multiclass targets, a mix of
    multilabel formats, for the presence of continuous-valued or multioutput
    targets, or for targets of different lengths.

    Column vectors are squeezed to 1d, while multilabel formats are returned
    as CSR sparse label indicators.

    Parameters
    ----------
    y_true : array-like

    y_pred : array-like

    Returns
    -------
    type_true : one of {'multilabel-indicator', 'multiclass', 'binary'}
        The type of the true target data, as output by
        ``utils.multiclass.type_of_target``

    y_true : array or indicator matrix

    y_pred : array or indicator matrix
    """
    check_consistent_length(y_true, y_pred)
    type_true = type_of_target(y_true)
    type_pred = type_of_target(y_pred)

    y_type = {type_true, type_pred}
    if y_type == {"binary", "multiclass"}:
        y_type = {"multiclass"}

    if len(y_type) > 1:
        raise ValueError("Classification metrics can't handle a mix of {0} "
                         "and {1} targets".format(type_true, type_pred))

    # We can't have more than one value on y_type => The set is no more needed
    y_type = y_type.pop()

    # No metrics support "multiclass-multioutput" format
    if (y_type not in ["binary", "multiclass", "multilabel-indicator"]):
        raise ValueError("{0} is not supported".format(y_type))

    if y_type in ["binary", "multiclass"]:
        y_true = column_or_1d(y_true)
        y_pred = column_or_1d(y_pred)
        if y_type == "binary":
            unique_values = np.union1d(y_true, y_pred)
            if len(unique_values) > 2:
                y_type = "multiclass"

    if y_type.startswith('multilabel'):
        y_true = csr_matrix(y_true)
        y_pred = csr_matrix(y_pred)
        y_type = 'multilabel-indicator'

    return y_type, y_true, y_pred


def _weighted_sum(sample_score, sample_weight, normalize=False):
    if normalize:
        return np.average(sample_score, weights=sample_weight)
    elif sample_weight is not None:
        return np.dot(sample_score, sample_weight)
    else:
        return sample_score.sum()


def accuracy_score(y_true, y_pred, normalize=True, sample_weight=None):
    """Accuracy classification score.

    In multilabel classification, this function computes subset accuracy:
    the set of labels predicted for a sample must *exactly* match the
    corresponding set of labels in y_true.

    Read more in the :ref:`User Guide <accuracy_score>`.

    Parameters
    ----------
    y_true : 1d array-like, or label indicator array / sparse matrix
        Ground truth (correct) labels.

    y_pred : 1d array-like, or label indicator array / sparse matrix
        Predicted labels, as returned by a classifier.

    normalize : bool, optional (default=True)
        If ``False``, return the number of correctly classified samples.
        Otherwise, return the fraction of correctly classified samples.

    sample_weight : array-like of shape = [n_samples], optional
        Sample weights.

    Returns
    -------
    score : float
        If ``normalize == True``, return the fraction of correctly
        classified samples (float), else returns the number of correctly
        classified samples (int).

        The best performance is 1 with ``normalize == True`` and the number
        of samples with ``normalize == False``.

    See also
    --------
    jaccard_score, hamming_loss, zero_one_loss

    Notes
    -----
    In binary and multiclass classification, this function is equal
    to the ``jaccard_score`` function.

    Examples
    --------
    >>> from sklearn.metrics import accuracy_score
    >>> y_pred = [0, 2, 1, 3]
    >>> y_true = [0, 1, 2, 3]
    >>> accuracy_score(y_true, y_pred)
    0.5
    >>> accuracy_score(y_true, y_pred, normalize=False)
    2

    In the multilabel case with binary label indicators:

    >>> import numpy as np
    >>> accuracy_score(np.array([[0, 1], [1, 1]]), np.ones((2, 2)))
    0.5
    """

    # Compute accuracy for each possible representation
    y_type, y_true, y_pred = _check_targets(y_true, y_pred)
    check_consistent_length(y_true, y_pred, sample_weight)
    if y_type.startswith('multilabel'):
        differing_labels = count_nonzero(y_true - y_pred, axis=1)
        score = differing_labels == 0
    else:
        score = y_true == y_pred

    return _weighted_sum(score, sample_weight, normalize)


def confusion_matrix(y_true, y_pred, labels=None, sample_weight=None):
    """Compute confusion matrix to evaluate the accuracy of a classification

    By definition a confusion matrix :math:`C` is such that :math:`C_{i, j}`
    is equal to the number of observations known to be in group :math:`i` but
    predicted to be in group :math:`j`.

    Thus in binary classification, the count of true negatives is
    :math:`C_{0,0}`, false negatives is :math:`C_{1,0}`, true positives is
    :math:`C_{1,1}` and false positives is :math:`C_{0,1}`.

    Read more in the :ref:`User Guide <confusion_matrix>`.

    Parameters
    ----------
    y_true : array, shape = [n_samples]
        Ground truth (correct) target values.

    y_pred : array, shape = [n_samples]
        Estimated targets as returned by a classifier.

    labels : array, shape = [n_classes], optional
        List of labels to index the matrix. This may be used to reorder
        or select a subset of labels.
        If none is given, those that appear at least once
        in ``y_true`` or ``y_pred`` are used in sorted order.

    sample_weight : array-like of shape = [n_samples], optional
        Sample weights.

    Returns
    -------
    C : array, shape = [n_classes, n_classes]
        Confusion matrix

    References
    ----------
    .. [1] `Wikipedia entry for the Confusion matrix
           <https://en.wikipedia.org/wiki/Confusion_matrix>`_
           (Wikipedia and other references may use a different
           convention for axes)

    Examples
    --------
    >>> from sklearn.metrics import confusion_matrix
    >>> y_true = [2, 0, 2, 2, 0, 1]
    >>> y_pred = [0, 0, 2, 2, 0, 2]
    >>> confusion_matrix(y_true, y_pred)
    array([[2, 0, 0],
           [0, 0, 1],
           [1, 0, 2]])

    >>> y_true = ["cat", "ant", "cat", "cat", "ant", "bird"]
    >>> y_pred = ["ant", "ant", "cat", "cat", "ant", "cat"]
    >>> confusion_matrix(y_true, y_pred, labels=["ant", "bird", "cat"])
    array([[2, 0, 0],
           [0, 0, 1],
           [1, 0, 2]])

    In the binary case, we can extract true positives, etc as follows:

    >>> tn, fp, fn, tp = confusion_matrix([0, 1, 0, 1], [1, 1, 1, 0]).ravel()
    >>> (tn, fp, fn, tp)
    (0, 2, 1, 1)

    """
    y_type, y_true, y_pred = _check_targets(y_true, y_pred)
    if y_type not in ("binary", "multiclass"):
        raise ValueError("%s is not supported" % y_type)

    if labels is None:
        labels = unique_labels(y_true, y_pred)
    else:
        labels = np.asarray(labels)
        if np.all([l not in y_true for l in labels]):
            raise ValueError("At least one label specified must be in y_true")

    if sample_weight is None:
        sample_weight = np.ones(y_true.shape[0], dtype=np.int64)
    else:
        sample_weight = np.asarray(sample_weight)

    check_consistent_length(y_true, y_pred, sample_weight)

    n_labels = labels.size
    label_to_ind = {y: x for x, y in enumerate(labels)}
    # convert yt, yp into index
    y_pred = np.array([label_to_ind.get(x, n_labels + 1) for x in y_pred])
    y_true = np.array([label_to_ind.get(x, n_labels + 1) for x in y_true])

    # intersect y_pred, y_true with labels, eliminate items not in labels
    ind = np.logical_and(y_pred < n_labels, y_true < n_labels)
    y_pred = y_pred[ind]
    y_true = y_true[ind]
    # also eliminate weights of eliminated items
    sample_weight = sample_weight[ind]

    # Choose the accumulator dtype to always have high precision
    if sample_weight.dtype.kind in {'i', 'u', 'b'}:
        dtype = np.int64
    else:
        dtype = np.float64

    CM = coo_matrix((sample_weight, (y_true, y_pred)),
                    shape=(n_labels, n_labels), dtype=dtype,
                    ).toarray()

    return CM


def multilabel_confusion_matrix(y_true, y_pred, sample_weight=None,
                                labels=None, samplewise=False):
    """Compute a confusion matrix for each class or sample

    .. versionadded:: 0.21

    Compute class-wise (default) or sample-wise (samplewise=True) multilabel
    confusion matrix to evaluate the accuracy of a classification, and output
    confusion matrices for each class or sample.

    In multilabel confusion matrix :math:`MCM`, the count of true negatives
    is :math:`MCM_{:,0,0}`, false negatives is :math:`MCM_{:,1,0}`,
    true positives is :math:`MCM_{:,1,1}` and false positives is
    :math:`MCM_{:,0,1}`.

    Multiclass data will be treated as if binarized under a one-vs-rest
    transformation. Returned confusion matrices will be in the order of
    sorted unique labels in the union of (y_true, y_pred).

    Read more in the :ref:`User Guide <multilabel_confusion_matrix>`.

    Parameters
    ----------
    y_true : 1d array-like, or label indicator array / sparse matrix
        of shape (n_samples, n_outputs) or (n_samples,)
        Ground truth (correct) target values.

    y_pred : 1d array-like, or label indicator array / sparse matrix
        of shape (n_samples, n_outputs) or (n_samples,)
        Estimated targets as returned by a classifier

    sample_weight : array-like of shape = (n_samples,), optional
        Sample weights

    labels : array-like
        A list of classes or column indices to select some (or to force
        inclusion of classes absent from the data)

    samplewise : bool, default=False
        In the multilabel case, this calculates a confusion matrix per sample

    Returns
    -------
    multi_confusion : array, shape (n_outputs, 2, 2)
        A 2x2 confusion matrix corresponding to each output in the input.
        When calculating class-wise multi_confusion (default), then
        n_outputs = n_labels; when calculating sample-wise multi_confusion
        (samplewise=True), n_outputs = n_samples. If ``labels`` is defined,
        the results will be returned in the order specified in ``labels``,
        otherwise the results will be returned in sorted order by default.

    See also
    --------
    confusion_matrix

    Notes
    -----
    The multilabel_confusion_matrix calculates class-wise or sample-wise
    multilabel confusion matrices, and in multiclass tasks, labels are
    binarized under a one-vs-rest way; while confusion_matrix calculates
    one confusion matrix for confusion between every two classes.

    Examples
    --------

    Multilabel-indicator case:

    >>> import numpy as np
    >>> from sklearn.metrics import multilabel_confusion_matrix
    >>> y_true = np.array([[1, 0, 1],
    ...                    [0, 1, 0]])
    >>> y_pred = np.array([[1, 0, 0],
    ...                    [0, 1, 1]])
    >>> multilabel_confusion_matrix(y_true, y_pred)
    array([[[1, 0],
            [0, 1]],
    <BLANKLINE>
           [[1, 0],
            [0, 1]],
    <BLANKLINE>
           [[0, 1],
            [1, 0]]])

    Multiclass case:

    >>> y_true = ["cat", "ant", "cat", "cat", "ant", "bird"]
    >>> y_pred = ["ant", "ant", "cat", "cat", "ant", "cat"]
    >>> multilabel_confusion_matrix(y_true, y_pred,
    ...                             labels=["ant", "bird", "cat"])
    array([[[3, 1],
            [0, 2]],
    <BLANKLINE>
           [[5, 0],
            [1, 0]],
    <BLANKLINE>
           [[2, 1],
            [1, 2]]])

    """
    y_type, y_true, y_pred = _check_targets(y_true, y_pred)
    if sample_weight is not None:
        sample_weight = column_or_1d(sample_weight)
    check_consistent_length(y_true, y_pred, sample_weight)

    if y_type not in ("binary", "multiclass", "multilabel-indicator"):
        raise ValueError("%s is not supported" % y_type)

    present_labels = unique_labels(y_true, y_pred)
    if labels is None:
        labels = present_labels
        n_labels = None
    else:
        n_labels = len(labels)
        labels = np.hstack([labels, np.setdiff1d(present_labels, labels,
                                                 assume_unique=True)])

    if y_true.ndim == 1:
        if samplewise:
            raise ValueError("Samplewise metrics are not available outside of "
                             "multilabel classification.")

        le = LabelEncoder()
        le.fit(labels)
        y_true = le.transform(y_true)
        y_pred = le.transform(y_pred)
        sorted_labels = le.classes_

        # labels are now from 0 to len(labels) - 1 -> use bincount
        tp = y_true == y_pred
        tp_bins = y_true[tp]
        if sample_weight is not None:
            tp_bins_weights = np.asarray(sample_weight)[tp]
        else:
            tp_bins_weights = None

        if len(tp_bins):
            tp_sum = np.bincount(tp_bins, weights=tp_bins_weights,
                                 minlength=len(labels))
        else:
            # Pathological case
            true_sum = pred_sum = tp_sum = np.zeros(len(labels))
        if len(y_pred):
            pred_sum = np.bincount(y_pred, weights=sample_weight,
                                   minlength=len(labels))
        if len(y_true):
            true_sum = np.bincount(y_true, weights=sample_weight,
                                   minlength=len(labels))

        # Retain only selected labels
        indices = np.searchsorted(sorted_labels, labels[:n_labels])
        tp_sum = tp_sum[indices]
        true_sum = true_sum[indices]
        pred_sum = pred_sum[indices]

    else:
        sum_axis = 1 if samplewise else 0

        # All labels are index integers for multilabel.
        # Select labels:
        if not np.array_equal(labels, present_labels):
            if np.max(labels) > np.max(present_labels):
                raise ValueError('All labels must be in [0, n labels) for '
                                 'multilabel targets. '
                                 'Got %d > %d' %
                                 (np.max(labels), np.max(present_labels)))
            if np.min(labels) < 0:
                raise ValueError('All labels must be in [0, n labels) for '
                                 'multilabel targets. '
                                 'Got %d < 0' % np.min(labels))

        if n_labels is not None:
            y_true = y_true[:, labels[:n_labels]]
            y_pred = y_pred[:, labels[:n_labels]]

        # calculate weighted counts
        true_and_pred = y_true.multiply(y_pred)
        tp_sum = count_nonzero(true_and_pred, axis=sum_axis,
                               sample_weight=sample_weight)
        pred_sum = count_nonzero(y_pred, axis=sum_axis,
                                 sample_weight=sample_weight)
        true_sum = count_nonzero(y_true, axis=sum_axis,
                                 sample_weight=sample_weight)

    fp = pred_sum - tp_sum
    fn = true_sum - tp_sum
    tp = tp_sum

    if sample_weight is not None and samplewise:
        sample_weight = np.array(sample_weight)
        tp = np.array(tp)
        fp = np.array(fp)
        fn = np.array(fn)
        tn = sample_weight * y_true.shape[1] - tp - fp - fn
    elif sample_weight is not None:
        tn = sum(sample_weight) - tp - fp - fn
    elif samplewise:
        tn = y_true.shape[1] - tp - fp - fn
    else:
        tn = y_true.shape[0] - tp - fp - fn

    return np.array([tn, fp, fn, tp]).T.reshape(-1, 2, 2)


def cohen_kappa_score(y1, y2, labels=None, weights=None, sample_weight=None):
    r"""Cohen's kappa: a statistic that measures inter-annotator agreement.

    This function computes Cohen's kappa [1]_, a score that expresses the level
    of agreement between two annotators on a classification problem. It is
    defined as

    .. math::
        \kappa = (p_o - p_e) / (1 - p_e)

    where :math:`p_o` is the empirical probability of agreement on the label
    assigned to any sample (the observed agreement ratio), and :math:`p_e` is
    the expected agreement when both annotators assign labels randomly.
    :math:`p_e` is estimated using a per-annotator empirical prior over the
    class labels [2]_.

    Read more in the :ref:`User Guide <cohen_kappa>`.

    Parameters
    ----------
    y1 : array, shape = [n_samples]
        Labels assigned by the first annotator.

    y2 : array, shape = [n_samples]
        Labels assigned by the second annotator. The kappa statistic is
        symmetric, so swapping ``y1`` and ``y2`` doesn't change the value.

    labels : array, shape = [n_classes], optional
        List of labels to index the matrix. This may be used to select a
        subset of labels. If None, all labels that appear at least once in
        ``y1`` or ``y2`` are used.

    weights : str, optional
        Weighting type to calculate the score. None means no weighted;
        "linear" means linear weighted; "quadratic" means quadratic weighted.

    sample_weight : array-like of shape = [n_samples], optional
        Sample weights.

    Returns
    -------
    kappa : float
        The kappa statistic, which is a number between -1 and 1. The maximum
        value means complete agreement; zero or lower means chance agreement.

    References
    ----------
    .. [1] J. Cohen (1960). "A coefficient of agreement for nominal scales".
           Educational and Psychological Measurement 20(1):37-46.
           doi:10.1177/001316446002000104.
    .. [2] `R. Artstein and M. Poesio (2008). "Inter-coder agreement for
           computational linguistics". Computational Linguistics 34(4):555-596.
           <https://www.mitpressjournals.org/doi/pdf/10.1162/coli.07-034-R2>`_
    .. [3] `Wikipedia entry for the Cohen's kappa.
            <https://en.wikipedia.org/wiki/Cohen%27s_kappa>`_
    """
    confusion = confusion_matrix(y1, y2, labels=labels,
                                 sample_weight=sample_weight)
    n_classes = confusion.shape[0]
    sum0 = np.sum(confusion, axis=0)
    sum1 = np.sum(confusion, axis=1)
    expected = np.outer(sum0, sum1) / np.sum(sum0)

    if weights is None:
        w_mat = np.ones([n_classes, n_classes], dtype=np.int)
        w_mat.flat[:: n_classes + 1] = 0
    elif weights == "linear" or weights == "quadratic":
        w_mat = np.zeros([n_classes, n_classes], dtype=np.int)
        w_mat += np.arange(n_classes)
        if weights == "linear":
            w_mat = np.abs(w_mat - w_mat.T)
        else:
            w_mat = (w_mat - w_mat.T) ** 2
    else:
        raise ValueError("Unknown kappa weighting type.")

    k = np.sum(w_mat * confusion) / np.sum(w_mat * expected)
    return 1 - k


def jaccard_similarity_score(y_true, y_pred, normalize=True,
                             sample_weight=None):
    """Jaccard similarity coefficient score

    .. deprecated:: 0.21
        This is deprecated to be removed in 0.23, since its handling of
        binary and multiclass inputs was broken. `jaccard_score` has an API
        that is consistent with precision_score, f_score, etc.

    Read more in the :ref:`User Guide <jaccard_similarity_score>`.

    Parameters
    ----------
    y_true : 1d array-like, or label indicator array / sparse matrix
        Ground truth (correct) labels.

    y_pred : 1d array-like, or label indicator array / sparse matrix
        Predicted labels, as returned by a classifier.

    normalize : bool, optional (default=True)
        If ``False``, return the sum of the Jaccard similarity coefficient
        over the sample set. Otherwise, return the average of Jaccard
        similarity coefficient.

    sample_weight : array-like of shape = [n_samples], optional
        Sample weights.

    Returns
    -------
    score : float
        If ``normalize == True``, return the average Jaccard similarity
        coefficient, else it returns the sum of the Jaccard similarity
        coefficient over the sample set.

        The best performance is 1 with ``normalize == True`` and the number
        of samples with ``normalize == False``.

    See also
    --------
    accuracy_score, hamming_loss, zero_one_loss

    Notes
    -----
    In binary and multiclass classification, this function is equivalent
    to the ``accuracy_score``. It differs in the multilabel classification
    problem.

    References
    ----------
    .. [1] `Wikipedia entry for the Jaccard index
           <https://en.wikipedia.org/wiki/Jaccard_index>`_
    """
    warnings.warn('jaccard_similarity_score has been deprecated and replaced '
                  'with jaccard_score. It will be removed in version 0.23. '
                  'This implementation has surprising behavior for binary '
                  'and multiclass classification tasks.', DeprecationWarning)

    # Compute accuracy for each possible representation
    y_type, y_true, y_pred = _check_targets(y_true, y_pred)
    check_consistent_length(y_true, y_pred, sample_weight)
    if y_type.startswith('multilabel'):
        with np.errstate(divide='ignore', invalid='ignore'):
            # oddly, we may get an "invalid" rather than a "divide" error here
            pred_or_true = count_nonzero(y_true + y_pred, axis=1)
            pred_and_true = count_nonzero(y_true.multiply(y_pred), axis=1)
            score = pred_and_true / pred_or_true
            score[pred_or_true == 0.0] = 1.0
    else:
        score = y_true == y_pred

    return _weighted_sum(score, sample_weight, normalize)


def jaccard_score(y_true, y_pred, labels=None, pos_label=1,
                  average='binary', sample_weight=None):
    """Jaccard similarity coefficient score

    The Jaccard index [1], or Jaccard similarity coefficient, defined as
    the size of the intersection divided by the size of the union of two label
    sets, is used to compare set of predicted labels for a sample to the
    corresponding set of labels in ``y_true``.

    Read more in the :ref:`User Guide <jaccard_score>`.

    Parameters
    ----------
    y_true : 1d array-like, or label indicator array / sparse matrix
        Ground truth (correct) labels.

    y_pred : 1d array-like, or label indicator array / sparse matrix
        Predicted labels, as returned by a classifier.

    labels : list, optional
        The set of labels to include when ``average != 'binary'``, and their
        order if ``average is None``. Labels present in the data can be
        excluded, for example to calculate a multiclass average ignoring a
        majority negative class, while labels not present in the data will
        result in 0 components in a macro average. For multilabel targets,
        labels are column indices. By default, all labels in ``y_true`` and
        ``y_pred`` are used in sorted order.

    pos_label : str or int, 1 by default
        The class to report if ``average='binary'`` and the data is binary.
        If the data are multiclass or multilabel, this will be ignored;
        setting ``labels=[pos_label]`` and ``average != 'binary'`` will report
        scores for that label only.

    average : string, [None, 'binary' (default), 'micro', 'macro', 'samples', \
                       'weighted']
        If ``None``, the scores for each class are returned. Otherwise, this
        determines the type of averaging performed on the data:

        ``'binary'``:
            Only report results for the class specified by ``pos_label``.
            This is applicable only if targets (``y_{true,pred}``) are binary.
        ``'micro'``:
            Calculate metrics globally by counting the total true positives,
            false negatives and false positives.
        ``'macro'``:
            Calculate metrics for each label, and find their unweighted
            mean.  This does not take label imbalance into account.
        ``'weighted'``:
            Calculate metrics for each label, and find their average, weighted
            by support (the number of true instances for each label). This
            alters 'macro' to account for label imbalance.
        ``'samples'``:
            Calculate metrics for each instance, and find their average (only
            meaningful for multilabel classification).

    sample_weight : array-like of shape = [n_samples], optional
        Sample weights.

    Returns
    -------
    score : float (if average is not None) or array of floats, shape =\
            [n_unique_labels]

    See also
    --------
    accuracy_score, f_score, multilabel_confusion_matrix

    Notes
    -----
    :func:`jaccard_score` may be a poor metric if there are no
    positives for some samples or classes. Jaccard is undefined if there are
    no true or predicted labels, and our implementation will return a score
    of 0 with a warning.

    References
    ----------
    .. [1] `Wikipedia entry for the Jaccard index
           <https://en.wikipedia.org/wiki/Jaccard_index>`_

    Examples
    --------
    >>> import numpy as np
    >>> from sklearn.metrics import jaccard_score
    >>> y_true = np.array([[0, 1, 1],
    ...                    [1, 1, 0]])
    >>> y_pred = np.array([[1, 1, 1],
    ...                    [1, 0, 0]])

    In the binary case:

    >>> jaccard_score(y_true[0], y_pred[0])
    0.6666...

    In the multilabel case:

    >>> jaccard_score(y_true, y_pred, average='samples')
    0.5833...
    >>> jaccard_score(y_true, y_pred, average='macro')
    0.6666...
    >>> jaccard_score(y_true, y_pred, average=None)
    array([0.5, 0.5, 1. ])

    In the multiclass case:

    >>> y_pred = [0, 2, 1, 2]
    >>> y_true = [0, 1, 2, 2]
    >>> jaccard_score(y_true, y_pred, average=None)
    array([1. , 0. , 0.33...])
    """
    labels = _check_set_wise_labels(y_true, y_pred, average, labels,
                                    pos_label)
    samplewise = average == 'samples'
    MCM = multilabel_confusion_matrix(y_true, y_pred,
                                      sample_weight=sample_weight,
                                      labels=labels, samplewise=samplewise)
    numerator = MCM[:, 1, 1]
    denominator = MCM[:, 1, 1] + MCM[:, 0, 1] + MCM[:, 1, 0]

    if average == 'micro':
        numerator = np.array([numerator.sum()])
        denominator = np.array([denominator.sum()])

    jaccard = _prf_divide(numerator, denominator, 'jaccard',
                          'true or predicted', average, ('jaccard',))
    if average is None:
        return jaccard
    if average == 'weighted':
        weights = MCM[:, 1, 0] + MCM[:, 1, 1]
        if not np.any(weights):
            # numerator is 0, and warning should have already been issued
            weights = None
    elif average == 'samples' and sample_weight is not None:
        weights = sample_weight
    else:
        weights = None
    return np.average(jaccard, weights=weights)


def matthews_corrcoef(y_true, y_pred, sample_weight=None):
    """Compute the Matthews correlation coefficient (MCC)

    The Matthews correlation coefficient is used in machine learning as a
    measure of the quality of binary and multiclass classifications. It takes
    into account true and false positives and negatives and is generally
    regarded as a balanced measure which can be used even if the classes are of
    very different sizes. The MCC is in essence a correlation coefficient value
    between -1 and +1. A coefficient of +1 represents a perfect prediction, 0
    an average random prediction and -1 an inverse prediction.  The statistic
    is also known as the phi coefficient. [source: Wikipedia]

    Binary and multiclass labels are supported.  Only in the binary case does
    this relate to information about true and false positives and negatives.
    See references below.

    Read more in the :ref:`User Guide <matthews_corrcoef>`.

    Parameters
    ----------
    y_true : array, shape = [n_samples]
        Ground truth (correct) target values.

    y_pred : array, shape = [n_samples]
        Estimated targets as returned by a classifier.

    sample_weight : array-like of shape = [n_samples], default None
        Sample weights.

    Returns
    -------
    mcc : float
        The Matthews correlation coefficient (+1 represents a perfect
        prediction, 0 an average random prediction and -1 and inverse
        prediction).

    References
    ----------
    .. [1] `Baldi, Brunak, Chauvin, Andersen and Nielsen, (2000). Assessing the
       accuracy of prediction algorithms for classification: an overview
       <https://doi.org/10.1093/bioinformatics/16.5.412>`_

    .. [2] `Wikipedia entry for the Matthews Correlation Coefficient
       <https://en.wikipedia.org/wiki/Matthews_correlation_coefficient>`_

    .. [3] `Gorodkin, (2004). Comparing two K-category assignments by a
        K-category correlation coefficient
        <https://www.sciencedirect.com/science/article/pii/S1476927104000799>`_

    .. [4] `Jurman, Riccadonna, Furlanello, (2012). A Comparison of MCC and CEN
        Error Measures in MultiClass Prediction
        <https://journals.plos.org/plosone/article?id=10.1371/journal.pone.0041882>`_

    Examples
    --------
    >>> from sklearn.metrics import matthews_corrcoef
    >>> y_true = [+1, +1, +1, -1]
    >>> y_pred = [+1, -1, +1, +1]
    >>> matthews_corrcoef(y_true, y_pred)
    -0.33...
    """
    y_type, y_true, y_pred = _check_targets(y_true, y_pred)
    check_consistent_length(y_true, y_pred, sample_weight)
    if y_type not in {"binary", "multiclass"}:
        raise ValueError("%s is not supported" % y_type)

    lb = LabelEncoder()
    lb.fit(np.hstack([y_true, y_pred]))
    y_true = lb.transform(y_true)
    y_pred = lb.transform(y_pred)

    C = confusion_matrix(y_true, y_pred, sample_weight=sample_weight)
    t_sum = C.sum(axis=1, dtype=np.float64)
    p_sum = C.sum(axis=0, dtype=np.float64)
    n_correct = np.trace(C, dtype=np.float64)
    n_samples = p_sum.sum()
    cov_ytyp = n_correct * n_samples - np.dot(t_sum, p_sum)
    cov_ypyp = n_samples ** 2 - np.dot(p_sum, p_sum)
    cov_ytyt = n_samples ** 2 - np.dot(t_sum, t_sum)
    mcc = cov_ytyp / np.sqrt(cov_ytyt * cov_ypyp)

    if np.isnan(mcc):
        return 0.
    else:
        return mcc


def zero_one_loss(y_true, y_pred, normalize=True, sample_weight=None):
    """Zero-one classification loss.

    If normalize is ``True``, return the fraction of misclassifications
    (float), else it returns the number of misclassifications (int). The best
    performance is 0.

    Read more in the :ref:`User Guide <zero_one_loss>`.

    Parameters
    ----------
    y_true : 1d array-like, or label indicator array / sparse matrix
        Ground truth (correct) labels.

    y_pred : 1d array-like, or label indicator array / sparse matrix
        Predicted labels, as returned by a classifier.

    normalize : bool, optional (default=True)
        If ``False``, return the number of misclassifications.
        Otherwise, return the fraction of misclassifications.

    sample_weight : array-like of shape = [n_samples], optional
        Sample weights.

    Returns
    -------
    loss : float or int,
        If ``normalize == True``, return the fraction of misclassifications
        (float), else it returns the number of misclassifications (int).

    Notes
    -----
    In multilabel classification, the zero_one_loss function corresponds to
    the subset zero-one loss: for each sample, the entire set of labels must be
    correctly predicted, otherwise the loss for that sample is equal to one.

    See also
    --------
    accuracy_score, hamming_loss, jaccard_score

    Examples
    --------
    >>> from sklearn.metrics import zero_one_loss
    >>> y_pred = [1, 2, 3, 4]
    >>> y_true = [2, 2, 3, 4]
    >>> zero_one_loss(y_true, y_pred)
    0.25
    >>> zero_one_loss(y_true, y_pred, normalize=False)
    1

    In the multilabel case with binary label indicators:

    >>> import numpy as np
    >>> zero_one_loss(np.array([[0, 1], [1, 1]]), np.ones((2, 2)))
    0.5
    """
    score = accuracy_score(y_true, y_pred,
                           normalize=normalize,
                           sample_weight=sample_weight)

    if normalize:
        return 1 - score
    else:
        if sample_weight is not None:
            n_samples = np.sum(sample_weight)
        else:
            n_samples = _num_samples(y_true)
        return n_samples - score


def f1_score(y_true, y_pred, labels=None, pos_label=1, average='binary',
             sample_weight=None, zero_division="warn"):
    """Compute the F1 score, also known as balanced F-score or F-measure

    The F1 score can be interpreted as a weighted average of the precision and
    recall, where an F1 score reaches its best value at 1 and worst score at 0.
    The relative contribution of precision and recall to the F1 score are
    equal. The formula for the F1 score is::

        F1 = 2 * (precision * recall) / (precision + recall)

    In the multi-class and multi-label case, this is the average of
    the F1 score of each class with weighting depending on the ``average``
    parameter.

    Read more in the :ref:`User Guide <precision_recall_f_measure_metrics>`.

    Parameters
    ----------
    y_true : 1d array-like, or label indicator array / sparse matrix
        Ground truth (correct) target values.

    y_pred : 1d array-like, or label indicator array / sparse matrix
        Estimated targets as returned by a classifier.

    labels : list, optional
        The set of labels to include when ``average != 'binary'``, and their
        order if ``average is None``. Labels present in the data can be
        excluded, for example to calculate a multiclass average ignoring a
        majority negative class, while labels not present in the data will
        result in 0 components in a macro average. For multilabel targets,
        labels are column indices. By default, all labels in ``y_true`` and
        ``y_pred`` are used in sorted order.

        .. versionchanged:: 0.17
           parameter *labels* improved for multiclass problem.

    pos_label : str or int, 1 by default
        The class to report if ``average='binary'`` and the data is binary.
        If the data are multiclass or multilabel, this will be ignored;
        setting ``labels=[pos_label]`` and ``average != 'binary'`` will report
        scores for that label only.

    average : string, [None, 'binary' (default), 'micro', 'macro', 'samples', \
                       'weighted']
        This parameter is required for multiclass/multilabel targets.
        If ``None``, the scores for each class are returned. Otherwise, this
        determines the type of averaging performed on the data:

        ``'binary'``:
            Only report results for the class specified by ``pos_label``.
            This is applicable only if targets (``y_{true,pred}``) are binary.
        ``'micro'``:
            Calculate metrics globally by counting the total true positives,
            false negatives and false positives.
        ``'macro'``:
            Calculate metrics for each label, and find their unweighted
            mean.  This does not take label imbalance into account.
        ``'weighted'``:
            Calculate metrics for each label, and find their average weighted
            by support (the number of true instances for each label). This
            alters 'macro' to account for label imbalance; it can result in an
            F-score that is not between precision and recall.
        ``'samples'``:
            Calculate metrics for each instance, and find their average (only
            meaningful for multilabel classification where this differs from
            :func:`accuracy_score`).

    sample_weight : array-like of shape = [n_samples], optional
        Sample weights.

    zero_division : "warn", 0 or 1, default="warn"
        Sets the behavior when there is a zero division. If set to
        ("warn"|0)/1, returns 0/1 when both precision and recall are zero
        (calculated using the same value for this parameter).
        If ``zero_division != "warn"``, warnings are suppressed

    Returns
    -------
    f1_score : float or array of float, shape = [n_unique_labels]
        F1 score of the positive class in binary classification or weighted
        average of the F1 scores of each class for the multiclass task.

    See also
    --------
    fbeta_score, precision_recall_fscore_support, jaccard_score,
    multilabel_confusion_matrix

    References
    ----------
    .. [1] `Wikipedia entry for the F1-score
           <https://en.wikipedia.org/wiki/F1_score>`_

    Examples
    --------
    >>> from sklearn.metrics import f1_score
    >>> y_true = [0, 1, 2, 0, 1, 2]
    >>> y_pred = [0, 2, 1, 0, 0, 1]
    >>> f1_score(y_true, y_pred, average='macro')
    0.26...
    >>> f1_score(y_true, y_pred, average='micro')
    0.33...
    >>> f1_score(y_true, y_pred, average='weighted')
    0.26...
    >>> f1_score(y_true, y_pred, average=None)
    array([0.8, 0. , 0. ])
    >>> y_true = [0, 0, 0 0, 0, 0]
    >>> y_pred = [0, 0, 0, 0, 0, 0]
    >>> f1_score(y_true, y_pred, zero_division=1)
    1.0...

    Notes
    -----
    When ``true positive + false positive == 0`` or
    ``true positive + false negative == 0``, f-score returns 0 and raises
    ``UndefinedMetricWarning``.
    """
    return fbeta_score(y_true, y_pred, 1, labels=labels,
                       pos_label=pos_label, average=average,
                       sample_weight=sample_weight,
                       zero_division=zero_division)


def fbeta_score(y_true, y_pred, beta, labels=None, pos_label=1,
                average='binary', sample_weight=None, zero_division="warn"):
    """Compute the F-beta score

    The F-beta score is the weighted harmonic mean of precision and recall,
    reaching its optimal value at 1 and its worst value at 0.

    The `beta` parameter determines the weight of recall in the combined
    score. ``beta < 1`` lends more weight to precision, while ``beta > 1``
    favors recall (``beta -> 0`` considers only precision, ``beta -> +inf``
    only recall).

    Read more in the :ref:`User Guide <precision_recall_f_measure_metrics>`.

    Parameters
    ----------
    y_true : 1d array-like, or label indicator array / sparse matrix
        Ground truth (correct) target values.

    y_pred : 1d array-like, or label indicator array / sparse matrix
        Estimated targets as returned by a classifier.

    beta : float
        Weight of precision in harmonic mean.

    labels : list, optional
        The set of labels to include when ``average != 'binary'``, and their
        order if ``average is None``. Labels present in the data can be
        excluded, for example to calculate a multiclass average ignoring a
        majority negative class, while labels not present in the data will
        result in 0 components in a macro average. For multilabel targets,
        labels are column indices. By default, all labels in ``y_true`` and
        ``y_pred`` are used in sorted order.

        .. versionchanged:: 0.17
           parameter *labels* improved for multiclass problem.

    pos_label : str or int, 1 by default
        The class to report if ``average='binary'`` and the data is binary.
        If the data are multiclass or multilabel, this will be ignored;
        setting ``labels=[pos_label]`` and ``average != 'binary'`` will report
        scores for that label only.

    average : string, [None, 'binary' (default), 'micro', 'macro', 'samples', \
                       'weighted']
        This parameter is required for multiclass/multilabel targets.
        If ``None``, the scores for each class are returned. Otherwise, this
        determines the type of averaging performed on the data:

        ``'binary'``:
            Only report results for the class specified by ``pos_label``.
            This is applicable only if targets (``y_{true,pred}``) are binary.
        ``'micro'``:
            Calculate metrics globally by counting the total true positives,
            false negatives and false positives.
        ``'macro'``:
            Calculate metrics for each label, and find their unweighted
            mean.  This does not take label imbalance into account.
        ``'weighted'``:
            Calculate metrics for each label, and find their average weighted
            by support (the number of true instances for each label). This
            alters 'macro' to account for label imbalance; it can result in an
            F-score that is not between precision and recall.
        ``'samples'``:
            Calculate metrics for each instance, and find their average (only
            meaningful for multilabel classification where this differs from
            :func:`accuracy_score`).

    sample_weight : array-like of shape = [n_samples], optional
        Sample weights.

    zero_division : "warn", 0 or 1, default="warn"
        Sets the behavior when there is a zero division. If set to
        ("warn"|0)/1, returns 0/1 when both precision and recall are zero
        (calculated using the same value for this parameter).
        If ``zero_division != "warn"``, warnings are suppressed

    Returns
    -------
    fbeta_score : float (if average is not None) or array of float, shape =\
        [n_unique_labels]
        F-beta score of the positive class in binary classification or weighted
        average of the F-beta score of each class for the multiclass task.

    See also
    --------
    precision_recall_fscore_support, multilabel_confusion_matrix

    References
    ----------
    .. [1] R. Baeza-Yates and B. Ribeiro-Neto (2011).
           Modern Information Retrieval. Addison Wesley, pp. 327-328.

    .. [2] `Wikipedia entry for the F1-score
           <https://en.wikipedia.org/wiki/F1_score>`_

    Examples
    --------
    >>> from sklearn.metrics import fbeta_score
    >>> y_true = [0, 1, 2, 0, 1, 2]
    >>> y_pred = [0, 2, 1, 0, 0, 1]
    >>> fbeta_score(y_true, y_pred, average='macro', beta=0.5)
    0.23...
    >>> fbeta_score(y_true, y_pred, average='micro', beta=0.5)
    0.33...
    >>> fbeta_score(y_true, y_pred, average='weighted', beta=0.5)
    0.23...
    >>> fbeta_score(y_true, y_pred, average=None, beta=0.5)
    array([0.71..., 0.        , 0.        ])

    Notes
    -----
    When ``true positive + false positive == 0`` or
    ``true positive + false negative == 0``, f-score returns 0 and raises
    ``UndefinedMetricWarning``.
    """
    _, _, f, _ = precision_recall_fscore_support(y_true, y_pred,
                                                 beta=beta,
                                                 labels=labels,
                                                 pos_label=pos_label,
                                                 average=average,
                                                 warn_for=('f-score',),
                                                 sample_weight=sample_weight,
                                                 zero_division=zero_division)
    return f


def _prf_divide(numerator, denominator, metric,
                modifier, average, warn_for, zero_division):
    """Performs division and handles divide-by-zero.

    On zero-division, sets the corresponding result elements equal to
    0 or 1 (according to ``zero_division``). Plus, if
    ``zero_division != "warn"`` raises a warning.

    The metric, modifier and average arguments are used only for determining
    an appropriate warning.
    """
<<<<<<< HEAD
    # TODO: check the comment line is useless
    mask = denominator == 0.0
    # denominator = denominator.copy()
    denominator[mask] = 1  # avoid infs/nans
    result = numerator / denominator

    if not np.any(mask):
        return result

    # if ``zero_division=1``, set those with denominator == 0 equal to 1
    result[mask] = float(zero_division == 1)

    # the user will be removing warnings if zero_division is set to something
    # different than its default value
    if zero_division != "warn":
        return result

=======
    mask = denominator == 0.0
    denominator = denominator.copy()
    denominator[mask] = 1  # avoid infs/nans
    result = numerator / denominator
    if not np.any(mask):
        return result

>>>>>>> 2119490c
    # build appropriate warning
    # E.g. "Precision and F-score are ill-defined and being set to 0.0 in
    # labels with no predicted samples. Use ``zero_division`` parameter to
    # control this behavior."
    axis0 = 'sample'
    axis1 = 'label'
    if average == 'samples':
        axis0, axis1 = axis1, axis0

    if metric in warn_for and 'f-score' in warn_for:
        msg_start = '{0} and F-score are'.format(metric.title())
    elif metric in warn_for:
        msg_start = '{0} is'.format(metric.title())
    elif 'f-score' in warn_for:
        msg_start = 'F-score is'
    else:
        return result

    msg = ('{0} ill-defined and being set to 0.0 {{0}} '
           'no {1} {2}s. Use ``zero_division`` parameter to control'
           ' this behavior.'.format(msg_start, modifier, axis0))
    if len(mask) == 1:
        msg = msg.format('due to')
    else:
        msg = msg.format('in {0}s with'.format(axis1))
    warnings.warn(msg, UndefinedMetricWarning, stacklevel=2)
    return result


def _check_set_wise_labels(y_true, y_pred, average, labels, pos_label):
    """Validation associated with set-wise metrics

    Returns identified labels
    """
    average_options = (None, 'micro', 'macro', 'weighted', 'samples')
    if average not in average_options and average != 'binary':
        raise ValueError('average has to be one of ' +
                         str(average_options))

    y_type, y_true, y_pred = _check_targets(y_true, y_pred)
    present_labels = unique_labels(y_true, y_pred)
    if average == 'binary':
        if y_type == 'binary':
            if pos_label not in present_labels:
                if len(present_labels) >= 2:
                    raise ValueError("pos_label=%r is not a valid label: "
                                     "%r" % (pos_label, present_labels))
            labels = [pos_label]
        else:
            average_options = list(average_options)
            if y_type == 'multiclass':
                average_options.remove('samples')
            raise ValueError("Target is %s but average='binary'. Please "
                             "choose another average setting, one of %r."
                             % (y_type, average_options))
    elif pos_label not in (None, 1):
        warnings.warn("Note that pos_label (set to %r) is ignored when "
                      "average != 'binary' (got %r). You may use "
                      "labels=[pos_label] to specify a single positive class."
                      % (pos_label, average), UserWarning)
    return labels


def precision_recall_fscore_support(y_true, y_pred, beta=1.0, labels=None,
                                    pos_label=1, average=None,
                                    warn_for=('precision', 'recall',
                                              'f-score'),
                                    sample_weight=None,
                                    zero_division="warn"):
    """Compute precision, recall, F-measure and support for each class

    The precision is the ratio ``tp / (tp + fp)`` where ``tp`` is the number of
    true positives and ``fp`` the number of false positives. The precision is
    intuitively the ability of the classifier not to label as positive a sample
    that is negative.

    The recall is the ratio ``tp / (tp + fn)`` where ``tp`` is the number of
    true positives and ``fn`` the number of false negatives. The recall is
    intuitively the ability of the classifier to find all the positive samples.

    The F-beta score can be interpreted as a weighted harmonic mean of
    the precision and recall, where an F-beta score reaches its best
    value at 1 and worst score at 0.

    The F-beta score weights recall more than precision by a factor of
    ``beta``. ``beta == 1.0`` means recall and precision are equally important.

    The support is the number of occurrences of each class in ``y_true``.

    If ``pos_label is None`` and in binary classification, this function
    returns the average precision, recall and F-measure if ``average``
    is one of ``'micro'``, ``'macro'``, ``'weighted'`` or ``'samples'``.

    Read more in the :ref:`User Guide <precision_recall_f_measure_metrics>`.

    Parameters
    ----------
    y_true : 1d array-like, or label indicator array / sparse matrix
        Ground truth (correct) target values.

    y_pred : 1d array-like, or label indicator array / sparse matrix
        Estimated targets as returned by a classifier.

    beta : float, 1.0 by default
        The strength of recall versus precision in the F-score.

    labels : list, optional
        The set of labels to include when ``average != 'binary'``, and their
        order if ``average is None``. Labels present in the data can be
        excluded, for example to calculate a multiclass average ignoring a
        majority negative class, while labels not present in the data will
        result in 0 components in a macro average. For multilabel targets,
        labels are column indices. By default, all labels in ``y_true`` and
        ``y_pred`` are used in sorted order.

    pos_label : str or int, 1 by default
        The class to report if ``average='binary'`` and the data is binary.
        If the data are multiclass or multilabel, this will be ignored;
        setting ``labels=[pos_label]`` and ``average != 'binary'`` will report
        scores for that label only.

    average : string, [None (default), 'binary', 'micro', 'macro', 'samples', \
                       'weighted']
        If ``None``, the scores for each class are returned. Otherwise, this
        determines the type of averaging performed on the data:

        ``'binary'``:
            Only report results for the class specified by ``pos_label``.
            This is applicable only if targets (``y_{true,pred}``) are binary.
        ``'micro'``:
            Calculate metrics globally by counting the total true positives,
            false negatives and false positives.
        ``'macro'``:
            Calculate metrics for each label, and find their unweighted
            mean.  This does not take label imbalance into account.
        ``'weighted'``:
            Calculate metrics for each label, and find their average weighted
            by support (the number of true instances for each label). This
            alters 'macro' to account for label imbalance; it can result in an
            F-score that is not between precision and recall.
        ``'samples'``:
            Calculate metrics for each instance, and find their average (only
            meaningful for multilabel classification where this differs from
            :func:`accuracy_score`).

    warn_for : tuple or set, for internal use
        This determines which warnings will be made in the case that this
        function is being used to return only one of its metrics.

    sample_weight : array-like of shape = [n_samples], optional
        Sample weights.

    zero_division : "warn", 0 or 1, default="warn"
        Sets the behavior when there is a zero division. If set to
        ("warn"|0)/1, returns 0/1 for precision, recall, and F-measure when
        their computation implies a zero division. If
        ``zero_division != "warn"``, warnings are suppressed

    Returns
    -------
    precision : float (if average is not None) or array of float, shape =\
        [n_unique_labels]

    recall : float (if average is not None) or array of float, , shape =\
        [n_unique_labels]

    fbeta_score : float (if average is not None) or array of float, shape =\
        [n_unique_labels]

    support : int (if average is not None) or array of int, shape =\
        [n_unique_labels]
        The number of occurrences of each label in ``y_true``.

    References
    ----------
    .. [1] `Wikipedia entry for the Precision and recall
           <https://en.wikipedia.org/wiki/Precision_and_recall>`_

    .. [2] `Wikipedia entry for the F1-score
           <https://en.wikipedia.org/wiki/F1_score>`_

    .. [3] `Discriminative Methods for Multi-labeled Classification Advances
           in Knowledge Discovery and Data Mining (2004), pp. 22-30 by Shantanu
           Godbole, Sunita Sarawagi
           <http://www.godbole.net/shantanu/pubs/multilabelsvm-pakdd04.pdf>`_

    Examples
    --------
    >>> import numpy as np
    >>> from sklearn.metrics import precision_recall_fscore_support
    >>> y_true = np.array(['cat', 'dog', 'pig', 'cat', 'dog', 'pig'])
    >>> y_pred = np.array(['cat', 'pig', 'dog', 'cat', 'cat', 'dog'])
    >>> precision_recall_fscore_support(y_true, y_pred, average='macro')
    (0.22..., 0.33..., 0.26..., None)
    >>> precision_recall_fscore_support(y_true, y_pred, average='micro')
    (0.33..., 0.33..., 0.33..., None)
    >>> precision_recall_fscore_support(y_true, y_pred, average='weighted')
    (0.22..., 0.33..., 0.26..., None)

    It is possible to compute per-label precisions, recalls, F1-scores and
    supports instead of averaging:

    >>> precision_recall_fscore_support(y_true, y_pred, average=None,
    ... labels=['pig', 'dog', 'cat'])
    (array([0.        , 0.        , 0.66...]),
     array([0., 0., 1.]), array([0. , 0. , 0.8]),
     array([2, 2, 2]))

    Notes
    -----
    When ``true positive + false positive == 0``, precision is undefined;
    When ``true positive + false negative == 0``, recall is undefined.
<<<<<<< HEAD
    In such cases, by default the metric will be set to 0, as will f-score,
    and ``UndefinedMetricWarning`` will be raised. This behavior can be
    modified with ``zero_division``.
    """
    _check_zero_division(zero_division)
=======
    In such cases, the metric will be set to 0, as will f-score, and
    ``UndefinedMetricWarning`` will be raised.
    """
>>>>>>> 2119490c
    if beta < 0:
        raise ValueError("beta should be >=0 in the F-beta score")
    labels = _check_set_wise_labels(y_true, y_pred, average, labels,
                                    pos_label)

    # Calculate tp_sum, pred_sum, true_sum ###
    samplewise = average == 'samples'
    MCM = multilabel_confusion_matrix(y_true, y_pred,
                                      sample_weight=sample_weight,
                                      labels=labels, samplewise=samplewise)
    tp_sum = MCM[:, 1, 1]
    pred_sum = tp_sum + MCM[:, 0, 1]
    true_sum = tp_sum + MCM[:, 1, 0]

    if average == 'micro':
        tp_sum = np.array([tp_sum.sum()])
        pred_sum = np.array([pred_sum.sum()])
        true_sum = np.array([true_sum.sum()])

<<<<<<< HEAD
    # Finally, we have all our sufficient statistics. Divide!
    beta2 = beta ** 2

    # Divide, and on zero-division, set scores and/or warn according to
    # zero_division:

    precision = _prf_divide(tp_sum, pred_sum, 'precision',
                            'predicted', average, warn_for, zero_division)
    recall = _prf_divide(tp_sum, true_sum, 'recall',
                         'true', average, warn_for, zero_division)

    # TODO: make sure it warns when beta=0 and beta=inf

    # if tp == 0 F will be 1 only if all predictions are zero, all labels are
    # zero, and zero_division=1. In all other case, 0
    if np.isposinf(beta):
        f_score = recall
    else:
        denom = beta2 * precision + recall

        denom[denom == 0.] = 1  # avoid division by 0
        f_score = (1 + beta2) * precision * recall / denom

=======
    # Finally, we have all our sufficient statistics. Divide! #
    beta2 = beta ** 2

    # Divide, and on zero-division, set scores to 0 and warn:

    precision = _prf_divide(tp_sum, pred_sum,
                            'precision', 'predicted', average, warn_for)
    recall = _prf_divide(tp_sum, true_sum,
                         'recall', 'true', average, warn_for)
    if np.isposinf(beta):
        f_score = recall
    else:
        # Don't need to warn for F: either P or R warned, or tp == 0 where pos
        # and true are nonzero, in which case, F is well-defined and zero
        denom = beta2 * precision + recall
        denom[denom == 0.] = 1  # avoid division by 0
        f_score = (1 + beta2) * precision * recall / denom

>>>>>>> 2119490c
    # Average the results
    if average == 'weighted':
        weights = true_sum
        if weights.sum() == 0:
            # precision is zero_division if there are no positive predictions
            # recall is zero_division if there are no positive labels
            # fscore is zero_division if all labels AND predictions are
            # negative
            return (float(zero_division == 1) if pred_sum.sum() == 0 else 0,
                    float(zero_division == 1),
                    float(zero_division == 1) if pred_sum.sum() == 0 else 0,
                    None)

    elif average == 'samples':
        weights = sample_weight
    else:
        weights = None

    if average is not None:
        assert average != 'binary' or len(precision) == 1
        precision = np.average(precision, weights=weights)
        recall = np.average(recall, weights=weights)
        f_score = np.average(f_score, weights=weights)
        true_sum = None  # return no support

    return precision, recall, f_score, true_sum


def precision_score(y_true, y_pred, labels=None, pos_label=1,
                    average='binary', sample_weight=None,
                    zero_division="warn"):
    """Compute the precision

    The precision is the ratio ``tp / (tp + fp)`` where ``tp`` is the number of
    true positives and ``fp`` the number of false positives. The precision is
    intuitively the ability of the classifier not to label as positive a sample
    that is negative.

    The best value is 1 and the worst value is 0.

    Read more in the :ref:`User Guide <precision_recall_f_measure_metrics>`.

    Parameters
    ----------
    y_true : 1d array-like, or label indicator array / sparse matrix
        Ground truth (correct) target values.

    y_pred : 1d array-like, or label indicator array / sparse matrix
        Estimated targets as returned by a classifier.

    labels : list, optional
        The set of labels to include when ``average != 'binary'``, and their
        order if ``average is None``. Labels present in the data can be
        excluded, for example to calculate a multiclass average ignoring a
        majority negative class, while labels not present in the data will
        result in 0 components in a macro average. For multilabel targets,
        labels are column indices. By default, all labels in ``y_true`` and
        ``y_pred`` are used in sorted order.

        .. versionchanged:: 0.17
           parameter *labels* improved for multiclass problem.

    pos_label : str or int, 1 by default
        The class to report if ``average='binary'`` and the data is binary.
        If the data are multiclass or multilabel, this will be ignored;
        setting ``labels=[pos_label]`` and ``average != 'binary'`` will report
        scores for that label only.

    average : string, [None, 'binary' (default), 'micro', 'macro', 'samples', \
                       'weighted']
        This parameter is required for multiclass/multilabel targets.
        If ``None``, the scores for each class are returned. Otherwise, this
        determines the type of averaging performed on the data:

        ``'binary'``:
            Only report results for the class specified by ``pos_label``.
            This is applicable only if targets (``y_{true,pred}``) are binary.
        ``'micro'``:
            Calculate metrics globally by counting the total true positives,
            false negatives and false positives.
        ``'macro'``:
            Calculate metrics for each label, and find their unweighted
            mean.  This does not take label imbalance into account.
        ``'weighted'``:
            Calculate metrics for each label, and find their average weighted
            by support (the number of true instances for each label). This
            alters 'macro' to account for label imbalance; it can result in an
            F-score that is not between precision and recall.
        ``'samples'``:
            Calculate metrics for each instance, and find their average (only
            meaningful for multilabel classification where this differs from
            :func:`accuracy_score`).

    sample_weight : array-like of shape = [n_samples], optional
        Sample weights.

    zero_division : "warn", 0 or 1, default="warn"
        Sets the behavior when there is a zero division. If set to
        ("warn"|0)/1, returns 0/1 when there are no positive predictions.
        If ``zero_division != "warn"``, warnings are suppressed

    Returns
    -------
    precision : float (if average is not None) or array of float, shape =\
        [n_unique_labels]
        Precision of the positive class in binary classification or weighted
        average of the precision of each class for the multiclass task.

    See also
    --------
    precision_recall_fscore_support, multilabel_confusion_matrix

    Examples
    --------
    >>> from sklearn.metrics import precision_score
    >>> y_true = [0, 1, 2, 0, 1, 2]
    >>> y_pred = [0, 2, 1, 0, 0, 1]
    >>> precision_score(y_true, y_pred, average='macro')
    0.22...
    >>> precision_score(y_true, y_pred, average='micro')
    0.33...
    >>> precision_score(y_true, y_pred, average='weighted')
    0.22...
    >>> precision_score(y_true, y_pred, average=None)
    array([0.66..., 0.        , 0.        ])
    >>> y_pred = [0, 0, 0, 0, 0, 0]
    >>> precision_score(y_true, y_pred)
    0.0...
    >>> precision_score(y_true, y_pred, zero_division=1)
    1.0...

    Notes
    -----
    When ``true positive + false positive == 0``, precision returns 0 and
    raises ``UndefinedMetricWarning``. This behavior can be
    modified with ``zero_division``.

    Notes
    -----
    When ``true positive + false positive == 0``, precision returns 0 and
    raises ``UndefinedMetricWarning``.
    """
    p, _, _, _ = precision_recall_fscore_support(y_true, y_pred,
                                                 labels=labels,
                                                 pos_label=pos_label,
                                                 average=average,
                                                 warn_for=('precision',),
                                                 sample_weight=sample_weight,
                                                 zero_division=zero_division)
    return p


def recall_score(y_true, y_pred, labels=None, pos_label=1, average='binary',
                 sample_weight=None, zero_division="warn"):
    """Compute the recall

    The recall is the ratio ``tp / (tp + fn)`` where ``tp`` is the number of
    true positives and ``fn`` the number of false negatives. The recall is
    intuitively the ability of the classifier to find all the positive samples.

    The best value is 1 and the worst value is 0.

    Read more in the :ref:`User Guide <precision_recall_f_measure_metrics>`.

    Parameters
    ----------
    y_true : 1d array-like, or label indicator array / sparse matrix
        Ground truth (correct) target values.

    y_pred : 1d array-like, or label indicator array / sparse matrix
        Estimated targets as returned by a classifier.

    labels : list, optional
        The set of labels to include when ``average != 'binary'``, and their
        order if ``average is None``. Labels present in the data can be
        excluded, for example to calculate a multiclass average ignoring a
        majority negative class, while labels not present in the data will
        result in 0 components in a macro average. For multilabel targets,
        labels are column indices. By default, all labels in ``y_true`` and
        ``y_pred`` are used in sorted order.

        .. versionchanged:: 0.17
           parameter *labels* improved for multiclass problem.

    pos_label : str or int, 1 by default
        The class to report if ``average='binary'`` and the data is binary.
        If the data are multiclass or multilabel, this will be ignored;
        setting ``labels=[pos_label]`` and ``average != 'binary'`` will report
        scores for that label only.

    average : string, [None, 'binary' (default), 'micro', 'macro', 'samples', \
                       'weighted']
        This parameter is required for multiclass/multilabel targets.
        If ``None``, the scores for each class are returned. Otherwise, this
        determines the type of averaging performed on the data:

        ``'binary'``:
            Only report results for the class specified by ``pos_label``.
            This is applicable only if targets (``y_{true,pred}``) are binary.
        ``'micro'``:
            Calculate metrics globally by counting the total true positives,
            false negatives and false positives.
        ``'macro'``:
            Calculate metrics for each label, and find their unweighted
            mean.  This does not take label imbalance into account.
        ``'weighted'``:
            Calculate metrics for each label, and find their average weighted
            by support (the number of true instances for each label). This
            alters 'macro' to account for label imbalance; it can result in an
            F-score that is not between precision and recall.
        ``'samples'``:
            Calculate metrics for each instance, and find their average (only
            meaningful for multilabel classification where this differs from
            :func:`accuracy_score`).

    sample_weight : array-like of shape = [n_samples], optional
        Sample weights.

    zero_division : "warn", 0 or 1, default="warn"
        Sets the behavior when there is a zero division. If set to
        ("warn"|0)/1, returns 0/1 when there are no positive labels.
        If ``zero_division != "warn"``, warnings are suppressed

    Returns
    -------
    recall : float (if average is not None) or array of float, shape =\
        [n_unique_labels]
        Recall of the positive class in binary classification or weighted
        average of the recall of each class for the multiclass task.

    See also
    --------
    precision_recall_fscore_support, balanced_accuracy_score,
    multilabel_confusion_matrix

    Examples
    --------
    >>> from sklearn.metrics import recall_score
    >>> y_true = [0, 1, 2, 0, 1, 2]
    >>> y_pred = [0, 2, 1, 0, 0, 1]
    >>> recall_score(y_true, y_pred, average='macro')
    0.33...
    >>> recall_score(y_true, y_pred, average='micro')
    0.33...
    >>> recall_score(y_true, y_pred, average='weighted')
    0.33...
    >>> recall_score(y_true, y_pred, average=None)
    array([1., 0., 0.])
    >>> y_true = [0, 0, 0, 0, 0, 0]
    >>> recall_score(y_true, y_pred)
    0.0...
    >>> recall_score(y_true, y_pred, zero_division=1)
    1.0...

    Notes
    -----
    When ``true positive + false negative == 0``, recall returns 0 and raises
<<<<<<< HEAD
    ``UndefinedMetricWarning``. This behavior can be modified with
    ``zero_division``.
=======
    ``UndefinedMetricWarning``.
>>>>>>> 2119490c
    """
    _, r, _, _ = precision_recall_fscore_support(y_true, y_pred,
                                                 labels=labels,
                                                 pos_label=pos_label,
                                                 average=average,
                                                 warn_for=('recall',),
                                                 sample_weight=sample_weight,
                                                 zero_division=zero_division)
    return r


def balanced_accuracy_score(y_true, y_pred, sample_weight=None,
                            adjusted=False):
    """Compute the balanced accuracy

    The balanced accuracy in binary and multiclass classification problems to
    deal with imbalanced datasets. It is defined as the average of recall
    obtained on each class.

    The best value is 1 and the worst value is 0 when ``adjusted=False``.

    Read more in the :ref:`User Guide <balanced_accuracy_score>`.

    Parameters
    ----------
    y_true : 1d array-like
        Ground truth (correct) target values.

    y_pred : 1d array-like
        Estimated targets as returned by a classifier.

    sample_weight : array-like of shape = [n_samples], optional
        Sample weights.

    adjusted : bool, default=False
        When true, the result is adjusted for chance, so that random
        performance would score 0, and perfect performance scores 1.

    Returns
    -------
    balanced_accuracy : float

    See also
    --------
    recall_score, roc_auc_score

    Notes
    -----
    Some literature promotes alternative definitions of balanced accuracy. Our
    definition is equivalent to :func:`accuracy_score` with class-balanced
    sample weights, and shares desirable properties with the binary case.
    See the :ref:`User Guide <balanced_accuracy_score>`.

    References
    ----------
    .. [1] Brodersen, K.H.; Ong, C.S.; Stephan, K.E.; Buhmann, J.M. (2010).
           The balanced accuracy and its posterior distribution.
           Proceedings of the 20th International Conference on Pattern
           Recognition, 3121-24.
    .. [2] John. D. Kelleher, Brian Mac Namee, Aoife D'Arcy, (2015).
           `Fundamentals of Machine Learning for Predictive Data Analytics:
           Algorithms, Worked Examples, and Case Studies
           <https://mitpress.mit.edu/books/fundamentals-machine-learning-predictive-data-analytics>`_.

    Examples
    --------
    >>> from sklearn.metrics import balanced_accuracy_score
    >>> y_true = [0, 1, 0, 0, 1, 0]
    >>> y_pred = [0, 1, 0, 0, 0, 1]
    >>> balanced_accuracy_score(y_true, y_pred)
    0.625

    """
    C = confusion_matrix(y_true, y_pred, sample_weight=sample_weight)
    with np.errstate(divide='ignore', invalid='ignore'):
        per_class = np.diag(C) / C.sum(axis=1)
    if np.any(np.isnan(per_class)):
        warnings.warn('y_pred contains classes not in y_true')
        per_class = per_class[~np.isnan(per_class)]
    score = np.mean(per_class)
    if adjusted:
        n_classes = len(per_class)
        chance = 1 / n_classes
        score -= chance
        score /= 1 - chance
    return score


def classification_report(y_true, y_pred, labels=None, target_names=None,
                          sample_weight=None, digits=2, output_dict=False,
                          zero_division="warn"):
    """Build a text report showing the main classification metrics

    Read more in the :ref:`User Guide <classification_report>`.

    Parameters
    ----------
    y_true : 1d array-like, or label indicator array / sparse matrix
        Ground truth (correct) target values.

    y_pred : 1d array-like, or label indicator array / sparse matrix
        Estimated targets as returned by a classifier.

    labels : array, shape = [n_labels]
        Optional list of label indices to include in the report.

    target_names : list of strings
        Optional display names matching the labels (same order).

    sample_weight : array-like of shape = [n_samples], optional
        Sample weights.

    digits : int
        Number of digits for formatting output floating point values.
        When ``output_dict`` is ``True``, this will be ignored and the
        returned values will not be rounded.

    output_dict : bool (default = False)
        If True, return output as dict

    zero_division : "warn", 0 or 1, default="warn"
        Sets the behavior when there is a zero division. If set to
        ("warn"|0)/1, returns 0/1 for precision, recall, and f1 when their
        computation implies a zero division. If ``zero_division != "warn"``,
        warnings are suppressed

    Returns
    -------
    report : string / dict
        Text summary of the precision, recall, F1 score for each class.
        Dictionary returned if output_dict is True. Dictionary has the
        following structure::

            {'label 1': {'precision':0.5,
                         'recall':1.0,
                         'f1-score':0.67,
                         'support':1},
             'label 2': { ... },
              ...
            }

        The reported averages include macro average (averaging the unweighted
        mean per label), weighted average (averaging the support-weighted mean
        per label), sample average (only for multilabel classification) and
        micro average (averaging the total true positives, false negatives and
        false positives) it is only shown for multi-label or multi-class
        with a subset of classes because it is accuracy otherwise.
        See also :func:`precision_recall_fscore_support` for more details
        on averages.

        Note that in binary classification, recall of the positive class
        is also known as "sensitivity"; recall of the negative class is
        "specificity".

    See also
    --------
    precision_recall_fscore_support, confusion_matrix,
    multilabel_confusion_matrix

    Examples
    --------
    >>> from sklearn.metrics import classification_report
    >>> y_true = [0, 1, 2, 2, 2]
    >>> y_pred = [0, 0, 2, 2, 1]
    >>> target_names = ['class 0', 'class 1', 'class 2']
    >>> print(classification_report(y_true, y_pred, target_names=target_names))
                  precision    recall  f1-score   support
    <BLANKLINE>
         class 0       0.50      1.00      0.67         1
         class 1       0.00      0.00      0.00         1
         class 2       1.00      0.67      0.80         3
    <BLANKLINE>
        accuracy                           0.60         5
       macro avg       0.50      0.56      0.49         5
    weighted avg       0.70      0.60      0.61         5
    <BLANKLINE>
    >>> y_pred = [1, 1, 0]
    >>> y_true = [1, 1, 1]
    >>> print(classification_report(y_true, y_pred, labels=[1, 2, 3]))
                  precision    recall  f1-score   support
    <BLANKLINE>
               1       1.00      0.67      0.80         3
               2       0.00      0.00      0.00         0
               3       0.00      0.00      0.00         0
    <BLANKLINE>
       micro avg       1.00      0.67      0.80         3
       macro avg       0.33      0.22      0.27         3
    weighted avg       1.00      0.67      0.80         3
    <BLANKLINE>
    """

    y_type, y_true, y_pred = _check_targets(y_true, y_pred)

    labels_given = True
    if labels is None:
        labels = unique_labels(y_true, y_pred)
        labels_given = False
    else:
        labels = np.asarray(labels)

    # labelled micro average
    micro_is_accuracy = ((y_type == 'multiclass' or y_type == 'binary') and
                         (not labels_given or
                          (set(labels) == set(unique_labels(y_true, y_pred)))))

    if target_names is not None and len(labels) != len(target_names):
        if labels_given:
            warnings.warn(
                "labels size, {0}, does not match size of target_names, {1}"
                .format(len(labels), len(target_names))
            )
        else:
            raise ValueError(
                "Number of classes, {0}, does not match size of "
                "target_names, {1}. Try specifying the labels "
                "parameter".format(len(labels), len(target_names))
            )
    if target_names is None:
        target_names = ['%s' % l for l in labels]

    headers = ["precision", "recall", "f1-score", "support"]
    # compute per-class results without averaging
    p, r, f1, s = precision_recall_fscore_support(y_true, y_pred,
                                                  labels=labels,
                                                  average=None,
                                                  sample_weight=sample_weight,
                                                  zero_division=zero_division)
    rows = zip(target_names, p, r, f1, s)

    if y_type.startswith('multilabel'):
        average_options = ('micro', 'macro', 'weighted', 'samples')
    else:
        average_options = ('micro', 'macro', 'weighted')

    if output_dict:
        report_dict = {label[0]: label[1:] for label in rows}
        for label, scores in report_dict.items():
            report_dict[label] = dict(zip(headers,
                                          [i.item() for i in scores]))
    else:
        longest_last_line_heading = 'weighted avg'
        name_width = max(len(cn) for cn in target_names)
        width = max(name_width, len(longest_last_line_heading), digits)
        head_fmt = '{:>{width}s} ' + ' {:>9}' * len(headers)
        report = head_fmt.format('', *headers, width=width)
        report += '\n\n'
        row_fmt = '{:>{width}s} ' + ' {:>9.{digits}f}' * 3 + ' {:>9}\n'
        for row in rows:
            report += row_fmt.format(*row, width=width, digits=digits)
        report += '\n'

    # compute all applicable averages
    for average in average_options:
        if average.startswith('micro') and micro_is_accuracy:
            line_heading = 'accuracy'
        else:
            line_heading = average + ' avg'

        # compute averages with specified averaging method
        avg_p, avg_r, avg_f1, _ = precision_recall_fscore_support(
            y_true, y_pred, labels=labels,
            average=average, sample_weight=sample_weight)
        avg = [avg_p, avg_r, avg_f1, np.sum(s)]

        if output_dict:
            report_dict[line_heading] = dict(
                zip(headers, [i.item() for i in avg]))
        else:
            if line_heading == 'accuracy':
                row_fmt_accuracy = '{:>{width}s} ' + \
                        ' {:>9.{digits}}' * 2 + ' {:>9.{digits}f}' + \
                        ' {:>9}\n'
                report += row_fmt_accuracy.format(line_heading, '', '',
                                                  *avg[2:], width=width,
                                                  digits=digits)
            else:
                report += row_fmt.format(line_heading, *avg,
                                         width=width, digits=digits)

    if output_dict:
        if 'accuracy' in report_dict.keys():
            report_dict['accuracy'] = report_dict['accuracy']['precision']
        return report_dict
    else:
        return report


def hamming_loss(y_true, y_pred, labels=None, sample_weight=None):
    """Compute the average Hamming loss.

    The Hamming loss is the fraction of labels that are incorrectly predicted.

    Read more in the :ref:`User Guide <hamming_loss>`.

    Parameters
    ----------
    y_true : 1d array-like, or label indicator array / sparse matrix
        Ground truth (correct) labels.

    y_pred : 1d array-like, or label indicator array / sparse matrix
        Predicted labels, as returned by a classifier.

    labels : array, shape = [n_labels], optional (default='deprecated')
        Integer array of labels. If not provided, labels will be inferred
        from y_true and y_pred.

        .. versionadded:: 0.18
        .. deprecated:: 0.21
           This parameter ``labels`` is deprecated in version 0.21 and will
           be removed in version 0.23. Hamming loss uses ``y_true.shape[1]``
           for the number of labels when y_true is binary label indicators,
           so it is unnecessary for the user to specify.

    sample_weight : array-like of shape = [n_samples], optional
        Sample weights.

        .. versionadded:: 0.18

    Returns
    -------
    loss : float or int,
        Return the average Hamming loss between element of ``y_true`` and
        ``y_pred``.

    See Also
    --------
    accuracy_score, jaccard_score, zero_one_loss

    Notes
    -----
    In multiclass classification, the Hamming loss corresponds to the Hamming
    distance between ``y_true`` and ``y_pred`` which is equivalent to the
    subset ``zero_one_loss`` function, when `normalize` parameter is set to
    True.

    In multilabel classification, the Hamming loss is different from the
    subset zero-one loss. The zero-one loss considers the entire set of labels
    for a given sample incorrect if it does not entirely match the true set of
    labels. Hamming loss is more forgiving in that it penalizes only the
    individual labels.

    The Hamming loss is upperbounded by the subset zero-one loss, when
    `normalize` parameter is set to True. It is always between 0 and 1,
    lower being better.

    References
    ----------
    .. [1] Grigorios Tsoumakas, Ioannis Katakis. Multi-Label Classification:
           An Overview. International Journal of Data Warehousing & Mining,
           3(3), 1-13, July-September 2007.

    .. [2] `Wikipedia entry on the Hamming distance
           <https://en.wikipedia.org/wiki/Hamming_distance>`_

    Examples
    --------
    >>> from sklearn.metrics import hamming_loss
    >>> y_pred = [1, 2, 3, 4]
    >>> y_true = [2, 2, 3, 4]
    >>> hamming_loss(y_true, y_pred)
    0.25

    In the multilabel case with binary label indicators:

    >>> import numpy as np
    >>> hamming_loss(np.array([[0, 1], [1, 1]]), np.zeros((2, 2)))
    0.75
    """

    y_type, y_true, y_pred = _check_targets(y_true, y_pred)
    check_consistent_length(y_true, y_pred, sample_weight)

    if labels is not None:
        warnings.warn("The labels parameter is unused. It was"
                      " deprecated in version 0.21 and"
                      " will be removed in version 0.23",
                      DeprecationWarning)

    if sample_weight is None:
        weight_average = 1.
    else:
        weight_average = np.mean(sample_weight)

    if y_type.startswith('multilabel'):
        n_differences = count_nonzero(y_true - y_pred,
                                      sample_weight=sample_weight)
        return (n_differences /
                (y_true.shape[0] * y_true.shape[1] * weight_average))

    elif y_type in ["binary", "multiclass"]:
        return _weighted_sum(y_true != y_pred, sample_weight, normalize=True)
    else:
        raise ValueError("{0} is not supported".format(y_type))


def log_loss(y_true, y_pred, eps=1e-15, normalize=True, sample_weight=None,
             labels=None):
    """Log loss, aka logistic loss or cross-entropy loss.

    This is the loss function used in (multinomial) logistic regression
    and extensions of it such as neural networks, defined as the negative
    log-likelihood of the true labels given a probabilistic classifier's
    predictions. The log loss is only defined for two or more labels.
    For a single sample with true label yt in {0,1} and
    estimated probability yp that yt = 1, the log loss is

        -log P(yt|yp) = -(yt log(yp) + (1 - yt) log(1 - yp))

    Read more in the :ref:`User Guide <log_loss>`.

    Parameters
    ----------
    y_true : array-like or label indicator matrix
        Ground truth (correct) labels for n_samples samples.

    y_pred : array-like of float, shape = (n_samples, n_classes) or
        (n_samples,)
        Predicted probabilities, as returned by a classifier's
        predict_proba method. If ``y_pred.shape = (n_samples,)``
        the probabilities provided are assumed to be that of the
        positive class. The labels in ``y_pred`` are assumed to be
        ordered alphabetically, as done by
        :class:`preprocessing.LabelBinarizer`.

    eps : float
        Log loss is undefined for p=0 or p=1, so probabilities are
        clipped to max(eps, min(1 - eps, p)).

    normalize : bool, optional (default=True)
        If true, return the mean loss per sample.
        Otherwise, return the sum of the per-sample losses.

    sample_weight : array-like of shape = [n_samples], optional
        Sample weights.

    labels : array-like, optional (default=None)
        If not provided, labels will be inferred from y_true. If ``labels``
        is ``None`` and ``y_pred`` has shape (n_samples,) the labels are
        assumed to be binary and are inferred from ``y_true``.
        .. versionadded:: 0.18

    Returns
    -------
    loss : float

    Examples
    --------
    >>> from sklearn.metrics import log_loss
    >>> log_loss(["spam", "ham", "ham", "spam"],
    ...          [[.1, .9], [.9, .1], [.8, .2], [.35, .65]])
    0.21616...

    References
    ----------
    C.M. Bishop (2006). Pattern Recognition and Machine Learning. Springer,
    p. 209.

    Notes
    -----
    The logarithm used is the natural logarithm (base-e).
    """
    y_pred = check_array(y_pred, ensure_2d=False)
    check_consistent_length(y_pred, y_true, sample_weight)

    lb = LabelBinarizer()

    if labels is not None:
        lb.fit(labels)
    else:
        lb.fit(y_true)

    if len(lb.classes_) == 1:
        if labels is None:
            raise ValueError('y_true contains only one label ({0}). Please '
                             'provide the true labels explicitly through the '
                             'labels argument.'.format(lb.classes_[0]))
        else:
            raise ValueError('The labels array needs to contain at least two '
                             'labels for log_loss, '
                             'got {0}.'.format(lb.classes_))

    transformed_labels = lb.transform(y_true)

    if transformed_labels.shape[1] == 1:
        transformed_labels = np.append(1 - transformed_labels,
                                       transformed_labels, axis=1)

    # Clipping
    y_pred = np.clip(y_pred, eps, 1 - eps)

    # If y_pred is of single dimension, assume y_true to be binary
    # and then check.
    if y_pred.ndim == 1:
        y_pred = y_pred[:, np.newaxis]
    if y_pred.shape[1] == 1:
        y_pred = np.append(1 - y_pred, y_pred, axis=1)

    # Check if dimensions are consistent.
    transformed_labels = check_array(transformed_labels)
    if len(lb.classes_) != y_pred.shape[1]:
        if labels is None:
            raise ValueError("y_true and y_pred contain different number of "
                             "classes {0}, {1}. Please provide the true "
                             "labels explicitly through the labels argument. "
                             "Classes found in "
                             "y_true: {2}".format(transformed_labels.shape[1],
                                                  y_pred.shape[1],
                                                  lb.classes_))
        else:
            raise ValueError('The number of classes in labels is different '
                             'from that in y_pred. Classes found in '
                             'labels: {0}'.format(lb.classes_))

    # Renormalize
    y_pred /= y_pred.sum(axis=1)[:, np.newaxis]
    loss = -(transformed_labels * np.log(y_pred)).sum(axis=1)

    return _weighted_sum(loss, sample_weight, normalize)


def hinge_loss(y_true, pred_decision, labels=None, sample_weight=None):
    """Average hinge loss (non-regularized)

    In binary class case, assuming labels in y_true are encoded with +1 and -1,
    when a prediction mistake is made, ``margin = y_true * pred_decision`` is
    always negative (since the signs disagree), implying ``1 - margin`` is
    always greater than 1.  The cumulated hinge loss is therefore an upper
    bound of the number of mistakes made by the classifier.

    In multiclass case, the function expects that either all the labels are
    included in y_true or an optional labels argument is provided which
    contains all the labels. The multilabel margin is calculated according
    to Crammer-Singer's method. As in the binary case, the cumulated hinge loss
    is an upper bound of the number of mistakes made by the classifier.

    Read more in the :ref:`User Guide <hinge_loss>`.

    Parameters
    ----------
    y_true : array, shape = [n_samples]
        True target, consisting of integers of two values. The positive label
        must be greater than the negative label.

    pred_decision : array, shape = [n_samples] or [n_samples, n_classes]
        Predicted decisions, as output by decision_function (floats).

    labels : array, optional, default None
        Contains all the labels for the problem. Used in multiclass hinge loss.

    sample_weight : array-like of shape = [n_samples], optional
        Sample weights.

    Returns
    -------
    loss : float

    References
    ----------
    .. [1] `Wikipedia entry on the Hinge loss
           <https://en.wikipedia.org/wiki/Hinge_loss>`_

    .. [2] Koby Crammer, Yoram Singer. On the Algorithmic
           Implementation of Multiclass Kernel-based Vector
           Machines. Journal of Machine Learning Research 2,
           (2001), 265-292

    .. [3] `L1 AND L2 Regularization for Multiclass Hinge Loss Models
           by Robert C. Moore, John DeNero.
           <http://www.ttic.edu/sigml/symposium2011/papers/
           Moore+DeNero_Regularization.pdf>`_

    Examples
    --------
    >>> from sklearn import svm
    >>> from sklearn.metrics import hinge_loss
    >>> X = [[0], [1]]
    >>> y = [-1, 1]
    >>> est = svm.LinearSVC(random_state=0)
    >>> est.fit(X, y)
    LinearSVC(random_state=0)
    >>> pred_decision = est.decision_function([[-2], [3], [0.5]])
    >>> pred_decision
    array([-2.18...,  2.36...,  0.09...])
    >>> hinge_loss([-1, 1, 1], pred_decision)
    0.30...

    In the multiclass case:

    >>> import numpy as np
    >>> X = np.array([[0], [1], [2], [3]])
    >>> Y = np.array([0, 1, 2, 3])
    >>> labels = np.array([0, 1, 2, 3])
    >>> est = svm.LinearSVC()
    >>> est.fit(X, Y)
    LinearSVC()
    >>> pred_decision = est.decision_function([[-1], [2], [3]])
    >>> y_true = [0, 2, 3]
    >>> hinge_loss(y_true, pred_decision, labels)
    0.56...
    """
    check_consistent_length(y_true, pred_decision, sample_weight)
    pred_decision = check_array(pred_decision, ensure_2d=False)
    y_true = column_or_1d(y_true)
    y_true_unique = np.unique(y_true)
    if y_true_unique.size > 2:
        if (labels is None and pred_decision.ndim > 1 and
                (np.size(y_true_unique) != pred_decision.shape[1])):
            raise ValueError("Please include all labels in y_true "
                             "or pass labels as third argument")
        if labels is None:
            labels = y_true_unique
        le = LabelEncoder()
        le.fit(labels)
        y_true = le.transform(y_true)
        mask = np.ones_like(pred_decision, dtype=bool)
        mask[np.arange(y_true.shape[0]), y_true] = False
        margin = pred_decision[~mask]
        margin -= np.max(pred_decision[mask].reshape(y_true.shape[0], -1),
                         axis=1)

    else:
        # Handles binary class case
        # this code assumes that positive and negative labels
        # are encoded as +1 and -1 respectively
        pred_decision = column_or_1d(pred_decision)
        pred_decision = np.ravel(pred_decision)

        lbin = LabelBinarizer(neg_label=-1)
        y_true = lbin.fit_transform(y_true)[:, 0]

        try:
            margin = y_true * pred_decision
        except TypeError:
            raise TypeError("pred_decision should be an array of floats.")

    losses = 1 - margin
    # The hinge_loss doesn't penalize good enough predictions.
    np.clip(losses, 0, None, out=losses)
    return np.average(losses, weights=sample_weight)


def brier_score_loss(y_true, y_prob, sample_weight=None, pos_label=None):
    """Compute the Brier score.
    The smaller the Brier score, the better, hence the naming with "loss".
    Across all items in a set N predictions, the Brier score measures the
    mean squared difference between (1) the predicted probability assigned
    to the possible outcomes for item i, and (2) the actual outcome.
    Therefore, the lower the Brier score is for a set of predictions, the
    better the predictions are calibrated. Note that the Brier score always
    takes on a value between zero and one, since this is the largest
    possible difference between a predicted probability (which must be
    between zero and one) and the actual outcome (which can take on values
    of only 0 and 1). The Brier loss is composed of refinement loss and
    calibration loss.
    The Brier score is appropriate for binary and categorical outcomes that
    can be structured as true or false, but is inappropriate for ordinal
    variables which can take on three or more values (this is because the
    Brier score assumes that all possible outcomes are equivalently
    "distant" from one another). Which label is considered to be the positive
    label is controlled via the parameter pos_label, which defaults to 1.
    Read more in the :ref:`User Guide <calibration>`.

    Parameters
    ----------
    y_true : array, shape (n_samples,)
        True targets.

    y_prob : array, shape (n_samples,)
        Probabilities of the positive class.

    sample_weight : array-like of shape = [n_samples], optional
        Sample weights.

    pos_label : int or str, default=None
        Label of the positive class.
        Defaults to the greater label unless y_true is all 0 or all -1
        in which case pos_label defaults to 1.

    Returns
    -------
    score : float
        Brier score

    Examples
    --------
    >>> import numpy as np
    >>> from sklearn.metrics import brier_score_loss
    >>> y_true = np.array([0, 1, 1, 0])
    >>> y_true_categorical = np.array(["spam", "ham", "ham", "spam"])
    >>> y_prob = np.array([0.1, 0.9, 0.8, 0.3])
    >>> brier_score_loss(y_true, y_prob)
    0.037...
    >>> brier_score_loss(y_true, 1-y_prob, pos_label=0)
    0.037...
    >>> brier_score_loss(y_true_categorical, y_prob, pos_label="ham")
    0.037...
    >>> brier_score_loss(y_true, np.array(y_prob) > 0.5)
    0.0

    References
    ----------
    .. [1] `Wikipedia entry for the Brier score.
            <https://en.wikipedia.org/wiki/Brier_score>`_
    """
    y_true = column_or_1d(y_true)
    y_prob = column_or_1d(y_prob)
    assert_all_finite(y_true)
    assert_all_finite(y_prob)
    check_consistent_length(y_true, y_prob, sample_weight)

    labels = np.unique(y_true)
    if len(labels) > 2:
        raise ValueError("Only binary classification is supported. "
                         "Labels in y_true: %s." % labels)
    if y_prob.max() > 1:
        raise ValueError("y_prob contains values greater than 1.")
    if y_prob.min() < 0:
        raise ValueError("y_prob contains values less than 0.")

    # if pos_label=None, when y_true is in {-1, 1} or {0, 1},
    # pos_labe is set to 1 (consistent with precision_recall_curve/roc_curve),
    # otherwise pos_label is set to the greater label
    # (different from precision_recall_curve/roc_curve,
    # the purpose is to keep backward compatibility).
    if pos_label is None:
        if (np.array_equal(labels, [0]) or
                np.array_equal(labels, [-1])):
            pos_label = 1
        else:
            pos_label = y_true.max()
    y_true = np.array(y_true == pos_label, int)
    return np.average((y_true - y_prob) ** 2, weights=sample_weight)<|MERGE_RESOLUTION|>--- conflicted
+++ resolved
@@ -1070,9 +1070,11 @@
 
     Notes
     -----
-    When ``true positive + false positive == 0`` or
-    ``true positive + false negative == 0``, f-score returns 0 and raises
-    ``UndefinedMetricWarning``.
+    When ``true positive + false positive == 0``, precision is undefined;
+    When ``true positive + false negative == 0``, recall is undefined.
+    In such cases, by default the metric will be set to 0, as will f-score,
+    and ``UndefinedMetricWarning`` will be raised. This behavior can be
+    modified with ``zero_division``.
     """
     return fbeta_score(y_true, y_pred, 1, labels=labels,
                        pos_label=pos_label, average=average,
@@ -1194,8 +1196,10 @@
     -----
     When ``true positive + false positive == 0`` or
     ``true positive + false negative == 0``, f-score returns 0 and raises
-    ``UndefinedMetricWarning``.
+    ``UndefinedMetricWarning``. This behavior can be
+    modified with ``zero_division``.
     """
+
     _, _, f, _ = precision_recall_fscore_support(y_true, y_pred,
                                                  beta=beta,
                                                  labels=labels,
@@ -1218,7 +1222,6 @@
     The metric, modifier and average arguments are used only for determining
     an appropriate warning.
     """
-<<<<<<< HEAD
     # TODO: check the comment line is useless
     mask = denominator == 0.0
     # denominator = denominator.copy()
@@ -1236,15 +1239,6 @@
     if zero_division != "warn":
         return result
 
-=======
-    mask = denominator == 0.0
-    denominator = denominator.copy()
-    denominator[mask] = 1  # avoid infs/nans
-    result = numerator / denominator
-    if not np.any(mask):
-        return result
-
->>>>>>> 2119490c
     # build appropriate warning
     # E.g. "Precision and F-score are ill-defined and being set to 0.0 in
     # labels with no predicted samples. Use ``zero_division`` parameter to
@@ -1457,17 +1451,11 @@
     -----
     When ``true positive + false positive == 0``, precision is undefined;
     When ``true positive + false negative == 0``, recall is undefined.
-<<<<<<< HEAD
     In such cases, by default the metric will be set to 0, as will f-score,
     and ``UndefinedMetricWarning`` will be raised. This behavior can be
     modified with ``zero_division``.
     """
     _check_zero_division(zero_division)
-=======
-    In such cases, the metric will be set to 0, as will f-score, and
-    ``UndefinedMetricWarning`` will be raised.
-    """
->>>>>>> 2119490c
     if beta < 0:
         raise ValueError("beta should be >=0 in the F-beta score")
     labels = _check_set_wise_labels(y_true, y_pred, average, labels,
@@ -1487,8 +1475,7 @@
         pred_sum = np.array([pred_sum.sum()])
         true_sum = np.array([true_sum.sum()])
 
-<<<<<<< HEAD
-    # Finally, we have all our sufficient statistics. Divide!
+    # Finally, we have all our sufficient statistics. Divide! #
     beta2 = beta ** 2
 
     # Divide, and on zero-division, set scores and/or warn according to
@@ -1511,26 +1498,6 @@
         denom[denom == 0.] = 1  # avoid division by 0
         f_score = (1 + beta2) * precision * recall / denom
 
-=======
-    # Finally, we have all our sufficient statistics. Divide! #
-    beta2 = beta ** 2
-
-    # Divide, and on zero-division, set scores to 0 and warn:
-
-    precision = _prf_divide(tp_sum, pred_sum,
-                            'precision', 'predicted', average, warn_for)
-    recall = _prf_divide(tp_sum, true_sum,
-                         'recall', 'true', average, warn_for)
-    if np.isposinf(beta):
-        f_score = recall
-    else:
-        # Don't need to warn for F: either P or R warned, or tp == 0 where pos
-        # and true are nonzero, in which case, F is well-defined and zero
-        denom = beta2 * precision + recall
-        denom[denom == 0.] = 1  # avoid division by 0
-        f_score = (1 + beta2) * precision * recall / denom
-
->>>>>>> 2119490c
     # Average the results
     if average == 'weighted':
         weights = true_sum
@@ -1668,10 +1635,6 @@
     raises ``UndefinedMetricWarning``. This behavior can be
     modified with ``zero_division``.
 
-    Notes
-    -----
-    When ``true positive + false positive == 0``, precision returns 0 and
-    raises ``UndefinedMetricWarning``.
     """
     p, _, _, _ = precision_recall_fscore_support(y_true, y_pred,
                                                  labels=labels,
@@ -1788,12 +1751,8 @@
     Notes
     -----
     When ``true positive + false negative == 0``, recall returns 0 and raises
-<<<<<<< HEAD
     ``UndefinedMetricWarning``. This behavior can be modified with
     ``zero_division``.
-=======
-    ``UndefinedMetricWarning``.
->>>>>>> 2119490c
     """
     _, r, _, _ = precision_recall_fscore_support(y_true, y_pred,
                                                  labels=labels,
