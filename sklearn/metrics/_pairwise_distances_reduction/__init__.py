# Pairwise Distances Reductions
# =============================
#
#    Author: Julien Jerphanion <git@jjerphan.xyz>
#
# Overview
# --------
#
#    This module provides routines to compute pairwise distances between a set
#    of row vectors of X and another set of row vectors of Y and apply a
#    reduction on top. The canonical example is the brute-force computation
#    of the top k nearest neighbors by leveraging the arg-k-min reduction.
#
#    The reduction takes a matrix of pairwise distances between rows of X and Y
#    as input and outputs an aggregate data-structure for each row of X. The
#    aggregate values are typically smaller than the number of rows in Y, hence
#    the term reduction.
#
#    For computational reasons, the reduction are performed on the fly on chunks
#    of rows of X and Y so as to keep intermediate data-structures in CPU cache
#    and avoid unnecessary round trips of large distance arrays with the RAM
#    that would otherwise severely degrade the speed by making the overall
#    processing memory-bound.
#
#    Finally, the routines follow a generic parallelization template to process
#    chunks of data with OpenMP loops (via Cython prange), either on rows of X
#    or rows of Y depending on their respective sizes.
#
#
# Dispatching to specialized implementations
# ------------------------------------------
#
#    Dispatchers are meant to be used in the Python code. Under the hood, a
#    dispatcher must only define the logic to choose at runtime to the correct
#    dtype-specialized :class:`BaseDistanceReductionDispatcher` implementation based
#    on the dtype of X and of Y.
#
#
# High-level diagram
# ------------------
#
#    Legend:
#
#      A ---⊳ B: A inherits from B
#      A ---x B: A dispatches to B
#
#
#                               (base dispatcher)
#                         BaseDistanceReductionDispatcher
#                                       ∆
#                                       |
#                                       |
#               +-----------------------+----------------------+
#               |                                              |
#          (dispatcher)                                   (dispatcher)
#            ArgKmin                                     RadiusNeighbors
#               |                                              |
#               |                                              |
#               |                (64bit implem.)               |
#               |           BaseDistanceReducer{32,64}         |
#               |                       ∆                      |
#               |                       |                      |
#               |                       |                      |
#               |     +-----------------+-----------------+    |
#               |     |                                   |    |
#               |     |                                   |    |
#               x     |                                   |    x
#            ArgKmin{32,64}                        RadiusNeighbors{32,64}
#               |     ∆                                   ∆    |
#               |     |                                   |    |
#        ======================= Specializations =============================
#               |     |                                   |    |
#               |     |                                   |    |
#               x     |                                   |    x
#        EuclideanArgKmin{32,64}               EuclideanRadiusNeighbors{32,64}
#
#    For instance :class:`ArgKmin`, dispatches to both :class:`ArgKmin64`
#    and :class:`ArgKmin32` if X and Y are both dense NumPy arrays with a `float64`
#    or `float32` dtype respectively.
#
#    In addition, if the metric parameter is set to "euclidean" or "sqeuclidean",
#    then `ArgKmin{32,64}` further dispatches to `EuclideanArgKmin{32,64}`. For
#    example, :class:`ArgKmin64` would dispatch to :class:`EuclideanArgKmin64`, a
#    specialized subclass that optimally handles the Euclidean distance case
#    using Generalized Matrix Multiplication over `float64` data (see the
#    docstring of :class:`GEMMTermComputer64` for details).


from ._dispatcher import (
<<<<<<< HEAD
    PairwiseDistancesReduction,
    PairwiseDistancesArgKmin,
    PairwiseDistancesArgKminLabels,
    PairwiseDistancesRadiusNeighborhood,
=======
    BaseDistanceReductionDispatcher,
    ArgKmin,
    RadiusNeighbors,
>>>>>>> 0c22fa1d
    sqeuclidean_row_norms,
)

__all__ = [
<<<<<<< HEAD
    "PairwiseDistancesReduction",
    "PairwiseDistancesArgKmin",
    "PairwiseDistancesArgKminLabels",
    "PairwiseDistancesRadiusNeighborhood",
=======
    "BaseDistanceReductionDispatcher",
    "ArgKmin",
    "RadiusNeighbors",
>>>>>>> 0c22fa1d
    "sqeuclidean_row_norms",
]<|MERGE_RESOLUTION|>--- conflicted
+++ resolved
@@ -87,29 +87,17 @@
 
 
 from ._dispatcher import (
-<<<<<<< HEAD
-    PairwiseDistancesReduction,
-    PairwiseDistancesArgKmin,
-    PairwiseDistancesArgKminLabels,
-    PairwiseDistancesRadiusNeighborhood,
-=======
     BaseDistanceReductionDispatcher,
     ArgKmin,
     RadiusNeighbors,
->>>>>>> 0c22fa1d
+    ArgKminLabels,
     sqeuclidean_row_norms,
 )
 
 __all__ = [
-<<<<<<< HEAD
-    "PairwiseDistancesReduction",
-    "PairwiseDistancesArgKmin",
-    "PairwiseDistancesArgKminLabels",
-    "PairwiseDistancesRadiusNeighborhood",
-=======
     "BaseDistanceReductionDispatcher",
     "ArgKmin",
     "RadiusNeighbors",
->>>>>>> 0c22fa1d
+    "ArgKminLabels",
     "sqeuclidean_row_norms",
 ]