--- conflicted
+++ resolved
@@ -134,8 +134,7 @@
         """
 
 
-<<<<<<< HEAD
-class PairwiseDistances(PairwiseDistancesReduction):
+class PairwiseDistances(BaseDistanceReductionDispatcher):
     """Compute the pairwise distances matrix for two sets of vectors.
 
     The distance function `dist` depends on the values of the `metric`
@@ -250,10 +249,7 @@
         )
 
 
-class PairwiseDistancesArgKmin(PairwiseDistancesReduction):
-=======
 class ArgKmin(BaseDistanceReductionDispatcher):
->>>>>>> ed3172b6
     """Compute the argkmin of row vectors of X on the ones of Y.
 
     For each row vector of X, computes the indices of k first the rows
