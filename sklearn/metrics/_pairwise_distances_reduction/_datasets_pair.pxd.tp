{{py:

implementation_specific_values = [
    # Values are the following ones:
    #
<<<<<<< HEAD
    #       name_suffix, DistanceMetric, INPUT_DTYPE_t, INPUT_DTYPE
    #
    # We use DistanceMetric for float64 for backward naming compatibility.
    #
    ('64', 'DistanceMetric', 'float64_t'),
=======
    # name_suffix, INPUT_DTYPE_t, INPUT_DTYPE
    ('64', 'DistanceMetric64', 'float64_t'),
>>>>>>> 2ab1d81e
    ('32', 'DistanceMetric32', 'float32_t')
]

}}
from ...utils._typedefs cimport float64_t, float32_t, int32_t, intp_t
<<<<<<< HEAD
from ...metrics._dist_metrics cimport DistanceMetric, DistanceMetric32
=======
from ...metrics._dist_metrics cimport DistanceMetric64, DistanceMetric32, DistanceMetric
>>>>>>> 2ab1d81e

{{for name_suffix, DistanceMetric, INPUT_DTYPE_t in implementation_specific_values}}


cdef class DatasetsPair{{name_suffix}}:
    cdef:
        {{DistanceMetric}} distance_metric
        intp_t n_features

    cdef intp_t n_samples_X(self) noexcept nogil

    cdef intp_t n_samples_Y(self) noexcept nogil

    cdef float64_t dist(self, intp_t i, intp_t j) noexcept nogil

    cdef float64_t surrogate_dist(self, intp_t i, intp_t j) noexcept nogil


cdef class DenseDenseDatasetsPair{{name_suffix}}(DatasetsPair{{name_suffix}}):
    cdef:
        const {{INPUT_DTYPE_t}}[:, ::1] X
        const {{INPUT_DTYPE_t}}[:, ::1] Y


cdef class SparseSparseDatasetsPair{{name_suffix}}(DatasetsPair{{name_suffix}}):
    cdef:
        const {{INPUT_DTYPE_t}}[:] X_data
        const int32_t[:] X_indices
        const int32_t[:] X_indptr

        const {{INPUT_DTYPE_t}}[:] Y_data
        const int32_t[:] Y_indices
        const int32_t[:] Y_indptr


cdef class SparseDenseDatasetsPair{{name_suffix}}(DatasetsPair{{name_suffix}}):
    cdef:
        const {{INPUT_DTYPE_t}}[:] X_data
        const int32_t[:] X_indices
        const int32_t[:] X_indptr

        const {{INPUT_DTYPE_t}}[:] Y_data
        const int32_t[:] Y_indices
        intp_t n_Y


cdef class DenseSparseDatasetsPair{{name_suffix}}(DatasetsPair{{name_suffix}}):
    cdef:
        # As distance metrics are commutative, we can simply rely
        # on the implementation of SparseDenseDatasetsPair and
        # swap arguments.
        DatasetsPair{{name_suffix}} datasets_pair

{{endfor}}<|MERGE_RESOLUTION|>--- conflicted
+++ resolved
@@ -3,26 +3,14 @@
 implementation_specific_values = [
     # Values are the following ones:
     #
-<<<<<<< HEAD
-    #       name_suffix, DistanceMetric, INPUT_DTYPE_t, INPUT_DTYPE
-    #
-    # We use DistanceMetric for float64 for backward naming compatibility.
-    #
-    ('64', 'DistanceMetric', 'float64_t'),
-=======
     # name_suffix, INPUT_DTYPE_t, INPUT_DTYPE
     ('64', 'DistanceMetric64', 'float64_t'),
->>>>>>> 2ab1d81e
     ('32', 'DistanceMetric32', 'float32_t')
 ]
 
 }}
 from ...utils._typedefs cimport float64_t, float32_t, int32_t, intp_t
-<<<<<<< HEAD
-from ...metrics._dist_metrics cimport DistanceMetric, DistanceMetric32
-=======
 from ...metrics._dist_metrics cimport DistanceMetric64, DistanceMetric32, DistanceMetric
->>>>>>> 2ab1d81e
 
 {{for name_suffix, DistanceMetric, INPUT_DTYPE_t in implementation_specific_values}}
 
