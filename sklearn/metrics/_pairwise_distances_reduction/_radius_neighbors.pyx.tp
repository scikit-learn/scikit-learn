cimport numpy as cnp
import numpy as np
import warnings

from libcpp.memory cimport shared_ptr, make_shared
from libcpp.vector cimport vector
from cython cimport final
from cython.operator cimport dereference as deref
from cython.parallel cimport parallel, prange

from ...utils._sorting cimport simultaneous_sort
from ...utils._typedefs cimport ITYPE_t, DTYPE_t
from ...utils._vector_sentinel cimport vector_to_nd_array

from numbers import Real
from scipy.sparse import issparse
from ...utils import check_array, check_scalar, _in_unstable_openblas_configuration
from ...utils.fixes import threadpool_limits

cnp.import_array()

# TODO: change for `libcpp.algorithm.move` once Cython 3 is used
# Introduction in Cython:
# https://github.com/cython/cython/blob/05059e2a9b89bf6738a7750b905057e5b1e3fe2e/Cython/Includes/libcpp/algorithm.pxd#L47 #noqa
cdef extern from "<algorithm>" namespace "std" nogil:
    OutputIt move[InputIt, OutputIt](InputIt first, InputIt last, OutputIt d_first) except + #noqa

######################

cdef cnp.ndarray[object, ndim=1] coerce_vectors_to_nd_arrays(
    shared_ptr[vector_vector_DITYPE_t] vecs
):
    """Coerce a std::vector of std::vector to a ndarray of ndarray."""
    cdef:
        ITYPE_t n = deref(vecs).size()
        cnp.ndarray[object, ndim=1] nd_arrays_of_nd_arrays = np.empty(n, dtype=np.ndarray)

    for i in range(n):
        nd_arrays_of_nd_arrays[i] = vector_to_nd_array(&(deref(vecs)[i]))

    return nd_arrays_of_nd_arrays

#####################
{{for name_suffix in ['64', '32']}}

from ._base cimport (
    BaseDistancesReduction{{name_suffix}},
    _sqeuclidean_row_norms{{name_suffix}}
)

<<<<<<< HEAD
from ._datasets_pair cimport (
    DatasetsPair{{name_suffix}},
    DenseDenseDatasetsPair{{name_suffix}},
    SparseSparseDatasetsPair{{name_suffix}},
)
=======
from ._datasets_pair cimport DatasetsPair{{name_suffix}}
>>>>>>> 239e1631

from ._middle_term_computer cimport MiddleTermComputer{{name_suffix}}


cdef class RadiusNeighbors{{name_suffix}}(BaseDistancesReduction{{name_suffix}}):
    """float{{name_suffix}} implementation of the RadiusNeighbors."""

    @classmethod
    def compute(
        cls,
        X,
        Y,
        DTYPE_t radius,
        str metric="euclidean",
        chunk_size=None,
        dict metric_kwargs=None,
        str strategy=None,
        bint return_distance=False,
        bint sort_results=False,
    ):
        """Compute the radius-neighbors reduction.

        This classmethod is responsible for introspecting the arguments
        values to dispatch to the most appropriate implementation of
        :class:`RadiusNeighbors{{name_suffix}}`.

        This allows decoupling the API entirely from the implementation details
        whilst maintaining RAII: all temporarily allocated datastructures necessary
        for the concrete implementation are therefore freed when this classmethod
        returns.

        No instance should directly be created outside of this class method.
        """
        if (
            metric in ("euclidean", "sqeuclidean")
            and not (issparse(X) ^ issparse(Y))
        ):
            # Specialized implementation of RadiusNeighbors for the Euclidean
            # distance.
<<<<<<< HEAD
            # This implementation processes the computation of the chunks of the
            # distance using a decomposition of the chunks of the distance matrix
            # for the Squared Euclidean distance.
=======
            # This implementation computes the distances by chunk using
            # a decomposition of the Squared Euclidean distance.
>>>>>>> 239e1631
            # This specialisation has an improved arithmetic intensity for both
            # the dense and sparse settings, allowing in most case speed-ups of
            # several orders of magnitude compared to the generic RadiusNeighbors
            # implementation.
            # For more information see MiddleTermComputer.
            use_squared_distances = metric == "sqeuclidean"
            pda = EuclideanRadiusNeighbors{{name_suffix}}(
                X=X, Y=Y, radius=radius,
                use_squared_distances=use_squared_distances,
                chunk_size=chunk_size,
                strategy=strategy,
                sort_results=sort_results,
                metric_kwargs=metric_kwargs,
            )
        else:
             # Fall back on a generic implementation that handles most scipy
             # metrics by computing the distances between 2 vectors at a time.
            pda = RadiusNeighbors{{name_suffix}}(
                datasets_pair=DatasetsPair{{name_suffix}}.get_for(X, Y, metric, metric_kwargs),
                radius=radius,
                chunk_size=chunk_size,
                strategy=strategy,
                sort_results=sort_results,
            )

        # Limit the number of threads in second level of nested parallelism for BLAS
        # to avoid threads over-subscription (in GEMM for instance).
        with threadpool_limits(limits=1, user_api="blas"):
            if pda.execute_in_parallel_on_Y:
                pda._parallel_on_Y()
            else:
                pda._parallel_on_X()

        return pda._finalize_results(return_distance)


    def __init__(
        self,
        DatasetsPair{{name_suffix}} datasets_pair,
        DTYPE_t radius,
        chunk_size=None,
        strategy=None,
        sort_results=False,
    ):
        super().__init__(
            datasets_pair=datasets_pair,
            chunk_size=chunk_size,
            strategy=strategy,
        )

        self.radius = check_scalar(radius, "radius", Real, min_val=0)
        self.r_radius = self.datasets_pair.distance_metric._dist_to_rdist(radius)
        self.sort_results = sort_results

        # Allocating pointers to datastructures but not the datastructures themselves.
        # There are as many pointers as effective threads.
        #
        # For the sake of explicitness:
        #   - when parallelizing on X, the pointers of those heaps are referencing
        #   self.neigh_distances and self.neigh_indices
        #   - when parallelizing on Y, the pointers of those heaps are referencing
        #   std::vectors of std::vectors which are thread-wise-allocated and whose
        #   content will be merged into self.neigh_distances and self.neigh_indices.
        self.neigh_distances_chunks = vector[shared_ptr[vector[vector[DTYPE_t]]]](
            self.chunks_n_threads
        )
        self.neigh_indices_chunks = vector[shared_ptr[vector[vector[ITYPE_t]]]](
            self.chunks_n_threads
        )

        # Temporary datastructures which will be coerced to numpy arrays on before
        # RadiusNeighbors.compute "return" and will be then freed.
        self.neigh_distances = make_shared[vector[vector[DTYPE_t]]](self.n_samples_X)
        self.neigh_indices = make_shared[vector[vector[ITYPE_t]]](self.n_samples_X)

    cdef void _compute_and_reduce_distances_on_chunks(
        self,
        ITYPE_t X_start,
        ITYPE_t X_end,
        ITYPE_t Y_start,
        ITYPE_t Y_end,
        ITYPE_t thread_num,
    ) nogil:
        cdef:
            ITYPE_t i, j
            DTYPE_t r_dist_i_j

        for i in range(X_start, X_end):
            for j in range(Y_start, Y_end):
                r_dist_i_j = self.datasets_pair.surrogate_dist(i, j)
                if r_dist_i_j <= self.r_radius:
                    deref(self.neigh_distances_chunks[thread_num])[i].push_back(r_dist_i_j)
                    deref(self.neigh_indices_chunks[thread_num])[i].push_back(j)

    def _finalize_results(self, bint return_distance=False):
        if return_distance:
            # We need to recompute distances because we relied on
            # surrogate distances for the reduction.
            self.compute_exact_distances()
            return (
                coerce_vectors_to_nd_arrays(self.neigh_distances),
                coerce_vectors_to_nd_arrays(self.neigh_indices),
            )

        return coerce_vectors_to_nd_arrays(self.neigh_indices)

    cdef void _parallel_on_X_init_chunk(
        self,
        ITYPE_t thread_num,
        ITYPE_t X_start,
        ITYPE_t X_end,
    ) nogil:

        # As this strategy is embarrassingly parallel, we can set the
        # thread vectors' pointers to the main vectors'.
        self.neigh_distances_chunks[thread_num] = self.neigh_distances
        self.neigh_indices_chunks[thread_num] = self.neigh_indices

    @final
    cdef void _parallel_on_X_prange_iter_finalize(
        self,
        ITYPE_t thread_num,
        ITYPE_t X_start,
        ITYPE_t X_end,
    ) nogil:
        cdef:
            ITYPE_t idx

        # Sorting neighbors for each query vector of X
        if self.sort_results:
            for idx in range(X_start, X_end):
                simultaneous_sort(
                    deref(self.neigh_distances)[idx].data(),
                    deref(self.neigh_indices)[idx].data(),
                    deref(self.neigh_indices)[idx].size()
                )

    cdef void _parallel_on_Y_init(
        self,
    ) nogil:
        cdef:
            ITYPE_t thread_num
        # As chunks of X are shared across threads, so must datastructures to avoid race
        # conditions: each thread has its own vectors of n_samples_X vectors which are
        # then merged back in the main n_samples_X vectors.
        for thread_num in range(self.chunks_n_threads):
            self.neigh_distances_chunks[thread_num] = make_shared[vector[vector[DTYPE_t]]](self.n_samples_X)
            self.neigh_indices_chunks[thread_num] = make_shared[vector[vector[ITYPE_t]]](self.n_samples_X)

    @final
    cdef void _merge_vectors(
        self,
        ITYPE_t idx,
        ITYPE_t num_threads,
    ) nogil:
        cdef:
            ITYPE_t thread_num
            ITYPE_t idx_n_elements = 0
            ITYPE_t last_element_idx = deref(self.neigh_indices)[idx].size()

        # Resizing buffers only once for the given number of elements.
        for thread_num in range(num_threads):
            idx_n_elements += deref(self.neigh_distances_chunks[thread_num])[idx].size()

        deref(self.neigh_distances)[idx].resize(last_element_idx + idx_n_elements)
        deref(self.neigh_indices)[idx].resize(last_element_idx + idx_n_elements)

        # Moving the elements by range using the range first element
        # as the reference for the insertion.
        for thread_num in range(num_threads):
            move(
                deref(self.neigh_distances_chunks[thread_num])[idx].begin(),
                deref(self.neigh_distances_chunks[thread_num])[idx].end(),
                deref(self.neigh_distances)[idx].begin() + last_element_idx
            )
            move(
                deref(self.neigh_indices_chunks[thread_num])[idx].begin(),
                deref(self.neigh_indices_chunks[thread_num])[idx].end(),
                deref(self.neigh_indices)[idx].begin() + last_element_idx
            )
            last_element_idx += deref(self.neigh_distances_chunks[thread_num])[idx].size()

    cdef void _parallel_on_Y_finalize(
        self,
    ) nogil:
        cdef:
            ITYPE_t idx

        with nogil, parallel(num_threads=self.effective_n_threads):
            # Merge vectors used in threads into the main ones.
            # This is done in parallel sample-wise (no need for locks).
            for idx in prange(self.n_samples_X, schedule='static'):
                self._merge_vectors(idx, self.chunks_n_threads)

            # The content of the vector have been std::moved.
            # Hence they can't be used anymore and can be deleted.
            # Their deletion is carried out automatically as the
            # implementation relies on shared pointers.

            # Sort in parallel in ascending order w.r.t the distances if requested.
            if self.sort_results:
                for idx in prange(self.n_samples_X, schedule='static'):
                    simultaneous_sort(
                        deref(self.neigh_distances)[idx].data(),
                        deref(self.neigh_indices)[idx].data(),
                        deref(self.neigh_indices)[idx].size()
                    )

        return

    cdef void compute_exact_distances(self) nogil:
        """Convert rank-preserving distances to pairwise distances in parallel."""
        cdef:
            ITYPE_t i, j

        for i in prange(self.n_samples_X, nogil=True, schedule='static',
                        num_threads=self.effective_n_threads):
            for j in range(deref(self.neigh_indices)[i].size()):
                deref(self.neigh_distances)[i][j] = (
                        self.datasets_pair.distance_metric._rdist_to_dist(
                            # Guard against eventual -0., causing nan production.
                            max(deref(self.neigh_distances)[i][j], 0.)
                        )
                )


cdef class EuclideanRadiusNeighbors{{name_suffix}}(RadiusNeighbors{{name_suffix}}):
    """EuclideanDistance-specialisation of RadiusNeighbors{{name_suffix}}."""

    @classmethod
    def is_usable_for(cls, X, Y, metric) -> bool:
        return (RadiusNeighbors{{name_suffix}}.is_usable_for(X, Y, metric)
                and not _in_unstable_openblas_configuration())

    def __init__(
        self,
        X,
        Y,
        DTYPE_t radius,
        bint use_squared_distances=False,
        chunk_size=None,
        strategy=None,
        sort_results=False,
        metric_kwargs=None,
    ):
        if (
            metric_kwargs is not None and
            len(metric_kwargs) > 0 and
            "Y_norm_squared" not in metric_kwargs
        ):
            warnings.warn(
                f"Some metric_kwargs have been passed ({metric_kwargs}) but aren't "
                f"usable for this case (EuclideanRadiusNeighbors64) and will be ignored.",
                UserWarning,
                stacklevel=3,
            )

        super().__init__(
            # The datasets pair here is used for exact distances computations
            datasets_pair=DatasetsPair{{name_suffix}}.get_for(X, Y, metric="euclidean"),
            radius=radius,
            chunk_size=chunk_size,
            strategy=strategy,
            sort_results=sort_results,
        )
        cdef:
            ITYPE_t dist_middle_terms_chunks_size = self.Y_n_samples_chunk * self.X_n_samples_chunk

        self.middle_term_computer = MiddleTermComputer{{name_suffix}}.get_for(
            X,
            Y,
            self.effective_n_threads,
            self.chunks_n_threads,
            dist_middle_terms_chunks_size,
            n_features=X.shape[1],
            chunk_size=self.chunk_size,
        )

        if metric_kwargs is not None and "Y_norm_squared" in metric_kwargs:
            self.Y_norm_squared = check_array(
                metric_kwargs.pop("Y_norm_squared"),
                ensure_2d=False,
                input_name="Y_norm_squared",
                dtype=np.float64
            )
        else:
            self.Y_norm_squared = _sqeuclidean_row_norms{{name_suffix}}(Y, self.effective_n_threads)

        # Do not recompute norms if datasets are identical.
        self.X_norm_squared = (
            self.Y_norm_squared if X is Y else
            _sqeuclidean_row_norms{{name_suffix}}(X, self.effective_n_threads)
        )
        self.use_squared_distances = use_squared_distances

        if use_squared_distances:
            # In this specialisation and this setup, the value passed to the radius is
            # already considered to be the adapted radius, so we overwrite it.
            self.r_radius = radius

    @final
    cdef void _parallel_on_X_parallel_init(
        self,
        ITYPE_t thread_num,
    ) nogil:
        RadiusNeighbors{{name_suffix}}._parallel_on_X_parallel_init(self, thread_num)
        self.middle_term_computer._parallel_on_X_parallel_init(thread_num)

    @final
    cdef void _parallel_on_X_init_chunk(
        self,
        ITYPE_t thread_num,
        ITYPE_t X_start,
        ITYPE_t X_end,
    ) nogil:
        RadiusNeighbors{{name_suffix}}._parallel_on_X_init_chunk(self, thread_num, X_start, X_end)
        self.middle_term_computer._parallel_on_X_init_chunk(thread_num, X_start, X_end)

    @final
    cdef void _parallel_on_X_pre_compute_and_reduce_distances_on_chunks(
        self,
        ITYPE_t X_start,
        ITYPE_t X_end,
        ITYPE_t Y_start,
        ITYPE_t Y_end,
        ITYPE_t thread_num,
    ) nogil:
        RadiusNeighbors{{name_suffix}}._parallel_on_X_pre_compute_and_reduce_distances_on_chunks(
            self,
            X_start, X_end,
            Y_start, Y_end,
            thread_num,
        )
        self.middle_term_computer._parallel_on_X_pre_compute_and_reduce_distances_on_chunks(
            X_start, X_end, Y_start, Y_end, thread_num,
        )

    @final
    cdef void _parallel_on_Y_init(
        self,
    ) nogil:
        RadiusNeighbors{{name_suffix}}._parallel_on_Y_init(self)
        self.middle_term_computer._parallel_on_Y_init()

    @final
    cdef void _parallel_on_Y_parallel_init(
        self,
        ITYPE_t thread_num,
        ITYPE_t X_start,
        ITYPE_t X_end,
    ) nogil:
        RadiusNeighbors{{name_suffix}}._parallel_on_Y_parallel_init(self, thread_num, X_start, X_end)
        self.middle_term_computer._parallel_on_Y_parallel_init(thread_num, X_start, X_end)

    @final
    cdef void _parallel_on_Y_pre_compute_and_reduce_distances_on_chunks(
        self,
        ITYPE_t X_start,
        ITYPE_t X_end,
        ITYPE_t Y_start,
        ITYPE_t Y_end,
        ITYPE_t thread_num,
    ) nogil:
        RadiusNeighbors{{name_suffix}}._parallel_on_Y_pre_compute_and_reduce_distances_on_chunks(
            self,
            X_start, X_end,
            Y_start, Y_end,
            thread_num,
        )
        self.middle_term_computer._parallel_on_Y_pre_compute_and_reduce_distances_on_chunks(
            X_start, X_end, Y_start, Y_end, thread_num
        )

    @final
    cdef void compute_exact_distances(self) nogil:
        if not self.use_squared_distances:
            RadiusNeighbors{{name_suffix}}.compute_exact_distances(self)

    @final
    cdef void _compute_and_reduce_distances_on_chunks(
        self,
        ITYPE_t X_start,
        ITYPE_t X_end,
        ITYPE_t Y_start,
        ITYPE_t Y_end,
        ITYPE_t thread_num,
    ) nogil:
        cdef:
            ITYPE_t i, j
            DTYPE_t squared_dist_i_j
            ITYPE_t n_X = X_end - X_start
            ITYPE_t n_Y = Y_end - Y_start
            DTYPE_t *dist_middle_terms = self.middle_term_computer._compute_dist_middle_terms(
                X_start, X_end, Y_start, Y_end, thread_num
            )

        # Pushing the distance and their associated indices in vectors.
        for i in range(n_X):
            for j in range(n_Y):
                # Using the squared euclidean distance as the rank-preserving distance:
                #
                #             ||X_c_i||² - 2 X_c_i.Y_c_j^T + ||Y_c_j||²
                #
                squared_dist_i_j = (
                    self.X_norm_squared[i + X_start]
                    + dist_middle_terms[i * n_Y + j]
                    + self.Y_norm_squared[j + Y_start]
                )
                if squared_dist_i_j <= self.r_radius:
                    deref(self.neigh_distances_chunks[thread_num])[i + X_start].push_back(squared_dist_i_j)
                    deref(self.neigh_indices_chunks[thread_num])[i + X_start].push_back(j + Y_start)

{{endfor}}<|MERGE_RESOLUTION|>--- conflicted
+++ resolved
@@ -48,15 +48,7 @@
     _sqeuclidean_row_norms{{name_suffix}}
 )
 
-<<<<<<< HEAD
-from ._datasets_pair cimport (
-    DatasetsPair{{name_suffix}},
-    DenseDenseDatasetsPair{{name_suffix}},
-    SparseSparseDatasetsPair{{name_suffix}},
-)
-=======
 from ._datasets_pair cimport DatasetsPair{{name_suffix}}
->>>>>>> 239e1631
 
 from ._middle_term_computer cimport MiddleTermComputer{{name_suffix}}
 
@@ -96,14 +88,8 @@
         ):
             # Specialized implementation of RadiusNeighbors for the Euclidean
             # distance.
-<<<<<<< HEAD
-            # This implementation processes the computation of the chunks of the
-            # distance using a decomposition of the chunks of the distance matrix
-            # for the Squared Euclidean distance.
-=======
             # This implementation computes the distances by chunk using
             # a decomposition of the Squared Euclidean distance.
->>>>>>> 239e1631
             # This specialisation has an improved arithmetic intensity for both
             # the dense and sparse settings, allowing in most case speed-ups of
             # several orders of magnitude compared to the generic RadiusNeighbors
