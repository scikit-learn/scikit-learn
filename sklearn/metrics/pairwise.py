--- conflicted
+++ resolved
@@ -1211,7 +1211,7 @@
     {"X": ["array-like",], "Y": ["array-like",]},
     prefer_skip_nested_validation=True,
 )
-def _paired_haversine_distances(X, Y):
+def paired_haversine_distances(X, Y):
     """Compute the Haversine distance between paired samples in X and Y.
 
     The Haversine (or great circle) distance is the angular distance between
@@ -1262,56 +1262,6 @@
     {"X": ["array-like", "sparse matrix"], "Y": ["array-like", "sparse matrix"]},
     prefer_skip_nested_validation=True,
 )
-def paired_haversine_distances(X, Y):
-    """Compute the Haversine distance between paired samples in X and Y.
-
-    The Haversine (or great circle) distance is the angular distance between
-    two points on the surface of a sphere. The first coordinate of each point
-    is assumed to be the latitude, the second is the longitude, given
-    in radians. The dimension of the data must be 2.
-
-    .. math::
-       D(x, y) = 2\\arcsin[\\sqrt{\\sin^2((x1 - y1) / 2)
-                                + \\cos(x1)\\cos(y1)\\sin^2((x2 - y2) / 2)}]
-
-    Parameters
-    ----------
-    X : array-like of shape (n_samples, 2)
-        A numpy array of coordinates (latitude and longitude, in radians).
-
-    Y : array-like of shape (n_samples, 2)
-        A numpy array of coordinates (latitude and longitude, in radians).
-
-    Returns
-    -------
-    distance : ndarray of shape (n_samples, )
-        The distances between the points in X and Y.
-
-    Notes
-    -----
-    As the Earth is nearly spherical, the haversine formula provides a good
-    approximation of the distance between two points of the Earth surface, with
-    a less than 1% error on average.
-    """
-    X, Y = check_paired_arrays(X, Y)
-    if not (len(X.shape) == len(Y.shape) == 2) or not (X.shape[1] == Y.shape[1] == 2):
-        raise ValueError(
-            "For paired distances and the metric `haversine`, "
-            "X and Y should both be of shape (n_samples, 2), "
-            f"but X.shape is {X.shape} and Y.shape is {Y.shape}"
-        )
-    dlat, dlon = (Y - X).T
-    lat1, lat2 = X[:, 0], Y[:, 0]
-
-    a_1 = np.sin(dlat / 2.0) ** 2
-    a_2 = np.cos(lat1) * np.cos(lat2) * np.sin(dlon / 2.0) ** 2
-    c = 2 * np.arcsin(np.sqrt(a_1 + a_2))
-    return c
-
-
-@validate_params(
-    {"X": ["array-like", "sparse matrix"], "Y": ["array-like", "sparse matrix"]}
-)
 def paired_cosine_distances(X, Y):
     """
     Compute the paired cosine distances between X and Y.
@@ -1349,11 +1299,7 @@
     "l1": paired_manhattan_distances,
     "manhattan": paired_manhattan_distances,
     "cityblock": paired_manhattan_distances,
-<<<<<<< HEAD
     "haversine": _paired_haversine_distances,  # limited to m == 2
-=======
-    "haversine": paired_haversine_distances,  # limited to m == 2
->>>>>>> 48d281ab
 }
 
 
