--- conflicted
+++ resolved
@@ -37,10 +37,7 @@
     Hidden,
     MissingValues,
     StrOptions,
-<<<<<<< HEAD
     Options,
-=======
->>>>>>> 8521819e
 )
 
 from ._pairwise_distances_reduction import ArgKmin
