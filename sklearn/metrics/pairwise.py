--- conflicted
+++ resolved
@@ -314,7 +314,6 @@
     return distances if squared else np.sqrt(distances, out=distances)
 
 
-<<<<<<< HEAD
 def nan_euclidean_distances(X, Y=None, squared=False,
                             missing_values=np.nan, copy=True):
     """Calculate the euclidean distances in the presence of missing values.
@@ -445,10 +444,7 @@
     return distances if squared else np.sqrt(distances, out=distances)
 
 
-def _euclidean_distances_upcast(X, XX=None, Y=None, YY=None):
-=======
 def _euclidean_distances_upcast(X, XX=None, Y=None, YY=None, batch_size=None):
->>>>>>> b7c41636
     """Euclidean distances between X and Y
 
     Assumes X and Y have float32 dtype.
