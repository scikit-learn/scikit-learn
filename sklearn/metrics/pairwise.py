<<<<<<< HEAD
"""Utilities to evaluate pairwise distances or affinity of sets of samples"""
=======
""" Utilities to evaluate pairwise distances or affinity of sets of samples.

This module contains both distance metrics and kernels. A brief summary is
given on the two here.

Distance metrics are a function d(a, b) such that d(a, b) < d(a, c) if objects
a and b are considered "more similar" to objects a and c. Two objects exactly
alike would have a distance of zero.
One of the most popular examples is Euclidean distance.
To be a 'true' metric, it must obey the following four conditions:

1. d(a, b) >= 0, for all a and b
2. d(a, b) == 0, if and only if a = b, positive definiteness
3. d(a, b) == d(b, a), symmetry
4. d(a, c) <= d(a, b) + d(b, c), the triangle inequality


Kernels are measures of similarity, i.e. s(a, b) > s(a, c) if objects a and b
are considered "more similar" to objects a and c. A kernel must also be
positive semi-definite.

There are a number of ways to convert between a distance metric and a
similarity measure, such as a kernel. Let D be the distance, and S be the
kernel:

1. S = np.exp(-D * gamma), where one heuristic for choosing
   gamma is 1 / num_features
2. S = 1. / (D / np.max(D))

"""

>>>>>>> 8782723e
# Authors: Alexandre Gramfort <alexandre.gramfort@inria.fr>
#          Mathieu Blondel <mathieu@mblondel.org>
#          Robert Layton <robertlayton@gmail.com>
# License: BSD Style.

import numpy as np
from scipy.spatial import distance
from scipy.sparse import csr_matrix, issparse
from ..utils import safe_asanyarray, atleast2d_or_csr, deprecated
from ..utils.extmath import safe_sparse_dot
from ..utils import safe_asanyarray


<<<<<<< HEAD
# Distances
=======
>>>>>>> 8782723e

# Utility Functions
def check_pairwise_arrays(X, Y):
    """ Set X and Y appropriately and checks inputs

    If Y is None, it is set as a pointer to X (i.e. not a copy).
    If Y is given, this does not happen.
    All distance metrics should use this function first to assert that the
    given parameters are correct and safe to use.

    Specifically, this function first ensures that both X and Y are arrays,
    then checkes that they are at least two dimensional. Finally, the function
    checks that the size of the second dimension of the two arrays is equal.

    Parameters
    ----------
    X: {array-like, sparse matrix}, shape = [n_samples_a, n_features]

    Y: {array-like, sparse matrix}, shape = [n_samples_b, n_features]

    Returns
    -------
    safe_X: {array-like, sparse matrix}, shape = [n_samples_a, n_features]
        An array equal to X, guarenteed to be a numpy array.

    safe_Y: {array-like, sparse matrix}, shape = [n_samples_b, n_features]
        An array equal to Y if Y was not None, guarenteed to be a numpy array.
        If Y was None, safe_Y will be a pointer to X.

    """
    if Y is X or Y is None:
        X = Y = safe_asanyarray(X)
    else:
        X = safe_asanyarray(X)
        Y = safe_asanyarray(Y)
    X = atleast2d_or_csr(X)
    Y = atleast2d_or_csr(Y)
    if len(X.shape) < 2:
        raise ValueError("X is required to be at least two dimensional.")
    if len(Y.shape) < 2:
        raise ValueError("Y is required to be at least two dimensional.")
    if X.shape[1] != Y.shape[1]:
        raise ValueError("Incompatible dimension for X and Y matrices")
    return X, Y


def euclidean_distances(X, Y=None, Y_norm_squared=None, squared=False):
    """compute the distance matrix between each pair of vectors.

    Considering the rows of X (and Y=X) as the vectors to pair.

    For efficiency reasons, the euclidean distance between a pair of row
    vector x and y is computed as::

        dist(x, y) = sqrt(dot(x, x) - 2 * dot(x, y) + dot(y, y))

    This formulation has two main advantages. First, it is computationally
    efficient when dealing with sparse data. Second, if x varies but y
    remains unchanged, then the right-most dot-product `dot(y, y)` can be
    pre-computed.

    Parameters
    ----------
    X: {array-like, sparse matrix}, shape = [n_samples_1, n_features]

    Y: {array-like, sparse matrix}, shape = [n_samples_2, n_features]

    Y_norm_squared: array-like, shape = [n_samples_2], optional
        Pre-computed dot-products of vectors in Y (e.g., `(Y**2).sum(axis=1)`)

    squared: boolean, optional
        Return squared Euclidean distances.

    Returns
    -------
    distances: {array, sparse matrix}, shape = [n_samples_1, n_samples_2]

    Examples
    --------
    >>> from sklearn.metrics.pairwise import euclidean_distances
    >>> X = [[0, 1], [1, 1]]
    >>> # distance between rows of X
    >>> euclidean_distances(X, X)
    array([[ 0.,  1.],
           [ 1.,  0.]])
    >>> # get distance to origin
    >>> euclidean_distances(X, [[0, 0]])
    array([[ 1.        ],
           [ 1.41421356]])
    """
    # should not need X_norm_squared because if you could precompute that as
    # well as Y, then you should just pre-compute the output and not even
    # call this function.
    X, Y = check_pairwise_arrays(X, Y)
    if issparse(X):
        XX = X.multiply(X).sum(axis=1)
    else:
        XX = np.sum(X * X, axis=1)[:, np.newaxis]

    if X is Y:  # shortcut in the common case euclidean_distances(X, X)
        YY = XX.T
    elif Y_norm_squared is None:
        if issparse(Y):
            # scipy.sparse matrices don't have element-wise scalar
            # exponentiation, and tocsr has a copy kwarg only on CSR matrices.
            YY = Y.copy() if isinstance(Y, csr_matrix) else Y.tocsr()
            YY.data **= 2
            YY = np.asarray(YY.sum(axis=1)).T
        else:
            YY = np.sum(Y ** 2, axis=1)[np.newaxis, :]
    else:
        YY = atleast2d_or_csr(Y_norm_squared)
        if YY.shape != (1, Y.shape[0]):
            raise ValueError(
                        "Incompatible dimensions for Y and Y_norm_squared")

    # TODO: a faster Cython implementation would do the clipping of negative
    # values in a single pass over the output matrix.
    distances = safe_sparse_dot(X, Y.T, dense_output=True)
    distances *= -2
    distances += XX
    distances += YY
    np.maximum(distances, 0, distances)

    if X is Y:
        # Ensure that distances between vectors and themselves are set to 0.0.
        # This may not be the case due to floating point rounding errors.
        distances.flat[::distances.shape[0] + 1] = 0.0

    return distances if squared else np.sqrt(distances)


@deprecated("use euclidean_distances instead")
def euclidian_distances(*args, **kwargs):
    return euclidean_distances(*args, **kwargs)


<<<<<<< HEAD
def l1_distances(X, Y):
    """Compute L1 component-wise distances between the vectors in X and Y.
=======
def manhattan_distances(X, Y=None, sum_over_features=True):
    """ Compute the L1 distances between the vectors in X and Y.

    With sum_over_features equal to False it returns the componentwise
    distances.
>>>>>>> 8782723e

    Parameters
    ----------
    X: array_like
        An array with shape (n_samples_X, n_features).

    Y: array_like, optional
        An array with shape (n_samples_Y, n_features).

    sum_over_features: bool, default=True
        If True the function returns the pairwise distance matrix
        else it returns the componentwise L1 pairwise-distances.

    Returns
    -------
    D: array
        If sum_over_features is False shape is
        (n_samples_X * n_samples_Y, n_features) and D contains the
        componentwise L1 pairwise-distances (ie. absolute difference),
        else shape is (n_samples_X, n_samples_Y) and D contains
        the pairwise l1 distances.

    Examples
    --------
    >>> from sklearn.metrics.pairwise import manhattan_distances
    >>> manhattan_distances(3, 3)
    array([[0]])
    >>> manhattan_distances(3, 2)
    array([[1]])
    >>> manhattan_distances(2, 3)
    array([[1]])
    >>> manhattan_distances([[1, 2], [3, 4]], [[1, 2], [0, 3]])
    array([[0, 2],
           [4, 4]])
    >>> import numpy as np
    >>> X = np.ones((1, 2))
    >>> y = 2 * np.ones((2, 2))
<<<<<<< HEAD
    >>> l1_distances(X, y)
=======
    >>> manhattan_distances(X, y, sum_over_features=False)
>>>>>>> 8782723e
    array([[ 1.,  1.],
           [ 1.,  1.]])
    """
    X, Y = check_pairwise_arrays(X, Y)
    n_samples_X, n_features_X = X.shape
    n_samples_Y, n_features_Y = Y.shape
    if n_features_X != n_features_Y:
        raise Exception("X and Y should have the same number of features!")
    D = np.abs(X[:, np.newaxis, :] - Y[np.newaxis, :, :])
    if sum_over_features:
        D = np.sum(D, axis=2)
    else:
        D = D.reshape((n_samples_X * n_samples_Y, n_features_X))
    return D

# Kernels (more akin to similarity than distances)

<<<<<<< HEAD
def linear_kernel(X, Y):
=======
# Kernels
def linear_kernel(X, Y=None):
>>>>>>> 8782723e
    """
    Compute the linear kernel between X and Y.

    Parameters
    ----------
    X: array of shape (n_samples_1, n_features)

    Y: array of shape (n_samples_2, n_features)

    Returns
    -------
    Gram matrix: array of shape (n_samples_1, n_samples_2)
    """
    X, Y = check_pairwise_arrays(X, Y)
    return safe_sparse_dot(X, Y.T, dense_output=True)


def polynomial_kernel(X, Y=None, degree=3, gamma=0, coef0=1):
    """
    Compute the polynomial kernel between X and Y.

    K(X, Y) = (gamma <X, Y> + coef0)^degree

    Parameters
    ----------
    X: array of shape (n_samples_1, n_features)

    Y: array of shape (n_samples_2, n_features)

    degree: int

    Returns
    -------
    Gram matrix: array of shape (n_samples_1, n_samples_2)
    """
    X, Y = check_pairwise_arrays(X, Y)
    if gamma == 0:
        gamma = 1.0 / X.shape[1]

    K = linear_kernel(X, Y)
    K *= gamma
    K += coef0
    K **= degree
    return K


def sigmoid_kernel(X, Y=None, gamma=0, coef0=1):
    """
    Compute the sigmoid kernel between X and Y.

    K(X, Y) = tanh(gamma <X, Y> + coef0)

    Parameters
    ----------
    X: array of shape (n_samples_1, n_features)

    Y: array of shape (n_samples_2, n_features)

    degree: int

    Returns
    -------
    Gram matrix: array of shape (n_samples_1, n_samples_2)
    """
    X, Y = check_pairwise_arrays(X, Y)
    if gamma == 0:
        gamma = 1.0 / X.shape[1]

    K = linear_kernel(X, Y)
    K *= gamma
    K += coef0
    np.tanh(K, K)   # compute tanh in-place
    return K


def rbf_kernel(X, Y=None, gamma=0):
    """
    Compute the rbf (gaussian) kernel between X and Y.

    K(X, Y) = exp(-gamma ||X-Y||^2)

    Parameters
    ----------
    X: array of shape (n_samples_1, n_features)

    Y: array of shape (n_samples_2, n_features)

    gamma: float

    Returns
    -------
    Gram matrix: array of shape (n_samples_1, n_samples_2)
    """
    X, Y = check_pairwise_arrays(X, Y)
    if gamma == 0:
        gamma = 1.0 / X.shape[1]

    K = euclidean_distances(X, Y, squared=True)
    K *= -gamma
    np.exp(K, K)    # exponentiate K in-place
    return K


<<<<<<< HEAD
def cosine_similarity(X, Y, copy=True):
    """Compute pairwise cosine similarities between rows in X and Y

    Cosine similarity is a normalized linear kernel with value ranging
      - -1: similar vectors with opposite signs
      - 0: completely dissimilar (orthogonal) vectors
      - 1: similar vectors (same sign)

    In practice, cosine similarity is often used to measure the
    relatedness of text documents represented by sparse vectors of word
    counts, frequencies or TF-IDF weights. In this cases all features
    are non negative and the similarities range from 0 to 1 instead.

    Cosine similarity can be used as an affinity matrix for spectral
    and power iteration clustering algorithms.

    Parameters
    ----------

    X: array or sparse matrix of shape (n_samples_1, n_features)

    Y: array or sparse matrix of shape (n_samples_2, n_features)

    copy: boolean, optional, True by default
        For memory efficiency, set to False to avoid copies of X and Y and
        accept them to be modified (inplace row normalization).

    Returns
    -------

    array or sparse matrix of shape (n_samples_1, n_samples_2)

    Examples
    --------

    >>> from sklearn.metrics.pairwise import cosine_similarity
    >>> X = np.asarray([[0, 1], [1, 1], [0, -1], [0, 0]], dtype=np.float64)
    >>> cosine_similarity(X, X).round(decimals=2)
    array([[ 1.  ,  0.71, -1.  ,  0.  ],
           [ 0.71,  1.  , -0.71,  0.  ],
           [-1.  , -0.71,  1.  ,  0.  ],
           [ 0.  ,  0.  ,  0.  ,  0.  ]])

    >>> from scipy.sparse import csr_matrix
    >>> X_sparse = csr_matrix(X)
    >>> cosine_similarity(X_sparse, X_sparse).toarray().round(decimals=2)
    array([[ 1.  ,  0.71, -1.  ,  0.  ],
           [ 0.71,  1.  , -0.71,  0.  ],
           [-1.  , -0.71,  1.  ,  0.  ],
           [ 0.  ,  0.  ,  0.  ,  0.  ]])

    It is possible to use the cosine similarity to perform similarity
    queries:

    >>> query = [[0.5, 0.9]]
    >>> cosine_similarity(X, query)
    array([[ 0.87415728],
           [ 0.96152395],
           [-0.87415728],
           [ 0.        ]])
    """
    # XXX: delayed import to avoid cyclic dependency between base, metrics
    # and preprocessing
    from ..preprocessing import normalize
    X = safe_asanyarray(X)
    Y = safe_asanyarray(Y)

    X = normalize(X, norm='l2', copy=copy)
    Y = normalize(Y, norm='l2', copy=copy)
    return safe_sparse_dot(X, Y.T)
=======
# Helper functions - distance
pairwise_distance_functions = {
    # If updating this dictionary, update the doc in both distance_metrics()
    # and also in pairwise_distances()!
    'euclidean': euclidean_distances,
    'l2': euclidean_distances,
    'l1': manhattan_distances,
    'manhattan': manhattan_distances,
    'cityblock': manhattan_distances,
    }


def distance_metrics():
    """ Valid metrics for pairwise_distances

    This function simply returns the valid pairwise distance metrics.
    It exists, however, to allow for a verbose description of the mapping for
    each of the valid strings.

    The valid distance metrics, and the function they map to, are:
      ===========     ====================================
      metric          Function
      ===========     ====================================
      'cityblock'     sklearn.pairwise.manhattan_distances
      'euclidean'     sklearn.pairwise.euclidean_distances
      'l1'            sklearn.pairwise.manhattan_distances
      'l2'            sklearn.pairwise.euclidean_distances
      'manhattan'     sklearn.pairwise.manhattan_distances
      ===========     ====================================
    """
    return pairwise_distance_functions


def pairwise_distances(X, Y=None, metric="euclidean", **kwds):
    """ Compute the distance matrix from a vector array X and optional Y.

    This method takes either a vector array or a distance matrix, and returns
    a distance matrix. If the input is a vector array, the distances are
    computed. If the input is a distances matrix, it is returned instead.

    This method provides a safe way to take a distance matrix as input, while
    preserving compatability with many other algorithms that take a vector
    array.

    If Y is given (default is None), then the returned matrix is the pairwise
    distance between the arrays from both X and Y.

    Please note that support for sparse matrices is currently limited to those
    metrics listed in pairwise.pairwise_distance_functions.

    Valid values for metric are:
    - from scikits.learn: ['euclidean', 'l2', 'l1', 'manhattan', 'cityblock']
    - from scipy.spatial.distance: ['braycurtis', 'canberra', 'chebyshev',
      'correlation', 'cosine', 'dice', 'hamming', 'jaccard', 'kulsinski',
      'mahalanobis', 'matching', 'minkowski', 'rogerstanimoto', 'russellrao',
      'seuclidean', 'sokalmichener', 'sokalsneath', 'sqeucludean', 'yule']
      See the documentation for scipy.spatial.distance for details on these
      metrics.
    Note in the case of 'euclidean' and 'cityblock' (which are valid
    scipy.spatial.distance metrics), the values will use the scikits.learn
    implementation, which is faster and has support for sparse matrices.
    For a verbose description of the metrics from scikits.learn, see the
    __doc__ of the sklearn.pairwise.distance_metrics function.

    Parameters
    ----------
    X: array [n_samples_a, n_samples_a] if metric == "precomputed", or,
             [n_samples_a, n_features] otherwise
        Array of pairwise distances between samples, or a feature array.

    Y: array [n_samples_b, n_features]
        A second feature array only if X has shape [n_samples_a, n_features].

    metric: string, or callable
        The metric to use when calculating distance between instances in a
        feature array. If metric is a string, it must be one of the options
        allowed by scipy.spatial.distance.pdist for its metric parameter, or
        a metric listed in pairwise.pairwise_distance_functions.
        If metric is "precomputed", X is assumed to be a distance matrix and
        must be square.
        Alternatively, if metric is a callable function, it is called on each
        pair of instances (rows) and the resulting value recorded. The callable
        should take two arrays from X as input and return a value indicating
        the distance between them.

    **kwds: optional keyword parameters
        Any further parameters are passed directly to the distance function.
        If using a scipy.spatial.distance metric, the parameters are still
        metric dependent. See the scipy docs for usage examples.

    Returns
    -------
    D: array [n_samples_a, n_samples_a] or [n_samples_a, n_samples_b]
        A distance matrix D such that D_{i, j} is the distance between the
        ith and jth vectors of the given matrix X, if Y is None.
        If Y is not None, then D_{i, j} is the distance between the ith array
        from X and the jth array from Y.

    """
    if metric == "precomputed":
        if X.shape[0] != X.shape[1]:
            raise ValueError("X is not square!")
        return X
    elif metric in pairwise_distance_functions:
        return pairwise_distance_functions[metric](X, Y, **kwds)
    elif callable(metric):
        # Check matrices first (this is usually done by the metric).
        X, Y = check_pairwise_arrays(X, Y)
        n_x, n_y = X.shape[0], Y.shape[0]
        # Calculate distance for each element in X and Y.
        D = np.zeros((n_x, n_y), dtype='float')
        for i in range(n_x):
            start = 0
            if X is Y:
                start = i
            for j in range(start, n_y):
                # Kernel assumed to be symmetric.
                D[i][j] = metric(X[i], Y[j], **kwds)
                if X is Y:
                    D[j][i] = D[i][j]
        return D
    else:
        # Note: the distance module doesn't support sparse matrices!
        if type(X) is csr_matrix:
            raise TypeError("scipy distance metrics do not"
                            " support sparse matrices.")
        if Y is None:
            return distance.squareform(distance.pdist(X, metric=metric,
                                                      **kwds))
        else:
            if type(Y) is csr_matrix:
                raise TypeError("scipy distance metrics do not"
                                " support sparse matrices.")
            return distance.cdist(X, Y, metric=metric, **kwds)


# Helper functions - distance
pairwise_kernel_functions = {
    # If updating this dictionary, update the doc in both distance_metrics()
    # and also in pairwise_distances()!
    'rbf': rbf_kernel,
    'sigmoid': sigmoid_kernel,
    'polynomial': polynomial_kernel,
    'poly': polynomial_kernel,
    'linear': linear_kernel
    }


def kernel_metrics():
    """ Valid metrics for pairwise_kernels

    This function simply returns the valid pairwise distance metrics.
    It exists, however, to allow for a verbose description of the mapping for
    each of the valid strings.

    The valid distance metrics, and the function they map to, are:
      ============   ==================================
      metric         Function
      ============   ==================================
      'linear'       sklearn.pairwise.linear_kernel
      'poly'         sklearn.pairwise.polynomial_kernel
      'polynomial'   sklearn.pairwise.polynomial_kernel
      'rbf'          sklearn.pairwise.rbf_kernel
      'sigmoid'      sklearn.pairwise.sigmoid_kernel
      ============   ==================================
    """
    return pairwise_kernel_functions


def pairwise_kernels(X, Y=None, metric="linear", **kwds):
    """ Compute the kernel between arrays X and optional array Y.

    This method takes either a vector array or a kernel matrix, and returns
    a kernel matrix. If the input is a vector array, the kernels are
    computed. If the input is a kernel matrix, it is returned instead.

    This method provides a safe way to take a kernel matrix as input, while
    preserving compatability with many other algorithms that take a vector
    array.

    If Y is given (default is None), then the returned matrix is the pairwise
    kernel between the arrays from both X and Y.

    Valid values for metric are:
    ['rbf', 'sigmoid', 'polynomial', 'poly', 'linear']

    Parameters
    ----------
    X: array [n_samples_a, n_samples_a] if metric == "precomputed", or,
             [n_samples_a, n_features] otherwise
        Array of pairwise kernels between samples, or a feature array.

    Y: array [n_samples_b, n_features]
        A second feature array only if X has shape [n_samples_a, n_features].

    metric: string, or callable
        The metric to use when calculating kernel between instances in a
        feature array. If metric is a string, it must be one of the metrics
        in pairwise.pairwise_kernel_functions.
        If metric is "precomputed", X is assumed to be a kernel matrix and
        must be square.
        Alternatively, if metric is a callable function, it is called on each
        pair of instances (rows) and the resulting value recorded. The callable
        should take two arrays from X as input and return a value indicating
        the distance between them.

    **kwds: optional keyword parameters
        Any further parameters are passed directly to the kernel function.

    Returns
    -------
    K: array [n_samples_a, n_samples_a] or [n_samples_a, n_samples_b]
        A kernel matrix K such that K_{i, j} is the kernel between the
        ith and jth vectors of the given matrix X, if Y is None.
        If Y is not None, then K_{i, j} is the kernel between the ith array
        from X and the jth array from Y.

    """
    if metric == "precomputed":
        if X.shape[0] != X.shape[1]:
            raise ValueError("X is not square!")
        return X
    elif metric in pairwise_kernel_functions:
        return pairwise_kernel_functions[metric](X, Y, **kwds)
    elif callable(metric):
        # Check matrices first (this is usually done by the metric).
        X, Y = check_pairwise_arrays(X, Y)
        n_x, n_y = X.shape[0], Y.shape[0]
        # Calculate kernel for each element in X and Y.
        K = np.zeros((n_x, n_y), dtype='float')
        for i in range(n_x):
            start = 0
            if X is Y:
                start = i
            for j in range(start, n_y):
                # Kernel assumed to be symmetric.
                K[i][j] = metric(X[i], Y[j], **kwds)
                if X is Y:
                    K[j][i] = K[i][j]
        return K
    else:
        raise AttributeError("Unknown metric %s" % metric)
>>>>>>> 8782723e
<|MERGE_RESOLUTION|>--- conflicted
+++ resolved
@@ -1,7 +1,4 @@
-<<<<<<< HEAD
-"""Utilities to evaluate pairwise distances or affinity of sets of samples"""
-=======
-""" Utilities to evaluate pairwise distances or affinity of sets of samples.
+"""Utilities to evaluate pairwise distances or affinity of sets of samples.
 
 This module contains both distance metrics and kernels. A brief summary is
 given on the two here.
@@ -32,7 +29,6 @@
 
 """
 
->>>>>>> 8782723e
 # Authors: Alexandre Gramfort <alexandre.gramfort@inria.fr>
 #          Mathieu Blondel <mathieu@mblondel.org>
 #          Robert Layton <robertlayton@gmail.com>
@@ -45,11 +41,6 @@
 from ..utils.extmath import safe_sparse_dot
 from ..utils import safe_asanyarray
 
-
-<<<<<<< HEAD
-# Distances
-=======
->>>>>>> 8782723e
 
 # Utility Functions
 def check_pairwise_arrays(X, Y):
@@ -187,16 +178,11 @@
     return euclidean_distances(*args, **kwargs)
 
 
-<<<<<<< HEAD
-def l1_distances(X, Y):
-    """Compute L1 component-wise distances between the vectors in X and Y.
-=======
 def manhattan_distances(X, Y=None, sum_over_features=True):
-    """ Compute the L1 distances between the vectors in X and Y.
+    """Compute the L1 distances between the vectors in X and Y.
 
     With sum_over_features equal to False it returns the componentwise
     distances.
->>>>>>> 8782723e
 
     Parameters
     ----------
@@ -234,11 +220,7 @@
     >>> import numpy as np
     >>> X = np.ones((1, 2))
     >>> y = 2 * np.ones((2, 2))
-<<<<<<< HEAD
-    >>> l1_distances(X, y)
-=======
     >>> manhattan_distances(X, y, sum_over_features=False)
->>>>>>> 8782723e
     array([[ 1.,  1.],
            [ 1.,  1.]])
     """
@@ -256,12 +238,8 @@
 
 # Kernels (more akin to similarity than distances)
 
-<<<<<<< HEAD
-def linear_kernel(X, Y):
-=======
 # Kernels
 def linear_kernel(X, Y=None):
->>>>>>> 8782723e
     """
     Compute the linear kernel between X and Y.
 
@@ -365,7 +343,6 @@
     return K
 
 
-<<<<<<< HEAD
 def cosine_similarity(X, Y, copy=True):
     """Compute pairwise cosine similarities between rows in X and Y
 
@@ -436,7 +413,8 @@
     X = normalize(X, norm='l2', copy=copy)
     Y = normalize(Y, norm='l2', copy=copy)
     return safe_sparse_dot(X, Y.T)
-=======
+
+
 # Helper functions - distance
 pairwise_distance_functions = {
     # If updating this dictionary, update the doc in both distance_metrics()
@@ -678,5 +656,4 @@
                     K[j][i] = K[i][j]
         return K
     else:
-        raise AttributeError("Unknown metric %s" % metric)
->>>>>>> 8782723e
+        raise AttributeError("Unknown metric %s" % metric)