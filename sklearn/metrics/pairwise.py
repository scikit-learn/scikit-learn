--- conflicted
+++ resolved
@@ -63,13 +63,8 @@
 @_deprecate_positional_args
 def check_pairwise_arrays(X, Y, *, precomputed=False, dtype=None,
                           accept_sparse='csr', force_all_finite=True,
-<<<<<<< HEAD
                           copy=False, ensure_2d=True):
-    """ Set X and Y appropriately and checks inputs
-=======
-                          copy=False):
     """Set X and Y appropriately and checks inputs.
->>>>>>> 98b4e481
 
     If Y is None, it is set as a pointer to X (i.e. not a copy).
     If Y is given, this does not happen.
@@ -1382,14 +1377,9 @@
     return ret
 
 
-<<<<<<< HEAD
 def _pairwise_callable(X, Y, metric, force_all_finite=True,
                        dtype=None, ensure_2d=True, **kwds):
-    """Handle the callable case for pairwise_{distances,kernels}
-=======
-def _pairwise_callable(X, Y, metric, force_all_finite=True, **kwds):
     """Handle the callable case for pairwise_{distances,kernels}.
->>>>>>> 98b4e481
     """
     X, Y = check_pairwise_arrays(X, Y, force_all_finite=force_all_finite,
                                  dtype=dtype,  ensure_2d=ensure_2d)
@@ -1647,14 +1637,9 @@
 
 @_deprecate_positional_args
 def pairwise_distances(X, Y=None, metric="euclidean", *, n_jobs=None,
-<<<<<<< HEAD
                        force_all_finite=True,
                        dtype=None, ensure_2d=True, **kwds):
-    """ Compute the distance matrix from a vector array X and optional Y.
-=======
-                       force_all_finite=True, **kwds):
     """Compute the distance matrix from a vector array X and optional Y.
->>>>>>> 98b4e481
 
     This method takes either a vector array or a distance matrix, and returns
     a distance matrix. If the input is a vector array, the distances are
