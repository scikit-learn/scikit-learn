# -*- coding: utf-8 -*-

# Authors: Alexandre Gramfort <alexandre.gramfort@inria.fr>
#          Mathieu Blondel <mathieu@mblondel.org>
#          Robert Layton <robertlayton@gmail.com>
#          Andreas Mueller <amueller@ais.uni-bonn.de>
#          Philippe Gervais <philippe.gervais@inria.fr>
#          Lars Buitinck
#          Joel Nothman <joel.nothman@gmail.com>
# License: BSD 3 clause

import itertools
from functools import partial
import warnings

import numpy as np
from scipy.spatial import distance
from scipy.sparse import csr_matrix
from scipy.sparse import issparse

from ..utils.validation import _num_samples
from ..utils.validation import check_non_negative
from ..utils import check_array
from ..utils import gen_even_slices
from ..utils import gen_batches, get_chunk_n_rows
from ..utils.extmath import row_norms, safe_sparse_dot
from ..preprocessing import MinMaxScaler
from ..preprocessing import normalize
from ..utils._joblib import Parallel
from ..utils._joblib import delayed
from ..utils._joblib import effective_n_jobs

from .pairwise_fast import _chi2_kernel_fast, _sparse_manhattan
from ..exceptions import DataConversionWarning


# Utility Functions
def _return_float_dtype(X, Y):
    """
    1. If dtype of X and Y is float32, then dtype float32 is returned.
    2. Else dtype float is returned.
    """
    if not issparse(X) and not isinstance(X, np.ndarray):
        X = np.asarray(X)

    if Y is None:
        Y_dtype = X.dtype
    elif not issparse(Y) and not isinstance(Y, np.ndarray):
        Y = np.asarray(Y)
        Y_dtype = Y.dtype
    else:
        Y_dtype = Y.dtype

    if X.dtype == Y_dtype == np.float32:
        dtype = np.float32
    else:
        dtype = np.float

    return X, Y, dtype


def check_pairwise_arrays(X, Y, precomputed=False, dtype=None,
                          force_all_finite=True):
    """ Set X and Y appropriately and checks inputs

    If Y is None, it is set as a pointer to X (i.e. not a copy).
    If Y is given, this does not happen.
    All distance metrics should use this function first to assert that the
    given parameters are correct and safe to use.

    Specifically, this function first ensures that both X and Y are arrays,
    then checks that they are at least two dimensional while ensuring that
    their elements are floats (or dtype if provided). Finally, the function
    checks that the size of the second dimension of the two arrays is equal, or
    the equivalent check for a precomputed distance matrix.

    Parameters
    ----------
    X : {array-like, sparse matrix}, shape (n_samples_a, n_features)

    Y : {array-like, sparse matrix}, shape (n_samples_b, n_features)

    precomputed : bool
        True if X is to be treated as precomputed distances to the samples in
        Y.

    dtype : string, type, list of types or None (default=None)
        Data type required for X and Y. If None, the dtype will be an
        appropriate float type selected by _return_float_dtype.

        .. versionadded:: 0.18

    force_all_finite : boolean or 'allow-nan', (default=True)
        Whether to raise an error on np.inf and np.nan in X. The possibilities
        are:

        - True: Force all values of X to be finite.
        - False: accept both np.inf and np.nan in X.
        - 'allow-nan':  accept  only  np.nan  values in  X.  Values  cannot  be
          infinite.

        .. versionadded:: 0.20.3

    Returns
    -------
    safe_X : {array-like, sparse matrix}, shape (n_samples_a, n_features)
        An array equal to X, guaranteed to be a numpy array.

    safe_Y : {array-like, sparse matrix}, shape (n_samples_b, n_features)
        An array equal to Y if Y was not None, guaranteed to be a numpy array.
        If Y was None, safe_Y will be a pointer to X.

    """
    X, Y, dtype_float = _return_float_dtype(X, Y)

    estimator = 'check_pairwise_arrays'
    if dtype is None:
        dtype = dtype_float

    if Y is X or Y is None:
        X = Y = check_array(X, accept_sparse='csr', dtype=dtype,
<<<<<<< HEAD
                            estimator=estimator,
                            force_all_finite=force_all_finite)
    else:
        X = check_array(X, accept_sparse='csr', dtype=dtype,
                        estimator=estimator,
                        force_all_finite=force_all_finite)
        Y = check_array(Y, accept_sparse='csr', dtype=dtype,
                        estimator=estimator,
                        force_all_finite=force_all_finite)
=======
							force_all_finite=force_all_finite, estimator=estimator)
    else:
        X = check_array(X, accept_sparse='csr', dtype=dtype,
                        force_all_finite=force_all_finite, estimator=estimator)
        Y = check_array(Y, accept_sparse='csr', dtype=dtype,
                        force_all_finite=force_all_finite, estimator=estimator)
>>>>>>> e50d9d9b

    if precomputed:
        if X.shape[1] != Y.shape[0]:
            raise ValueError("Precomputed metric requires shape "
                             "(n_queries, n_indexed). Got (%d, %d) "
                             "for %d indexed." %
                             (X.shape[0], X.shape[1], Y.shape[0]))
    elif X.shape[1] != Y.shape[1]:
        raise ValueError("Incompatible dimension for X and Y matrices: "
                         "X.shape[1] == %d while Y.shape[1] == %d" % (
                             X.shape[1], Y.shape[1]))

    return X, Y



def check_paired_arrays(X, Y):
    """ Set X and Y appropriately and checks inputs for paired distances

    All paired distance metrics should use this function first to assert that
    the given parameters are correct and safe to use.

    Specifically, this function first ensures that both X and Y are arrays,
    then checks that they are at least two dimensional while ensuring that
    their elements are floats. Finally, the function checks that the size
    of the dimensions of the two arrays are equal.

    Parameters
    ----------
    X : {array-like, sparse matrix}, shape (n_samples_a, n_features)

    Y : {array-like, sparse matrix}, shape (n_samples_b, n_features)

    Returns
    -------
    safe_X : {array-like, sparse matrix}, shape (n_samples_a, n_features)
        An array equal to X, guaranteed to be a numpy array.

    safe_Y : {array-like, sparse matrix}, shape (n_samples_b, n_features)
        An array equal to Y if Y was not None, guaranteed to be a numpy array.
        If Y was None, safe_Y will be a pointer to X.

    """
    X, Y = check_pairwise_arrays(X, Y)
    if X.shape != Y.shape:
        raise ValueError("X and Y should be of same shape. They were "
                         "respectively %r and %r long." % (X.shape, Y.shape))
    return X, Y


# Pairwise distances
def euclidean_distances(X, Y=None, Y_norm_squared=None, squared=False,
                        X_norm_squared=None):
    """
    Considering the rows of X (and Y=X) as vectors, compute the
    distance matrix between each pair of vectors.

    For efficiency reasons, the euclidean distance between a pair of row
    vector x and y is computed as::

        dist(x, y) = sqrt(dot(x, x) - 2 * dot(x, y) + dot(y, y))

    This formulation has two advantages over other ways of computing distances.
    First, it is computationally efficient when dealing with sparse data.
    Second, if one argument varies but the other remains unchanged, then
    `dot(x, x)` and/or `dot(y, y)` can be pre-computed.

    However, this is not the most precise way of doing this computation, and
    the distance matrix returned by this function may not be exactly
    symmetric as required by, e.g., ``scipy.spatial.distance`` functions.

    Read more in the :ref:`User Guide <metrics>`.

    Parameters
    ----------
    X : {array-like, sparse matrix}, shape (n_samples_1, n_features)

    Y : {array-like, sparse matrix}, shape (n_samples_2, n_features)

    Y_norm_squared : array-like, shape (n_samples_2, ), optional
        Pre-computed dot-products of vectors in Y (e.g.,
        ``(Y**2).sum(axis=1)``)

    squared : boolean, optional
        Return squared Euclidean distances.

    X_norm_squared : array-like, shape = [n_samples_1], optional
        Pre-computed dot-products of vectors in X (e.g.,
        ``(X**2).sum(axis=1)``)

    Returns
    -------
    distances : {array, sparse matrix}, shape (n_samples_1, n_samples_2)

    Examples
    --------
    >>> from sklearn.metrics.pairwise import euclidean_distances
    >>> X = [[0, 1], [1, 1]]
    >>> # distance between rows of X
    >>> euclidean_distances(X, X)
    array([[0., 1.],
           [1., 0.]])
    >>> # get distance to origin
    >>> euclidean_distances(X, [[0, 0]])
    array([[1.        ],
           [1.41421356]])

    See also
    --------
    paired_distances : distances betweens pairs of elements of X and Y.
    """
    X, Y = check_pairwise_arrays(X, Y)

    if X_norm_squared is not None:
        XX = check_array(X_norm_squared)
        if XX.shape == (1, X.shape[0]):
            XX = XX.T
        elif XX.shape != (X.shape[0], 1):
            raise ValueError(
                "Incompatible dimensions for X and X_norm_squared")
    else:
        XX = row_norms(X, squared=True)[:, np.newaxis]

    if X is Y:  # shortcut in the common case euclidean_distances(X, X)
        YY = XX.T
    elif Y_norm_squared is not None:
        YY = np.atleast_2d(Y_norm_squared)

        if YY.shape != (1, Y.shape[0]):
            raise ValueError(
                "Incompatible dimensions for Y and Y_norm_squared")
    else:
        YY = row_norms(Y, squared=True)[np.newaxis, :]

    distances = safe_sparse_dot(X, Y.T, dense_output=True)
    distances *= -2
    distances += XX
    distances += YY
    np.maximum(distances, 0, out=distances)

    if X is Y:
        # Ensure that distances between vectors and themselves are set to 0.0.
        # This may not be the case due to floating point rounding errors.
        distances.flat[::distances.shape[0] + 1] = 0.0

    return distances if squared else np.sqrt(distances, out=distances)


def _argmin_min_reduce(dist, start):
    indices = dist.argmin(axis=1)
    values = dist[np.arange(dist.shape[0]), indices]
    return indices, values


def pairwise_distances_argmin_min(X, Y, axis=1, metric="euclidean",
                                  batch_size=None, metric_kwargs=None):
    """Compute minimum distances between one point and a set of points.

    This function computes for each row in X, the index of the row of Y which
    is closest (according to the specified distance). The minimal distances are
    also returned.

    This is mostly equivalent to calling:

        (pairwise_distances(X, Y=Y, metric=metric).argmin(axis=axis),
         pairwise_distances(X, Y=Y, metric=metric).min(axis=axis))

    but uses much less memory, and is faster for large arrays.

    Parameters
    ----------
    X : {array-like, sparse matrix}, shape (n_samples1, n_features)
        Array containing points.

    Y : {array-like, sparse matrix}, shape (n_samples2, n_features)
        Arrays containing points.

    axis : int, optional, default 1
        Axis along which the argmin and distances are to be computed.

    metric : string or callable, default 'euclidean'
        metric to use for distance computation. Any metric from scikit-learn
        or scipy.spatial.distance can be used.

        If metric is a callable function, it is called on each
        pair of instances (rows) and the resulting value recorded. The callable
        should take two arrays as input and return one value indicating the
        distance between them. This works for Scipy's metrics, but is less
        efficient than passing the metric name as a string.

        Distance matrices are not supported.

        Valid values for metric are:

        - from scikit-learn: ['cityblock', 'cosine', 'euclidean', 'l1', 'l2',
          'manhattan', 'gower']

        - from scipy.spatial.distance: ['braycurtis', 'canberra', 'chebyshev',
          'correlation', 'dice', 'hamming', 'jaccard', 'kulsinski',
          'mahalanobis', 'minkowski', 'rogerstanimoto', 'russellrao',
          'seuclidean', 'sokalmichener', 'sokalsneath', 'sqeuclidean',
          'yule']

        See the documentation for scipy.spatial.distance for details on these
        metrics.

    batch_size : integer
        .. deprecated:: 0.20
            Deprecated for removal in 0.22.
            Use sklearn.set_config(working_memory=...) instead.

    metric_kwargs : dict, optional
        Keyword arguments to pass to specified metric function.

    Returns
    -------
    argmin : numpy.ndarray
        Y[argmin[i], :] is the row in Y that is closest to X[i, :].

    distances : numpy.ndarray
        distances[i] is the distance between the i-th row in X and the
        argmin[i]-th row in Y.

    See also
    --------
    sklearn.metrics.pairwise_distances
    sklearn.metrics.pairwise_distances_argmin
    """
    if batch_size is not None:
        warnings.warn("'batch_size' is ignored. It was deprecated in version "
                      "0.20 and will be removed in version 0.22. "
                      "Use sklearn.set_config(working_memory=...) instead.",
                      DeprecationWarning)
    X, Y = check_pairwise_arrays(X, Y)

    if metric_kwargs is None:
        metric_kwargs = {}

    if axis == 0:
        X, Y = Y, X

    indices, values = zip(*pairwise_distances_chunked(
        X, Y, reduce_func=_argmin_min_reduce, metric=metric,
        **metric_kwargs))
    indices = np.concatenate(indices)
    values = np.concatenate(values)

    return indices, values


def pairwise_distances_argmin(X, Y, axis=1, metric="euclidean",
                              batch_size=None, metric_kwargs=None):
    """Compute minimum distances between one point and a set of points.

    This function computes for each row in X, the index of the row of Y which
    is closest (according to the specified distance).

    This is mostly equivalent to calling:

        pairwise_distances(X, Y=Y, metric=metric).argmin(axis=axis)

    but uses much less memory, and is faster for large arrays.

    This function works with dense 2D arrays only.

    Parameters
    ----------
    X : array-like
        Arrays containing points. Respective shapes (n_samples1, n_features)
        and (n_samples2, n_features)

    Y : array-like
        Arrays containing points. Respective shapes (n_samples1, n_features)
        and (n_samples2, n_features)

    axis : int, optional, default 1
        Axis along which the argmin and distances are to be computed.

    metric : string or callable
        metric to use for distance computation. Any metric from scikit-learn
        or scipy.spatial.distance can be used.

        If metric is a callable function, it is called on each
        pair of instances (rows) and the resulting value recorded. The callable
        should take two arrays as input and return one value indicating the
        distance between them. This works for Scipy's metrics, but is less
        efficient than passing the metric name as a string.

        Distance matrices are not supported.

        Valid values for metric are:

        - from scikit-learn: ['cityblock', 'cosine', 'euclidean', 'l1', 'l2',
          'manhattan', 'gower']

        - from scipy.spatial.distance: ['braycurtis', 'canberra', 'chebyshev',
          'correlation', 'dice', 'hamming', 'jaccard', 'kulsinski',
          'mahalanobis', 'minkowski', 'rogerstanimoto', 'russellrao',
          'seuclidean', 'sokalmichener', 'sokalsneath', 'sqeuclidean',
          'yule']

        See the documentation for scipy.spatial.distance for details on these
        metrics.

    batch_size : integer
        .. deprecated:: 0.20
            Deprecated for removal in 0.22.
            Use sklearn.set_config(working_memory=...) instead.

    metric_kwargs : dict
        keyword arguments to pass to specified metric function.

    Returns
    -------
    argmin : numpy.ndarray
        Y[argmin[i], :] is the row in Y that is closest to X[i, :].

    See also
    --------
    sklearn.metrics.pairwise_distances
    sklearn.metrics.pairwise_distances_argmin_min
    """
    if metric_kwargs is None:
        metric_kwargs = {}

    return pairwise_distances_argmin_min(X, Y, axis, metric,
                                         metric_kwargs=metric_kwargs,
                                         batch_size=batch_size)[0]


def haversine_distances(X, Y=None):
    """Compute the Haversine distance between samples in X and Y

    The Haversine (or great circle) distance is the angular distance between
    two points on the surface of a sphere. The first distance of each point is
    assumed to be the latitude, the second is the longitude, given in radians.
    The dimension of the data must be 2.

    .. math::
       D(x, y) = 2\\arcsin[\\sqrt{\\sin^2((x1 - y1) / 2)
                                + \\cos(x1)\\cos(y1)\\sin^2((x2 - y2) / 2)}]

    Parameters
    ----------
    X : array_like, shape (n_samples_1, 2)

    Y : array_like, shape (n_samples_2, 2), optional

    Returns
    -------
    distance : {array}, shape (n_samples_1, n_samples_2)

    Notes
    -----
    As the Earth is nearly spherical, the haversine formula provides a good
    approximation of the distance between two points of the Earth surface, with
    a less than 1% error on average.

    Examples
    --------
    We want to calculate the distance between the Ezeiza Airport
    (Buenos Aires, Argentina) and the Charles de Gaulle Airport (Paris, France)

    >>> from sklearn.metrics.pairwise import haversine_distances
    >>> bsas = [-34.83333, -58.5166646]
    >>> paris = [49.0083899664, 2.53844117956]
    >>> result = haversine_distances([bsas, paris])
    >>> result * 6371000/1000  # multiply by Earth radius to get kilometers
    array([[    0.        , 11279.45379464],
           [11279.45379464,     0.        ]])
    """
    from sklearn.neighbors import DistanceMetric
    return DistanceMetric.get_metric('haversine').pairwise(X, Y)


def manhattan_distances(X, Y=None, sum_over_features=True):
    """ Compute the L1 distances between the vectors in X and Y.

    With sum_over_features equal to False it returns the componentwise
    distances.

    Read more in the :ref:`User Guide <metrics>`.

    Parameters
    ----------
    X : array_like
        An array with shape (n_samples_X, n_features).

    Y : array_like, optional
        An array with shape (n_samples_Y, n_features).

    sum_over_features : bool, default=True
        If True the function returns the pairwise distance matrix
        else it returns the componentwise L1 pairwise-distances.
        Not supported for sparse matrix inputs.

    Returns
    -------
    D : array
        If sum_over_features is False shape is
        (n_samples_X * n_samples_Y, n_features) and D contains the
        componentwise L1 pairwise-distances (ie. absolute difference),
        else shape is (n_samples_X, n_samples_Y) and D contains
        the pairwise L1 distances.

    Examples
    --------
    >>> from sklearn.metrics.pairwise import manhattan_distances
    >>> manhattan_distances([[3]], [[3]])#doctest:+ELLIPSIS
    array([[0.]])
    >>> manhattan_distances([[3]], [[2]])#doctest:+ELLIPSIS
    array([[1.]])
    >>> manhattan_distances([[2]], [[3]])#doctest:+ELLIPSIS
    array([[1.]])
    >>> manhattan_distances([[1, 2], [3, 4]],\
         [[1, 2], [0, 3]])#doctest:+ELLIPSIS
    array([[0., 2.],
           [4., 4.]])
    >>> import numpy as np
    >>> X = np.ones((1, 2))
    >>> y = np.full((2, 2), 2.)
    >>> manhattan_distances(X, y, sum_over_features=False)#doctest:+ELLIPSIS
    array([[1., 1.],
           [1., 1.]])
    """
    X, Y = check_pairwise_arrays(X, Y)

    if issparse(X) or issparse(Y):
        if not sum_over_features:
            raise TypeError("sum_over_features=%r not supported"
                            " for sparse matrices" % sum_over_features)

        X = csr_matrix(X, copy=False)
        Y = csr_matrix(Y, copy=False)
        D = np.zeros((X.shape[0], Y.shape[0]))
        _sparse_manhattan(X.data, X.indices, X.indptr,
                          Y.data, Y.indices, Y.indptr,
                          X.shape[1], D)
        return D

    if sum_over_features:
        return distance.cdist(X, Y, 'cityblock')

    D = X[:, np.newaxis, :] - Y[np.newaxis, :, :]
    D = np.abs(D, D)
    return D.reshape((-1, X.shape[1]))


def cosine_distances(X, Y=None):
    """Compute cosine distance between samples in X and Y.

    Cosine distance is defined as 1.0 minus the cosine similarity.

    Read more in the :ref:`User Guide <metrics>`.

    Parameters
    ----------
    X : array_like, sparse matrix
        with shape (n_samples_X, n_features).

    Y : array_like, sparse matrix (optional)
        with shape (n_samples_Y, n_features).

    Returns
    -------
    distance matrix : array
        An array with shape (n_samples_X, n_samples_Y).

    See also
    --------
    sklearn.metrics.pairwise.cosine_similarity
    scipy.spatial.distance.cosine : dense matrices only
    """
    # 1.0 - cosine_similarity(X, Y) without copy
    S = cosine_similarity(X, Y)
    S *= -1
    S += 1
    np.clip(S, 0, 2, out=S)
    if X is Y or Y is None:
        # Ensure that distances between vectors and themselves are set to 0.0.
        # This may not be the case due to floating point rounding errors.
        S[np.diag_indices_from(S)] = 0.0
    return S


def gower_distances(X, Y=None, categorical_features=None, scale=True):
    """Compute the distances between the observations in X and Y,
    that may contain mixed types of data, using an implementation
    of Gower formula.

    Parameters
    ----------
    X : array-like, or pandas.DataFrame, shape (n_samples, n_features)

    Y : array-like, or pandas.DataFrame, optional,
        shape (n_samples, n_features)

    categorical_features : array-like, optional, shape (n_features)
        Indicates with True/False whether a column is a categorical attribute.
        This is useful when categorical atributes are represented as integer
        values. Categorical ordinal attributes are treated as numeric, and
        must be marked as false.

        Alternatively, the categorical_features array can be represented only
        with the numerical indexes of the categorical attribtes.

        If the categorical_features array is not provided, by default all
        non-numeric columns are considered categorical.

    scale : boolean, optional (default=True)
        Indicates if the data will be scaled between 0 and 1. If false, it
        is assumed the data is already scaled.

    Returns
    -------
    similarities : ndarray, shape (n_samples, n_samples)

    References
    ----------
    Gower, J.C., 1971, A General Coefficient of Similarity and Some of Its
    Properties.

    Notes
    -----
    The numeric feature ranges are determined from both X and Y.

    Current implementation does not support sparse matrices.

    All the non-numerical types (e.g., str), are treated as categorical
    features.

    This implementation modifies the Gower's original similarity measure in
    the folowing aspects:

    * The values in the original similarity S range between 0 and 1. To
    guarantee this, it is assumed the numerical features of X and Y are
    scaled between 0 and 1.

    * Different from the original similarity S, this implementation
    returns 1-S.

    """
    if issparse(X) or issparse(Y):
        raise TypeError("Gower distance does not support sparse matrices")

    if X is None or len(X) == 0:
        raise ValueError("X can not be None or empty")

    y_is_not_none = Y is not None

    # It is necessary to convert to ndarray in advance to define the dtype
    # as np.object, otherwise numeric columns will be converted to string
    # if there are other string columns.
    if not isinstance(X, np.ndarray):
        X = np.asarray(X, dtype=np.object)

    if y_is_not_none and not isinstance(Y, np.ndarray):
        Y = np.asarray(Y, dtype=np.object)

    X, Y = check_pairwise_arrays(X, Y, precomputed=False, dtype=X.dtype,
                                 force_all_finite=False)

    n_rows, n_cols = X.shape

    categorical_features_obj, categorical_features_num, numerical_features = \
        _detect_categorical_features(X, categorical_features)

    # Categorical columns
    X_cat_obj = X[:, categorical_features_obj].astype(np.object)
    X_cat_num = X[:, categorical_features_num].astype(np.float)

    # Numerical columns
    X_num = X[:, numerical_features].astype(np.float)

    Y_cat_obj = None
    Y_cat_num = None
    Y_num = None
    if y_is_not_none:
        Y_cat_obj = Y[:, categorical_features_obj].astype(np.object)
        Y_cat_num = Y[:, categorical_features_num].astype(np.float)
        Y_num = Y[:, numerical_features].astype(np.float)
    else:
        Y_cat_obj = X_cat_obj
        Y_cat_num = X_cat_num
        Y_num = X_num

    num_cols = X_num.shape[1]
    n_col_num_present = num_cols > 0
    n_col_cat_obj_present = X_cat_obj.shape[1] > 0
    n_col_cat_num_present = X_cat_num.shape[1] > 0

    # Calculates the min and max values, and if requested, scale the
    # input values as proposed by the Gower's paper.
    if n_col_num_present:
        min_of_numeric = np.zeros(num_cols)
        max_of_numeric = np.zeros(num_cols)
        for col in range(num_cols):
            col_array = X_num[:, col]
            lo = np.nanmin(col_array)
            hi = np.nanmax(col_array)

            if y_is_not_none:
                col_array = Y_num[:, col]
                lo = np.nanmin([lo, np.nanmin(col_array)])
                hi = np.nanmax([hi, np.nanmax(col_array)])

            if np.isnan(lo):
                lo = 0.0
            if np.isnan(hi):
                hi = 0.0

            min_of_numeric[col] = lo
            max_of_numeric[col] = hi

        # Scales the numeric values between 0 and 1.
        if scale:
            scaler = MinMaxScaler().fit([min_of_numeric, max_of_numeric])
            X_num = scaler.transform(X_num)
            if y_is_not_none:
                Y_num = scaler.transform(Y_num)
            else:
                Y_num = X_num
        # If not, checks if the data is scaled.
        elif np.min(min_of_numeric) < 0 or np.max(max_of_numeric) > 1:
            warnings.warn("Input data is not scaled between 0 and 1.",
                          UserWarning)

    y_n_rows = Y.shape[0]
    D = np.zeros((n_rows, y_n_rows), dtype=np.float)

    for i in range(n_rows):
        j_start = i

        # for non square results
        if n_rows != y_n_rows or y_is_not_none:
            j_start = 0

        sum_s = 0
        n_cols_not_missing = np.zeros(n_rows - j_start)
        # sum and missing values treatment for each type of data, if available
        if n_col_cat_obj_present:
            row_cat_none = ~(np.equal(X_cat_obj[i, :], None) |
                             np.equal(Y_cat_obj[j_start:n_rows, :], None))

            n_cols_not_missing = np.sum(row_cat_none.astype(np.int), axis=1)
            sum_s = (~np.equal(X_cat_obj[i, :], Y_cat_obj[j_start:n_rows, :])
                     & row_cat_none).astype(np.int).sum(axis=1)

        if n_col_cat_num_present:
            row_cat_nan = ~(np.isnan(X_cat_num[i, :]) |
                            np.isnan(Y_cat_num[j_start:n_rows, :]))

            n_cols_not_missing = \
                n_cols_not_missing + \
                np.sum(row_cat_nan.astype(np.int), axis=1)

            sum_s = sum_s + (~np.equal(X_cat_num[i, :],
                                       Y_cat_num[j_start:n_rows, :])
                             & row_cat_nan).astype(np.int).sum(axis=1)

        if n_col_num_present:
            n_cols_not_missing = n_cols_not_missing + \
                                 np.sum((~(np.isnan(X_num[i, :]) |
                                           np.isnan(Y_num[j_start:n_rows, :])))
                                        .astype(np.int), axis=1)

            sum_s = sum_s + np.nansum(
                np.absolute(X_num[i, :] - Y_num[j_start:n_rows, :]), axis=1)

        result = np.divide(sum_s, n_cols_not_missing,
                           out=np.full(n_cols_not_missing.shape, np.nan),
                           where=n_cols_not_missing != 0)

        D[i, j_start:] = result
        if not y_is_not_none:
            D[i:, j_start] = result

    return D


def _detect_categorical_features(X, categorical_features=None):
    """Identifies the numerical and non-numerical (categorical) columns
    of an array.

    Parameters
    ----------
    X : array-like, or pandas.DataFrame, shape (n_samples, n_features)

    categorical_features : array-like, optional, shape (n_features)
        Indicates with True/False whether a column is a categorical attribute.

        Alternatively, the categorical_features array can be represented only
        with the numerical indexes of the categorical attribtes.

        If the categorical_features array is None, they will be automatically
        detected in X.

    Returns
    -------
    categorical_features_obj, categorical_features_num, numerical_features
     : ndarray, shape (n_features)
    """

    _, n_cols = np.shape(X)
    # Automatic detection of categorical features
    categorical_features_detected = np.zeros(n_cols, dtype=bool)
    for col in range(0, n_cols):
        if not np.issubdtype(type(X[0][col]), np.number):
            categorical_features_detected[col] = True

    categorical_features_obj = categorical_features_detected
    # Numerical categorical features can't be automatically detected
    categorical_features_num = np.zeros(n_cols, dtype=bool)

    if categorical_features is not None:
        categorical_features = np.asarray(categorical_features)
        if np.issubdtype(categorical_features.dtype, np.integer):
            new_categorical_features = np.zeros(n_cols, dtype=bool)
            new_categorical_features[categorical_features] = True
            categorical_features = new_categorical_features

        # Identifies categorical values represented by objects or numbers
        categorical_features_num = \
            categorical_features_detected != categorical_features
        categorical_features_obj = \
            categorical_features_detected & categorical_features

    return categorical_features_obj, categorical_features_num, \
        ~(categorical_features_obj | categorical_features_num)

# Paired distances

def paired_euclidean_distances(X, Y):
    """
    Computes the paired euclidean distances between X and Y

    Read more in the :ref:`User Guide <metrics>`.

    Parameters
    ----------
    X : array-like, shape (n_samples, n_features)

    Y : array-like, shape (n_samples, n_features)

    Returns
    -------
    distances : ndarray (n_samples, )
    """
    X, Y = check_paired_arrays(X, Y)
    return row_norms(X - Y)


def paired_manhattan_distances(X, Y):
    """Compute the L1 distances between the vectors in X and Y.

    Read more in the :ref:`User Guide <metrics>`.

    Parameters
    ----------
    X : array-like, shape (n_samples, n_features)

    Y : array-like, shape (n_samples, n_features)

    Returns
    -------
    distances : ndarray (n_samples, )
    """
    X, Y = check_paired_arrays(X, Y)
    diff = X - Y
    if issparse(diff):
        diff.data = np.abs(diff.data)
        return np.squeeze(np.array(diff.sum(axis=1)))
    else:
        return np.abs(diff).sum(axis=-1)


def paired_cosine_distances(X, Y):
    """
    Computes the paired cosine distances between X and Y

    Read more in the :ref:`User Guide <metrics>`.

    Parameters
    ----------
    X : array-like, shape (n_samples, n_features)

    Y : array-like, shape (n_samples, n_features)

    Returns
    -------
    distances : ndarray, shape (n_samples, )

    Notes
    ------
    The cosine distance is equivalent to the half the squared
    euclidean distance if each sample is normalized to unit norm
    """
    X, Y = check_paired_arrays(X, Y)
    return .5 * row_norms(normalize(X) - normalize(Y), squared=True)


PAIRED_DISTANCES = {
    'cosine': paired_cosine_distances,
    'euclidean': paired_euclidean_distances,
    'l2': paired_euclidean_distances,
    'l1': paired_manhattan_distances,
    'manhattan': paired_manhattan_distances,
    'cityblock': paired_manhattan_distances}


def paired_distances(X, Y, metric="euclidean", **kwds):
    """
    Computes the paired distances between X and Y.

    Computes the distances between (X[0], Y[0]), (X[1], Y[1]), etc...

    Read more in the :ref:`User Guide <metrics>`.

    Parameters
    ----------
    X : ndarray (n_samples, n_features)
        Array 1 for distance computation.

    Y : ndarray (n_samples, n_features)
        Array 2 for distance computation.

    metric : string or callable
        The metric to use when calculating distance between instances in a
        feature array. If metric is a string, it must be one of the options
        specified in PAIRED_DISTANCES, including "euclidean",
        "manhattan", or "cosine".
        Alternatively, if metric is a callable function, it is called on each
        pair of instances (rows) and the resulting value recorded. The callable
        should take two arrays from X as input and return a value indicating
        the distance between them.

    Returns
    -------
    distances : ndarray (n_samples, )

    Examples
    --------
    >>> from sklearn.metrics.pairwise import paired_distances
    >>> X = [[0, 1], [1, 1]]
    >>> Y = [[0, 1], [2, 1]]
    >>> paired_distances(X, Y)
    array([0., 1.])

    See also
    --------
    pairwise_distances : Computes the distance between every pair of samples
    """

    if metric in PAIRED_DISTANCES:
        func = PAIRED_DISTANCES[metric]
        return func(X, Y)
    elif callable(metric):
        # Check the matrix first (it is usually done by the metric)
        X, Y = check_paired_arrays(X, Y)
        distances = np.zeros(len(X))
        for i in range(len(X)):
            distances[i] = metric(X[i], Y[i])
        return distances
    else:
        raise ValueError('Unknown distance %s' % metric)


# Kernels
def linear_kernel(X, Y=None, dense_output=True):
    """
    Compute the linear kernel between X and Y.

    Read more in the :ref:`User Guide <linear_kernel>`.

    Parameters
    ----------
    X : array of shape (n_samples_1, n_features)

    Y : array of shape (n_samples_2, n_features)

    dense_output : boolean (optional), default True
        Whether to return dense output even when the input is sparse. If
        ``False``, the output is sparse if both input arrays are sparse.

        .. versionadded:: 0.20

    Returns
    -------
    Gram matrix : array of shape (n_samples_1, n_samples_2)
    """
    X, Y = check_pairwise_arrays(X, Y)
    return safe_sparse_dot(X, Y.T, dense_output=dense_output)


def polynomial_kernel(X, Y=None, degree=3, gamma=None, coef0=1):
    """
    Compute the polynomial kernel between X and Y::

        K(X, Y) = (gamma <X, Y> + coef0)^degree

    Read more in the :ref:`User Guide <polynomial_kernel>`.

    Parameters
    ----------
    X : ndarray of shape (n_samples_1, n_features)

    Y : ndarray of shape (n_samples_2, n_features)

    degree : int, default 3

    gamma : float, default None
        if None, defaults to 1.0 / n_features

    coef0 : float, default 1

    Returns
    -------
    Gram matrix : array of shape (n_samples_1, n_samples_2)
    """
    X, Y = check_pairwise_arrays(X, Y)
    if gamma is None:
        gamma = 1.0 / X.shape[1]

    K = safe_sparse_dot(X, Y.T, dense_output=True)
    K *= gamma
    K += coef0
    K **= degree
    return K


def sigmoid_kernel(X, Y=None, gamma=None, coef0=1):
    """
    Compute the sigmoid kernel between X and Y::

        K(X, Y) = tanh(gamma <X, Y> + coef0)

    Read more in the :ref:`User Guide <sigmoid_kernel>`.

    Parameters
    ----------
    X : ndarray of shape (n_samples_1, n_features)

    Y : ndarray of shape (n_samples_2, n_features)

    gamma : float, default None
        If None, defaults to 1.0 / n_features

    coef0 : float, default 1

    Returns
    -------
    Gram matrix : array of shape (n_samples_1, n_samples_2)
    """
    X, Y = check_pairwise_arrays(X, Y)
    if gamma is None:
        gamma = 1.0 / X.shape[1]

    K = safe_sparse_dot(X, Y.T, dense_output=True)
    K *= gamma
    K += coef0
    np.tanh(K, K)   # compute tanh in-place
    return K


def rbf_kernel(X, Y=None, gamma=None):
    """
    Compute the rbf (gaussian) kernel between X and Y::

        K(x, y) = exp(-gamma ||x-y||^2)

    for each pair of rows x in X and y in Y.

    Read more in the :ref:`User Guide <rbf_kernel>`.

    Parameters
    ----------
    X : array of shape (n_samples_X, n_features)

    Y : array of shape (n_samples_Y, n_features)

    gamma : float, default None
        If None, defaults to 1.0 / n_features

    Returns
    -------
    kernel_matrix : array of shape (n_samples_X, n_samples_Y)
    """
    X, Y = check_pairwise_arrays(X, Y)
    if gamma is None:
        gamma = 1.0 / X.shape[1]

    K = euclidean_distances(X, Y, squared=True)
    K *= -gamma
    np.exp(K, K)    # exponentiate K in-place
    return K


def laplacian_kernel(X, Y=None, gamma=None):
    """Compute the laplacian kernel between X and Y.

    The laplacian kernel is defined as::

        K(x, y) = exp(-gamma ||x-y||_1)

    for each pair of rows x in X and y in Y.
    Read more in the :ref:`User Guide <laplacian_kernel>`.

    .. versionadded:: 0.17

    Parameters
    ----------
    X : array of shape (n_samples_X, n_features)

    Y : array of shape (n_samples_Y, n_features)

    gamma : float, default None
        If None, defaults to 1.0 / n_features

    Returns
    -------
    kernel_matrix : array of shape (n_samples_X, n_samples_Y)
    """
    X, Y = check_pairwise_arrays(X, Y)
    if gamma is None:
        gamma = 1.0 / X.shape[1]

    K = -gamma * manhattan_distances(X, Y)
    np.exp(K, K)    # exponentiate K in-place
    return K


def cosine_similarity(X, Y=None, dense_output=True):
    """Compute cosine similarity between samples in X and Y.

    Cosine similarity, or the cosine kernel, computes similarity as the
    normalized dot product of X and Y:

        K(X, Y) = <X, Y> / (||X||*||Y||)

    On L2-normalized data, this function is equivalent to linear_kernel.

    Read more in the :ref:`User Guide <cosine_similarity>`.

    Parameters
    ----------
    X : ndarray or sparse array, shape: (n_samples_X, n_features)
        Input data.

    Y : ndarray or sparse array, shape: (n_samples_Y, n_features)
        Input data. If ``None``, the output will be the pairwise
        similarities between all samples in ``X``.

    dense_output : boolean (optional), default True
        Whether to return dense output even when the input is sparse. If
        ``False``, the output is sparse if both input arrays are sparse.

        .. versionadded:: 0.17
           parameter ``dense_output`` for dense output.

    Returns
    -------
    kernel matrix : array
        An array with shape (n_samples_X, n_samples_Y).
    """
    # to avoid recursive import

    X, Y = check_pairwise_arrays(X, Y)

    X_normalized = normalize(X, copy=True)
    if X is Y:
        Y_normalized = X_normalized
    else:
        Y_normalized = normalize(Y, copy=True)

    K = safe_sparse_dot(X_normalized, Y_normalized.T,
                        dense_output=dense_output)

    return K


def additive_chi2_kernel(X, Y=None):
    """Computes the additive chi-squared kernel between observations in X and Y

    The chi-squared kernel is computed between each pair of rows in X and Y.  X
    and Y have to be non-negative. This kernel is most commonly applied to
    histograms.

    The chi-squared kernel is given by::

        k(x, y) = -Sum [(x - y)^2 / (x + y)]

    It can be interpreted as a weighted difference per entry.

    Read more in the :ref:`User Guide <chi2_kernel>`.

    Notes
    -----
    As the negative of a distance, this kernel is only conditionally positive
    definite.


    Parameters
    ----------
    X : array-like of shape (n_samples_X, n_features)

    Y : array of shape (n_samples_Y, n_features)

    Returns
    -------
    kernel_matrix : array of shape (n_samples_X, n_samples_Y)

    References
    ----------
    * Zhang, J. and Marszalek, M. and Lazebnik, S. and Schmid, C.
      Local features and kernels for classification of texture and object
      categories: A comprehensive study
      International Journal of Computer Vision 2007
      https://research.microsoft.com/en-us/um/people/manik/projects/trade-off/papers/ZhangIJCV06.pdf


    See also
    --------
    chi2_kernel : The exponentiated version of the kernel, which is usually
        preferable.

    sklearn.kernel_approximation.AdditiveChi2Sampler : A Fourier approximation
        to this kernel.
    """
    if issparse(X) or issparse(Y):
        raise ValueError("additive_chi2 does not support sparse matrices.")
    X, Y = check_pairwise_arrays(X, Y)
    if (X < 0).any():
        raise ValueError("X contains negative values.")
    if Y is not X and (Y < 0).any():
        raise ValueError("Y contains negative values.")

    result = np.zeros((X.shape[0], Y.shape[0]), dtype=X.dtype)
    _chi2_kernel_fast(X, Y, result)
    return result


def chi2_kernel(X, Y=None, gamma=1.):
    """Computes the exponential chi-squared kernel X and Y.

    The chi-squared kernel is computed between each pair of rows in X and Y.  X
    and Y have to be non-negative. This kernel is most commonly applied to
    histograms.

    The chi-squared kernel is given by::

        k(x, y) = exp(-gamma Sum [(x - y)^2 / (x + y)])

    It can be interpreted as a weighted difference per entry.

    Read more in the :ref:`User Guide <chi2_kernel>`.

    Parameters
    ----------
    X : array-like of shape (n_samples_X, n_features)

    Y : array of shape (n_samples_Y, n_features)

    gamma : float, default=1.
        Scaling parameter of the chi2 kernel.

    Returns
    -------
    kernel_matrix : array of shape (n_samples_X, n_samples_Y)

    References
    ----------
    * Zhang, J. and Marszalek, M. and Lazebnik, S. and Schmid, C.
      Local features and kernels for classification of texture and object
      categories: A comprehensive study
      International Journal of Computer Vision 2007
      https://research.microsoft.com/en-us/um/people/manik/projects/trade-off/papers/ZhangIJCV06.pdf

    See also
    --------
    additive_chi2_kernel : The additive version of this kernel

    sklearn.kernel_approximation.AdditiveChi2Sampler : A Fourier approximation
        to the additive version of this kernel.
    """
    K = additive_chi2_kernel(X, Y)
    K *= gamma
    return np.exp(K, K)


# Helper functions - distance
PAIRWISE_DISTANCE_FUNCTIONS = {
    # If updating this dictionary, update the doc in both distance_metrics()
    # and also in pairwise_distances()!
    'cityblock': manhattan_distances,
    'cosine': cosine_distances,
    'euclidean': euclidean_distances,
    'haversine': haversine_distances,
    'l2': euclidean_distances,
    'l1': manhattan_distances,
    'manhattan': manhattan_distances,
    'precomputed': None,  # HACK: precomputed is always allowed, never called
}


def distance_metrics():
    """Valid metrics for pairwise_distances.

    This function simply returns the valid pairwise distance metrics.
    It exists to allow for a description of the mapping for
    each of the valid strings.

    The valid distance metrics, and the function they map to, are:

    ============     ====================================
    metric           Function
    ============     ====================================
    'cityblock'      metrics.pairwise.manhattan_distances
    'cosine'         metrics.pairwise.cosine_distances
    'euclidean'      metrics.pairwise.euclidean_distances
    'haversine'      metrics.pairwise.haversine_distances
    'l1'             metrics.pairwise.manhattan_distances
    'l2'             metrics.pairwise.euclidean_distances
    'manhattan'      metrics.pairwise.manhattan_distances
    'gower'          metrics.pairwise.gower_distances
    ============     ====================================

    Read more in the :ref:`User Guide <metrics>`.

    """
    return PAIRWISE_DISTANCE_FUNCTIONS


def _dist_wrapper(dist_func, dist_matrix, slice_, *args, **kwargs):
    """Write in-place to a slice of a distance matrix"""
    dist_matrix[:, slice_] = dist_func(*args, **kwargs)


def _parallel_pairwise(X, Y, func, n_jobs, **kwds):
    """Break the pairwise matrix in n_jobs even slices
    and compute them in parallel"""

    if Y is None:
        Y = X

    if effective_n_jobs(n_jobs) == 1:
        return func(X, Y, **kwds)

    # enforce a threading backend to prevent data communication overhead
    fd = delayed(_dist_wrapper)
    ret = np.empty((X.shape[0], Y.shape[0]), dtype=X.dtype, order='F')
    Parallel(backend="threading", n_jobs=n_jobs)(
        fd(func, ret, s, X, Y[s], **kwds)
        for s in gen_even_slices(_num_samples(Y), effective_n_jobs(n_jobs)))

    return ret


def _pairwise_callable(X, Y, metric, **kwds):
    """Handle the callable case for pairwise_{distances,kernels}
    """
    X, Y = check_pairwise_arrays(X, Y)

    if X is Y:
        # Only calculate metric for upper triangle
        out = np.zeros((X.shape[0], Y.shape[0]), dtype='float')
        iterator = itertools.combinations(range(X.shape[0]), 2)
        for i, j in iterator:
            out[i, j] = metric(X[i], Y[j], **kwds)

        # Make symmetric
        # NB: out += out.T will produce incorrect results
        out = out + out.T

        # Calculate diagonal
        # NB: nonzero diagonals are allowed for both metrics and kernels
        for i in range(X.shape[0]):
            x = X[i]
            out[i, i] = metric(x, x, **kwds)

    else:
        # Calculate all cells
        out = np.empty((X.shape[0], Y.shape[0]), dtype='float')
        iterator = itertools.product(range(X.shape[0]), range(Y.shape[0]))
        for i, j in iterator:
            out[i, j] = metric(X[i], Y[j], **kwds)

    return out


_VALID_METRICS = ['euclidean', 'l2', 'l1', 'manhattan', 'cityblock',
                  'braycurtis', 'canberra', 'chebyshev', 'correlation',
                  'cosine', 'dice', 'hamming', 'jaccard', 'kulsinski',
                  'mahalanobis', 'matching', 'minkowski', 'rogerstanimoto',
                  'russellrao', 'seuclidean', 'sokalmichener',
                  'sokalsneath', 'sqeuclidean', 'yule', 'wminkowski',
<<<<<<< HEAD
                  'haversine', 'gower']
=======
				  'haversine', 'gower']
>>>>>>> e50d9d9b


def _check_chunk_size(reduced, chunk_size):
    """Checks chunk is a sequence of expected size or a tuple of same
    """
    is_tuple = isinstance(reduced, tuple)
    if not is_tuple:
        reduced = (reduced,)
    if any(isinstance(r, tuple) or not hasattr(r, '__iter__')
           for r in reduced):
        raise TypeError('reduce_func returned %r. '
                        'Expected sequence(s) of length %d.' %
                        (reduced if is_tuple else reduced[0], chunk_size))
    if any(_num_samples(r) != chunk_size for r in reduced):
        actual_size = tuple(_num_samples(r) for r in reduced)
        raise ValueError('reduce_func returned object of length %s. '
                         'Expected same length as input: %d.' %
                         (actual_size if is_tuple else actual_size[0],
                          chunk_size))


def _precompute_metric_params(X, Y, metric=None, **kwds):
    """Precompute data-derived metric parameters if not provided
    """
    if metric == "seuclidean" and 'V' not in kwds:
        if X is Y:
            V = np.var(X, axis=0, ddof=1)
        else:
            V = np.var(np.vstack([X, Y]), axis=0, ddof=1)
        return {'V': V}
    if metric == "mahalanobis" and 'VI' not in kwds:
        if X is Y:
            VI = np.linalg.inv(np.cov(X.T)).T
        else:
            VI = np.linalg.inv(np.cov(np.vstack([X, Y]).T)).T
        return {'VI': VI}
    return {}


def pairwise_distances_chunked(X, Y=None, reduce_func=None,
                               metric='euclidean', n_jobs=None,
                               working_memory=None, **kwds):
    """Generate a distance matrix chunk by chunk with optional reduction

    In cases where not all of a pairwise distance matrix needs to be stored at
    once, this is used to calculate pairwise distances in
    ``working_memory``-sized chunks.  If ``reduce_func`` is given, it is run
    on each chunk and its return values are concatenated into lists, arrays
    or sparse matrices.

    Parameters
    ----------
    X : array [n_samples_a, n_samples_a] if metric == "precomputed", or,
        [n_samples_a, n_features] otherwise
        Array of pairwise distances between samples, or a feature array.

    Y : array [n_samples_b, n_features], optional
        An optional second feature array. Only allowed if
        metric != "precomputed".

    reduce_func : callable, optional
        The function which is applied on each chunk of the distance matrix,
        reducing it to needed values.  ``reduce_func(D_chunk, start)``
        is called repeatedly, where ``D_chunk`` is a contiguous vertical
        slice of the pairwise distance matrix, starting at row ``start``.
        It should return an array, a list, or a sparse matrix of length
        ``D_chunk.shape[0]``, or a tuple of such objects.

        If None, pairwise_distances_chunked returns a generator of vertical
        chunks of the distance matrix.

    metric : string, or callable
        The metric to use when calculating distance between instances in a
        feature array. If metric is a string, it must be one of the options
        allowed by scipy.spatial.distance.pdist for its metric parameter, or
        a metric listed in pairwise.PAIRWISE_DISTANCE_FUNCTIONS.
        If metric is "precomputed", X is assumed to be a distance matrix.
        Alternatively, if metric is a callable function, it is called on each
        pair of instances (rows) and the resulting value recorded. The callable
        should take two arrays from X as input and return a value indicating
        the distance between them.

    n_jobs : int or None, optional (default=None)
        The number of jobs to use for the computation. This works by breaking
        down the pairwise matrix into n_jobs even slices and computing them in
        parallel.

        ``None`` means 1 unless in a :obj:`joblib.parallel_backend` context.
        ``-1`` means using all processors. See :term:`Glossary <n_jobs>`
        for more details.

    working_memory : int, optional
        The sought maximum memory for temporary distance matrix chunks.
        When None (default), the value of
        ``sklearn.get_config()['working_memory']`` is used.

    `**kwds` : optional keyword parameters
        Any further parameters are passed directly to the distance function.
        If using a scipy.spatial.distance metric, the parameters are still
        metric dependent. See the scipy docs for usage examples.

    Yields
    ------
    D_chunk : array or sparse matrix
        A contiguous slice of distance matrix, optionally processed by
        ``reduce_func``.

    Examples
    --------
    Without reduce_func:

    >>> import numpy as np
    >>> from sklearn.metrics import pairwise_distances_chunked
    >>> X = np.random.RandomState(0).rand(5, 3)
    >>> D_chunk = next(pairwise_distances_chunked(X))
    >>> D_chunk  # doctest: +ELLIPSIS
    array([[0.  ..., 0.29..., 0.41..., 0.19..., 0.57...],
           [0.29..., 0.  ..., 0.57..., 0.41..., 0.76...],
           [0.41..., 0.57..., 0.  ..., 0.44..., 0.90...],
           [0.19..., 0.41..., 0.44..., 0.  ..., 0.51...],
           [0.57..., 0.76..., 0.90..., 0.51..., 0.  ...]])

    Retrieve all neighbors and average distance within radius r:

    >>> r = .2
    >>> def reduce_func(D_chunk, start):
    ...     neigh = [np.flatnonzero(d < r) for d in D_chunk]
    ...     avg_dist = (D_chunk * (D_chunk < r)).mean(axis=1)
    ...     return neigh, avg_dist
    >>> gen = pairwise_distances_chunked(X, reduce_func=reduce_func)
    >>> neigh, avg_dist = next(gen)
    >>> neigh
    [array([0, 3]), array([1]), array([2]), array([0, 3]), array([4])]
    >>> avg_dist  # doctest: +ELLIPSIS
    array([0.039..., 0.        , 0.        , 0.039..., 0.        ])

    Where r is defined per sample, we need to make use of ``start``:

    >>> r = [.2, .4, .4, .3, .1]
    >>> def reduce_func(D_chunk, start):
    ...     neigh = [np.flatnonzero(d < r[i])
    ...              for i, d in enumerate(D_chunk, start)]
    ...     return neigh
    >>> neigh = next(pairwise_distances_chunked(X, reduce_func=reduce_func))
    >>> neigh
    [array([0, 3]), array([0, 1]), array([2]), array([0, 3]), array([4])]

    Force row-by-row generation by reducing ``working_memory``:

    >>> gen = pairwise_distances_chunked(X, reduce_func=reduce_func,
    ...                                  working_memory=0)
    >>> next(gen)
    [array([0, 3])]
    >>> next(gen)
    [array([0, 1])]
    """
    n_samples_X = _num_samples(X)
    if metric == 'precomputed':
        slices = (slice(0, n_samples_X),)
    else:
        if Y is None:
            Y = X
        # We get as many rows as possible within our working_memory budget to
        # store len(Y) distances in each row of output.
        #
        # Note:
        #  - this will get at least 1 row, even if 1 row of distances will
        #    exceed working_memory.
        #  - this does not account for any temporary memory usage while
        #    calculating distances (e.g. difference of vectors in manhattan
        #    distance.
        chunk_n_rows = get_chunk_n_rows(row_bytes=8 * _num_samples(Y),
                                        max_n_rows=n_samples_X,
                                        working_memory=working_memory)
        slices = gen_batches(n_samples_X, chunk_n_rows)

    # precompute data-derived metric params
    params = _precompute_metric_params(X, Y, metric=metric, **kwds)
    kwds.update(**params)

    for sl in slices:
        if sl.start == 0 and sl.stop == n_samples_X:
            X_chunk = X  # enable optimised paths for X is Y
        else:
            X_chunk = X[sl]
        D_chunk = pairwise_distances(X_chunk, Y, metric=metric,
                                     n_jobs=n_jobs, **kwds)
        if ((X is Y or Y is None)
                and PAIRWISE_DISTANCE_FUNCTIONS.get(metric, None)
                is euclidean_distances):
            # zeroing diagonal, taking care of aliases of "euclidean",
            # i.e. "l2"
            D_chunk.flat[sl.start::_num_samples(X) + 1] = 0
        if reduce_func is not None:
            chunk_size = D_chunk.shape[0]
            D_chunk = reduce_func(D_chunk, sl.start)
            _check_chunk_size(D_chunk, chunk_size)
        yield D_chunk


def pairwise_distances(X, Y=None, metric="euclidean", n_jobs=None, **kwds):
    """ Compute the distance matrix from a vector array X and optional Y.

    This method takes either a vector array or a distance matrix, and returns
    a distance matrix. If the input is a vector array, the distances are
    computed. If the input is a distances matrix, it is returned instead.

    This method provides a safe way to take a distance matrix as input, while
    preserving compatibility with many other algorithms that take a vector
    array.

    If Y is given (default is None), then the returned matrix is the pairwise
    distance between the arrays from both X and Y.

    Valid values for metric are:

    - From scikit-learn: ['cityblock', 'cosine', 'euclidean', 'l1', 'l2',
      'manhattan']. These metrics support sparse matrix inputs.

    - From scipy.spatial.distance: ['braycurtis', 'canberra', 'chebyshev',
      'correlation', 'dice', 'hamming', 'jaccard', 'kulsinski', 'mahalanobis',
      'minkowski', 'rogerstanimoto', 'russellrao', 'seuclidean',
      'sokalmichener', 'sokalsneath', 'sqeuclidean', 'yule']
      See the documentation for scipy.spatial.distance for details on these
      metrics. These metrics do not support sparse matrix inputs.

    Note that in the case of 'cityblock', 'cosine' and 'euclidean' (which are
    valid scipy.spatial.distance metrics), the scikit-learn implementation
    will be used, which is faster and has support for sparse matrices (except
    for 'cityblock'). For a verbose description of the metrics from
    scikit-learn, see the __doc__ of the sklearn.pairwise.distance_metrics
    function.

    Read more in the :ref:`User Guide <metrics>`.

    Parameters
    ----------
    X : array [n_samples_a, n_samples_a] if metric == "precomputed", or, \
             [n_samples_a, n_features] otherwise
        Array of pairwise distances between samples, or a feature array.

    Y : array [n_samples_b, n_features], optional
        An optional second feature array. Only allowed if
        metric != "precomputed".

    metric : string, or callable
        The metric to use when calculating distance between instances in a
        feature array. If metric is a string, it must be one of the options
        allowed by scipy.spatial.distance.pdist for its metric parameter, or
        a metric listed in pairwise.PAIRWISE_DISTANCE_FUNCTIONS.
        If metric is "precomputed", X is assumed to be a distance matrix.
        Alternatively, if metric is a callable function, it is called on each
        pair of instances (rows) and the resulting value recorded. The callable
        should take two arrays from X as input and return a value indicating
        the distance between them.

    n_jobs : int or None, optional (default=None)
        The number of jobs to use for the computation. This works by breaking
        down the pairwise matrix into n_jobs even slices and computing them in
        parallel.

        ``None`` means 1 unless in a :obj:`joblib.parallel_backend` context.
        ``-1`` means using all processors. See :term:`Glossary <n_jobs>`
        for more details.

    **kwds : optional keyword parameters
        Any further parameters are passed directly to the distance function.
        If using a scipy.spatial.distance metric, the parameters are still
        metric dependent. See the scipy docs for usage examples.

    Returns
    -------
    D : array [n_samples_a, n_samples_a] or [n_samples_a, n_samples_b]
        A distance matrix D such that D_{i, j} is the distance between the
        ith and jth vectors of the given matrix X, if Y is None.
        If Y is not None, then D_{i, j} is the distance between the ith array
        from X and the jth array from Y.

    See also
    --------
    pairwise_distances_chunked : performs the same calculation as this
        function, but returns a generator of chunks of the distance matrix, in
        order to limit memory usage.
    paired_distances : Computes the distances between corresponding
                       elements of two arrays
    """
    if (metric not in _VALID_METRICS and
            not callable(metric) and metric != "precomputed"):
        raise ValueError("Unknown metric %s. "
                         "Valid metrics are %s, or 'precomputed', or a "
                         "callable" % (metric, _VALID_METRICS))

    if metric == "precomputed":
        X, _ = check_pairwise_arrays(X, Y, precomputed=True)

        whom = ("`pairwise_distances`. Precomputed distance "
                " need to have non-negative values.")
        check_non_negative(X, whom=whom)
        return X
    elif metric in PAIRWISE_DISTANCE_FUNCTIONS:
        func = PAIRWISE_DISTANCE_FUNCTIONS[metric]
    elif callable(metric):
        func = partial(_pairwise_callable, metric=metric, **kwds)
    else:
        if issparse(X) or issparse(Y):
            raise TypeError("scipy distance metrics do not"
                            " support sparse matrices.")

        dtype = bool if metric in PAIRWISE_BOOLEAN_FUNCTIONS else None

        if dtype == bool and (X.dtype != bool or Y.dtype != bool):
            msg = "Data was converted to boolean for metric %s" % metric
            warnings.warn(msg, DataConversionWarning)

        X, Y = check_pairwise_arrays(X, Y, dtype=dtype)

        # precompute data-derived metric params
        params = _precompute_metric_params(X, Y, metric=metric, **kwds)
        kwds.update(**params)

        if effective_n_jobs(n_jobs) == 1 and X is Y:
            return distance.squareform(distance.pdist(X, metric=metric,
                                                      **kwds))
        func = partial(distance.cdist, metric=metric, **kwds)

    return _parallel_pairwise(X, Y, func, n_jobs, **kwds)


# These distances recquire boolean arrays, when using scipy.spatial.distance
PAIRWISE_BOOLEAN_FUNCTIONS = [
    'dice',
    'jaccard',
    'kulsinski',
    'matching',
    'rogerstanimoto',
    'russellrao',
    'sokalmichener',
    'sokalsneath',
    'yule',
]


# Helper functions - distance
PAIRWISE_KERNEL_FUNCTIONS = {
    # If updating this dictionary, update the doc in both distance_metrics()
    # and also in pairwise_distances()!
    'additive_chi2': additive_chi2_kernel,
    'chi2': chi2_kernel,
    'linear': linear_kernel,
    'polynomial': polynomial_kernel,
    'poly': polynomial_kernel,
    'rbf': rbf_kernel,
    'laplacian': laplacian_kernel,
    'sigmoid': sigmoid_kernel,
    'cosine': cosine_similarity, }


def kernel_metrics():
    """ Valid metrics for pairwise_kernels

    This function simply returns the valid pairwise distance metrics.
    It exists, however, to allow for a verbose description of the mapping for
    each of the valid strings.

    The valid distance metrics, and the function they map to, are:
      ===============   ========================================
      metric            Function
      ===============   ========================================
      'additive_chi2'   sklearn.pairwise.additive_chi2_kernel
      'chi2'            sklearn.pairwise.chi2_kernel
      'linear'          sklearn.pairwise.linear_kernel
      'poly'            sklearn.pairwise.polynomial_kernel
      'polynomial'      sklearn.pairwise.polynomial_kernel
      'rbf'             sklearn.pairwise.rbf_kernel
      'laplacian'       sklearn.pairwise.laplacian_kernel
      'sigmoid'         sklearn.pairwise.sigmoid_kernel
      'cosine'          sklearn.pairwise.cosine_similarity
      ===============   ========================================

    Read more in the :ref:`User Guide <metrics>`.
    """
    return PAIRWISE_KERNEL_FUNCTIONS


KERNEL_PARAMS = {
    "additive_chi2": (),
    "chi2": frozenset(["gamma"]),
    "cosine": (),
    "linear": (),
    "poly": frozenset(["gamma", "degree", "coef0"]),
    "polynomial": frozenset(["gamma", "degree", "coef0"]),
    "rbf": frozenset(["gamma"]),
    "laplacian": frozenset(["gamma"]),
    "sigmoid": frozenset(["gamma", "coef0"]),
}


def pairwise_kernels(X, Y=None, metric="linear", filter_params=False,
                     n_jobs=None, **kwds):
    """Compute the kernel between arrays X and optional array Y.

    This method takes either a vector array or a kernel matrix, and returns
    a kernel matrix. If the input is a vector array, the kernels are
    computed. If the input is a kernel matrix, it is returned instead.

    This method provides a safe way to take a kernel matrix as input, while
    preserving compatibility with many other algorithms that take a vector
    array.

    If Y is given (default is None), then the returned matrix is the pairwise
    kernel between the arrays from both X and Y.

    Valid values for metric are::
        ['rbf', 'sigmoid', 'polynomial', 'poly', 'linear', 'cosine']

    Read more in the :ref:`User Guide <metrics>`.

    Parameters
    ----------
    X : array [n_samples_a, n_samples_a] if metric == "precomputed", or, \
             [n_samples_a, n_features] otherwise
        Array of pairwise kernels between samples, or a feature array.

    Y : array [n_samples_b, n_features]
        A second feature array only if X has shape [n_samples_a, n_features].

    metric : string, or callable
        The metric to use when calculating kernel between instances in a
        feature array. If metric is a string, it must be one of the metrics
        in pairwise.PAIRWISE_KERNEL_FUNCTIONS.
        If metric is "precomputed", X is assumed to be a kernel matrix.
        Alternatively, if metric is a callable function, it is called on each
        pair of instances (rows) and the resulting value recorded. The callable
        should take two arrays from X as input and return a value indicating
        the distance between them.

    filter_params : boolean
        Whether to filter invalid parameters or not.

    n_jobs : int or None, optional (default=None)
        The number of jobs to use for the computation. This works by breaking
        down the pairwise matrix into n_jobs even slices and computing them in
        parallel.

        ``None`` means 1 unless in a :obj:`joblib.parallel_backend` context.
        ``-1`` means using all processors. See :term:`Glossary <n_jobs>`
        for more details.

    **kwds : optional keyword parameters
        Any further parameters are passed directly to the kernel function.

    Returns
    -------
    K : array [n_samples_a, n_samples_a] or [n_samples_a, n_samples_b]
        A kernel matrix K such that K_{i, j} is the kernel between the
        ith and jth vectors of the given matrix X, if Y is None.
        If Y is not None, then K_{i, j} is the kernel between the ith array
        from X and the jth array from Y.

    Notes
    -----
    If metric is 'precomputed', Y is ignored and X is returned.

    """
    # import GPKernel locally to prevent circular imports
    from ..gaussian_process.kernels import Kernel as GPKernel

    if metric == "precomputed":
        X, _ = check_pairwise_arrays(X, Y, precomputed=True)
        return X
    elif isinstance(metric, GPKernel):
        func = metric.__call__
    elif metric in PAIRWISE_KERNEL_FUNCTIONS:
        if filter_params:
            kwds = {k: kwds[k] for k in kwds
                    if k in KERNEL_PARAMS[metric]}
        func = PAIRWISE_KERNEL_FUNCTIONS[metric]
    elif callable(metric):
        func = partial(_pairwise_callable, metric=metric, **kwds)
    else:
        raise ValueError("Unknown kernel %r" % metric)

    return _parallel_pairwise(X, Y, func, n_jobs, **kwds)<|MERGE_RESOLUTION|>--- conflicted
+++ resolved
@@ -119,7 +119,6 @@
 
     if Y is X or Y is None:
         X = Y = check_array(X, accept_sparse='csr', dtype=dtype,
-<<<<<<< HEAD
                             estimator=estimator,
                             force_all_finite=force_all_finite)
     else:
@@ -129,14 +128,6 @@
         Y = check_array(Y, accept_sparse='csr', dtype=dtype,
                         estimator=estimator,
                         force_all_finite=force_all_finite)
-=======
-							force_all_finite=force_all_finite, estimator=estimator)
-    else:
-        X = check_array(X, accept_sparse='csr', dtype=dtype,
-                        force_all_finite=force_all_finite, estimator=estimator)
-        Y = check_array(Y, accept_sparse='csr', dtype=dtype,
-                        force_all_finite=force_all_finite, estimator=estimator)
->>>>>>> e50d9d9b
 
     if precomputed:
         if X.shape[1] != Y.shape[0]:
@@ -1432,11 +1423,7 @@
                   'mahalanobis', 'matching', 'minkowski', 'rogerstanimoto',
                   'russellrao', 'seuclidean', 'sokalmichener',
                   'sokalsneath', 'sqeuclidean', 'yule', 'wminkowski',
-<<<<<<< HEAD
-                  'haversine', 'gower']
-=======
 				  'haversine', 'gower']
->>>>>>> e50d9d9b
 
 
 def _check_chunk_size(reduced, chunk_size):
