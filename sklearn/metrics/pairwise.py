# Authors: Alexandre Gramfort <alexandre.gramfort@inria.fr>
#          Mathieu Blondel <mathieu@mblondel.org>
#          Robert Layton <robertlayton@gmail.com>
#          Andreas Mueller <amueller@ais.uni-bonn.de>
#          Philippe Gervais <philippe.gervais@inria.fr>
#          Lars Buitinck
#          Joel Nothman <joel.nothman@gmail.com>
# License: BSD 3 clause

import itertools
import warnings
from functools import partial

import numpy as np
from joblib import effective_n_jobs
from scipy.sparse import csr_matrix, issparse
from scipy.spatial import distance

from .. import config_context
from ..exceptions import DataConversionWarning
from ..preprocessing import normalize
from ..utils import (
    check_array,
    gen_batches,
    gen_even_slices,
    get_chunk_n_rows,
    is_scalar_nan,
)
from ..utils._mask import _get_mask
from ..utils._param_validation import (
<<<<<<< HEAD
    validate_params,
    Interval,
    Integral,
    Real,
=======
>>>>>>> d3e11abd
    Hidden,
    Integral,
    Interval,
    MissingValues,
    Options,
    Real,
    StrOptions,
    validate_params,
)
from ..utils.extmath import row_norms, safe_sparse_dot
from ..utils.fixes import parse_version, sp_base_version
from ..utils.parallel import Parallel, delayed
from ..utils.validation import _num_samples, check_non_negative
from ._pairwise_distances_reduction import ArgKmin
from ._pairwise_fast import _chi2_kernel_fast, _sparse_manhattan


# Utility Functions
def _return_float_dtype(X, Y):
    """
    1. If dtype of X and Y is float32, then dtype float32 is returned.
    2. Else dtype float is returned.
    """
    if not issparse(X) and not isinstance(X, np.ndarray):
        X = np.asarray(X)

    if Y is None:
        Y_dtype = X.dtype
    elif not issparse(Y) and not isinstance(Y, np.ndarray):
        Y = np.asarray(Y)
        Y_dtype = Y.dtype
    else:
        Y_dtype = Y.dtype

    if X.dtype == Y_dtype == np.float32:
        dtype = np.float32
    else:
        dtype = float

    return X, Y, dtype


def check_pairwise_arrays(
    X,
    Y,
    *,
    precomputed=False,
    dtype=None,
    accept_sparse="csr",
    force_all_finite=True,
    copy=False,
):
    """Set X and Y appropriately and checks inputs.

    If Y is None, it is set as a pointer to X (i.e. not a copy).
    If Y is given, this does not happen.
    All distance metrics should use this function first to assert that the
    given parameters are correct and safe to use.

    Specifically, this function first ensures that both X and Y are arrays,
    then checks that they are at least two dimensional while ensuring that
    their elements are floats (or dtype if provided). Finally, the function
    checks that the size of the second dimension of the two arrays is equal, or
    the equivalent check for a precomputed distance matrix.

    Parameters
    ----------
    X : {array-like, sparse matrix} of shape (n_samples_X, n_features)

    Y : {array-like, sparse matrix} of shape (n_samples_Y, n_features)

    precomputed : bool, default=False
        True if X is to be treated as precomputed distances to the samples in
        Y.

    dtype : str, type, list of type, default=None
        Data type required for X and Y. If None, the dtype will be an
        appropriate float type selected by _return_float_dtype.

        .. versionadded:: 0.18

    accept_sparse : str, bool or list/tuple of str, default='csr'
        String[s] representing allowed sparse matrix formats, such as 'csc',
        'csr', etc. If the input is sparse but not in the allowed format,
        it will be converted to the first listed format. True allows the input
        to be any format. False means that a sparse matrix input will
        raise an error.

    force_all_finite : bool or 'allow-nan', default=True
        Whether to raise an error on np.inf, np.nan, pd.NA in array. The
        possibilities are:

        - True: Force all values of array to be finite.
        - False: accepts np.inf, np.nan, pd.NA in array.
        - 'allow-nan': accepts only np.nan and pd.NA values in array. Values
          cannot be infinite.

        .. versionadded:: 0.22
           ``force_all_finite`` accepts the string ``'allow-nan'``.

        .. versionchanged:: 0.23
           Accepts `pd.NA` and converts it into `np.nan`.

    copy : bool, default=False
        Whether a forced copy will be triggered. If copy=False, a copy might
        be triggered by a conversion.

        .. versionadded:: 0.22

    Returns
    -------
    safe_X : {array-like, sparse matrix} of shape (n_samples_X, n_features)
        An array equal to X, guaranteed to be a numpy array.

    safe_Y : {array-like, sparse matrix} of shape (n_samples_Y, n_features)
        An array equal to Y if Y was not None, guaranteed to be a numpy array.
        If Y was None, safe_Y will be a pointer to X.
    """
    X, Y, dtype_float = _return_float_dtype(X, Y)

    estimator = "check_pairwise_arrays"
    if dtype is None:
        dtype = dtype_float

    if Y is X or Y is None:
        X = Y = check_array(
            X,
            accept_sparse=accept_sparse,
            dtype=dtype,
            copy=copy,
            force_all_finite=force_all_finite,
            estimator=estimator,
        )
    else:
        X = check_array(
            X,
            accept_sparse=accept_sparse,
            dtype=dtype,
            copy=copy,
            force_all_finite=force_all_finite,
            estimator=estimator,
        )
        Y = check_array(
            Y,
            accept_sparse=accept_sparse,
            dtype=dtype,
            copy=copy,
            force_all_finite=force_all_finite,
            estimator=estimator,
        )

    if precomputed:
        if X.shape[1] != Y.shape[0]:
            raise ValueError(
                "Precomputed metric requires shape "
                "(n_queries, n_indexed). Got (%d, %d) "
                "for %d indexed." % (X.shape[0], X.shape[1], Y.shape[0])
            )
    elif X.shape[1] != Y.shape[1]:
        raise ValueError(
            "Incompatible dimension for X and Y matrices: "
            "X.shape[1] == %d while Y.shape[1] == %d" % (X.shape[1], Y.shape[1])
        )

    return X, Y


def check_paired_arrays(X, Y):
    """Set X and Y appropriately and checks inputs for paired distances.

    All paired distance metrics should use this function first to assert that
    the given parameters are correct and safe to use.

    Specifically, this function first ensures that both X and Y are arrays,
    then checks that they are at least two dimensional while ensuring that
    their elements are floats. Finally, the function checks that the size
    of the dimensions of the two arrays are equal.

    Parameters
    ----------
    X : {array-like, sparse matrix} of shape (n_samples_X, n_features)

    Y : {array-like, sparse matrix} of shape (n_samples_Y, n_features)

    Returns
    -------
    safe_X : {array-like, sparse matrix} of shape (n_samples_X, n_features)
        An array equal to X, guaranteed to be a numpy array.

    safe_Y : {array-like, sparse matrix} of shape (n_samples_Y, n_features)
        An array equal to Y if Y was not None, guaranteed to be a numpy array.
        If Y was None, safe_Y will be a pointer to X.
    """
    X, Y = check_pairwise_arrays(X, Y)
    if X.shape != Y.shape:
        raise ValueError(
            "X and Y should be of same shape. They were respectively %r and %r long."
            % (X.shape, Y.shape)
        )
    return X, Y


# Pairwise distances
@validate_params(
    {
        "X": ["array-like", "sparse matrix"],
        "Y": ["array-like", "sparse matrix", None],
        "Y_norm_squared": ["array-like", None],
        "squared": ["boolean"],
        "X_norm_squared": ["array-like", None],
    },
    prefer_skip_nested_validation=True,
)
def euclidean_distances(
    X, Y=None, *, Y_norm_squared=None, squared=False, X_norm_squared=None
):
    """
    Compute the distance matrix between each pair from a vector array X and Y.

    For efficiency reasons, the euclidean distance between a pair of row
    vector x and y is computed as::

        dist(x, y) = sqrt(dot(x, x) - 2 * dot(x, y) + dot(y, y))

    This formulation has two advantages over other ways of computing distances.
    First, it is computationally efficient when dealing with sparse data.
    Second, if one argument varies but the other remains unchanged, then
    `dot(x, x)` and/or `dot(y, y)` can be pre-computed.

    However, this is not the most precise way of doing this computation,
    because this equation potentially suffers from "catastrophic cancellation".
    Also, the distance matrix returned by this function may not be exactly
    symmetric as required by, e.g., ``scipy.spatial.distance`` functions.

    Read more in the :ref:`User Guide <metrics>`.

    Parameters
    ----------
    X : {array-like, sparse matrix} of shape (n_samples_X, n_features)
        An array where each row is a sample and each column is a feature.

    Y : {array-like, sparse matrix} of shape (n_samples_Y, n_features), \
            default=None
        An array where each row is a sample and each column is a feature.
        If `None`, method uses `Y=X`.

    Y_norm_squared : array-like of shape (n_samples_Y,) or (n_samples_Y, 1) \
            or (1, n_samples_Y), default=None
        Pre-computed dot-products of vectors in Y (e.g.,
        ``(Y**2).sum(axis=1)``)
        May be ignored in some cases, see the note below.

    squared : bool, default=False
        Return squared Euclidean distances.

    X_norm_squared : array-like of shape (n_samples_X,) or (n_samples_X, 1) \
            or (1, n_samples_X), default=None
        Pre-computed dot-products of vectors in X (e.g.,
        ``(X**2).sum(axis=1)``)
        May be ignored in some cases, see the note below.

    Returns
    -------
    distances : ndarray of shape (n_samples_X, n_samples_Y)
        Returns the distances between the row vectors of `X`
        and the row vectors of `Y`.

    See Also
    --------
    paired_distances : Distances between pairs of elements of X and Y.

    Notes
    -----
    To achieve a better accuracy, `X_norm_squared` and `Y_norm_squared` may be
    unused if they are passed as `np.float32`.

    Examples
    --------
    >>> from sklearn.metrics.pairwise import euclidean_distances
    >>> X = [[0, 1], [1, 1]]
    >>> # distance between rows of X
    >>> euclidean_distances(X, X)
    array([[0., 1.],
           [1., 0.]])
    >>> # get distance to origin
    >>> euclidean_distances(X, [[0, 0]])
    array([[1.        ],
           [1.41421356]])
    """
    X, Y = check_pairwise_arrays(X, Y)

    if X_norm_squared is not None:
        X_norm_squared = check_array(X_norm_squared, ensure_2d=False)
        original_shape = X_norm_squared.shape
        if X_norm_squared.shape == (X.shape[0],):
            X_norm_squared = X_norm_squared.reshape(-1, 1)
        if X_norm_squared.shape == (1, X.shape[0]):
            X_norm_squared = X_norm_squared.T
        if X_norm_squared.shape != (X.shape[0], 1):
            raise ValueError(
                f"Incompatible dimensions for X of shape {X.shape} and "
                f"X_norm_squared of shape {original_shape}."
            )

    if Y_norm_squared is not None:
        Y_norm_squared = check_array(Y_norm_squared, ensure_2d=False)
        original_shape = Y_norm_squared.shape
        if Y_norm_squared.shape == (Y.shape[0],):
            Y_norm_squared = Y_norm_squared.reshape(1, -1)
        if Y_norm_squared.shape == (Y.shape[0], 1):
            Y_norm_squared = Y_norm_squared.T
        if Y_norm_squared.shape != (1, Y.shape[0]):
            raise ValueError(
                f"Incompatible dimensions for Y of shape {Y.shape} and "
                f"Y_norm_squared of shape {original_shape}."
            )

    return _euclidean_distances(X, Y, X_norm_squared, Y_norm_squared, squared)


def _euclidean_distances(X, Y, X_norm_squared=None, Y_norm_squared=None, squared=False):
    """Computational part of euclidean_distances

    Assumes inputs are already checked.

    If norms are passed as float32, they are unused. If arrays are passed as
    float32, norms needs to be recomputed on upcast chunks.
    TODO: use a float64 accumulator in row_norms to avoid the latter.
    """
    if X_norm_squared is not None:
        if X_norm_squared.dtype == np.float32:
            XX = None
        else:
            XX = X_norm_squared.reshape(-1, 1)
    elif X.dtype == np.float32:
        XX = None
    else:
        XX = row_norms(X, squared=True)[:, np.newaxis]

    if Y is X:
        YY = None if XX is None else XX.T
    else:
        if Y_norm_squared is not None:
            if Y_norm_squared.dtype == np.float32:
                YY = None
            else:
                YY = Y_norm_squared.reshape(1, -1)
        elif Y.dtype == np.float32:
            YY = None
        else:
            YY = row_norms(Y, squared=True)[np.newaxis, :]

    if X.dtype == np.float32:
        # To minimize precision issues with float32, we compute the distance
        # matrix on chunks of X and Y upcast to float64
        distances = _euclidean_distances_upcast(X, XX, Y, YY)
    else:
        # if dtype is already float64, no need to chunk and upcast
        distances = -2 * safe_sparse_dot(X, Y.T, dense_output=True)
        distances += XX
        distances += YY
    np.maximum(distances, 0, out=distances)

    # Ensure that distances between vectors and themselves are set to 0.0.
    # This may not be the case due to floating point rounding errors.
    if X is Y:
        np.fill_diagonal(distances, 0)

    return distances if squared else np.sqrt(distances, out=distances)


@validate_params(
    {
        "X": ["array-like"],
        "Y": ["array-like", None],
        "squared": ["boolean"],
        "missing_values": [MissingValues(numeric_only=True)],
        "copy": ["boolean"],
    },
    prefer_skip_nested_validation=True,
)
def nan_euclidean_distances(
    X, Y=None, *, squared=False, missing_values=np.nan, copy=True
):
    """Calculate the euclidean distances in the presence of missing values.

    Compute the euclidean distance between each pair of samples in X and Y,
    where Y=X is assumed if Y=None. When calculating the distance between a
    pair of samples, this formulation ignores feature coordinates with a
    missing value in either sample and scales up the weight of the remaining
    coordinates:

        dist(x,y) = sqrt(weight * sq. distance from present coordinates)
        where,
        weight = Total # of coordinates / # of present coordinates

    For example, the distance between ``[3, na, na, 6]`` and ``[1, na, 4, 5]``
    is:

        .. math::
            \\sqrt{\\frac{4}{2}((3-1)^2 + (6-5)^2)}

    If all the coordinates are missing or if there are no common present
    coordinates then NaN is returned for that pair.

    Read more in the :ref:`User Guide <metrics>`.

    .. versionadded:: 0.22

    Parameters
    ----------
    X : array-like of shape (n_samples_X, n_features)
        An array where each row is a sample and each column is a feature.

    Y : array-like of shape (n_samples_Y, n_features), default=None
        An array where each row is a sample and each column is a feature.
        If `None`, method uses `Y=X`.

    squared : bool, default=False
        Return squared Euclidean distances.

    missing_values : np.nan, float or int, default=np.nan
        Representation of missing value.

    copy : bool, default=True
        Make and use a deep copy of X and Y (if Y exists).

    Returns
    -------
    distances : ndarray of shape (n_samples_X, n_samples_Y)
        Returns the distances between the row vectors of `X`
        and the row vectors of `Y`.

    See Also
    --------
    paired_distances : Distances between pairs of elements of X and Y.

    References
    ----------
    * John K. Dixon, "Pattern Recognition with Partly Missing Data",
      IEEE Transactions on Systems, Man, and Cybernetics, Volume: 9, Issue:
      10, pp. 617 - 621, Oct. 1979.
      http://ieeexplore.ieee.org/abstract/document/4310090/

    Examples
    --------
    >>> from sklearn.metrics.pairwise import nan_euclidean_distances
    >>> nan = float("NaN")
    >>> X = [[0, 1], [1, nan]]
    >>> nan_euclidean_distances(X, X) # distance between rows of X
    array([[0.        , 1.41421356],
           [1.41421356, 0.        ]])

    >>> # get distance to origin
    >>> nan_euclidean_distances(X, [[0, 0]])
    array([[1.        ],
           [1.41421356]])
    """

    force_all_finite = "allow-nan" if is_scalar_nan(missing_values) else True
    X, Y = check_pairwise_arrays(
        X, Y, accept_sparse=False, force_all_finite=force_all_finite, copy=copy
    )
    # Get missing mask for X
    missing_X = _get_mask(X, missing_values)

    # Get missing mask for Y
    missing_Y = missing_X if Y is X else _get_mask(Y, missing_values)

    # set missing values to zero
    X[missing_X] = 0
    Y[missing_Y] = 0

    distances = euclidean_distances(X, Y, squared=True)

    # Adjust distances for missing values
    XX = X * X
    YY = Y * Y
    distances -= np.dot(XX, missing_Y.T)
    distances -= np.dot(missing_X, YY.T)

    np.clip(distances, 0, None, out=distances)

    if X is Y:
        # Ensure that distances between vectors and themselves are set to 0.0.
        # This may not be the case due to floating point rounding errors.
        np.fill_diagonal(distances, 0.0)

    present_X = 1 - missing_X
    present_Y = present_X if Y is X else ~missing_Y
    present_count = np.dot(present_X, present_Y.T)
    distances[present_count == 0] = np.nan
    # avoid divide by zero
    np.maximum(1, present_count, out=present_count)
    distances /= present_count
    distances *= X.shape[1]

    if not squared:
        np.sqrt(distances, out=distances)

    return distances


def _euclidean_distances_upcast(X, XX=None, Y=None, YY=None, batch_size=None):
    """Euclidean distances between X and Y.

    Assumes X and Y have float32 dtype.
    Assumes XX and YY have float64 dtype or are None.

    X and Y are upcast to float64 by chunks, which size is chosen to limit
    memory increase by approximately 10% (at least 10MiB).
    """
    n_samples_X = X.shape[0]
    n_samples_Y = Y.shape[0]
    n_features = X.shape[1]

    distances = np.empty((n_samples_X, n_samples_Y), dtype=np.float32)

    if batch_size is None:
        x_density = X.nnz / np.prod(X.shape) if issparse(X) else 1
        y_density = Y.nnz / np.prod(Y.shape) if issparse(Y) else 1

        # Allow 10% more memory than X, Y and the distance matrix take (at
        # least 10MiB)
        maxmem = max(
            (
                (x_density * n_samples_X + y_density * n_samples_Y) * n_features
                + (x_density * n_samples_X * y_density * n_samples_Y)
            )
            / 10,
            10 * 2**17,
        )

        # The increase amount of memory in 8-byte blocks is:
        # - x_density * batch_size * n_features (copy of chunk of X)
        # - y_density * batch_size * n_features (copy of chunk of Y)
        # - batch_size * batch_size (chunk of distance matrix)
        # Hence x² + (xd+yd)kx = M, where x=batch_size, k=n_features, M=maxmem
        #                                 xd=x_density and yd=y_density
        tmp = (x_density + y_density) * n_features
        batch_size = (-tmp + np.sqrt(tmp**2 + 4 * maxmem)) / 2
        batch_size = max(int(batch_size), 1)

    x_batches = gen_batches(n_samples_X, batch_size)

    for i, x_slice in enumerate(x_batches):
        X_chunk = X[x_slice].astype(np.float64)
        if XX is None:
            XX_chunk = row_norms(X_chunk, squared=True)[:, np.newaxis]
        else:
            XX_chunk = XX[x_slice]

        y_batches = gen_batches(n_samples_Y, batch_size)

        for j, y_slice in enumerate(y_batches):
            if X is Y and j < i:
                # when X is Y the distance matrix is symmetric so we only need
                # to compute half of it.
                d = distances[y_slice, x_slice].T

            else:
                Y_chunk = Y[y_slice].astype(np.float64)
                if YY is None:
                    YY_chunk = row_norms(Y_chunk, squared=True)[np.newaxis, :]
                else:
                    YY_chunk = YY[:, y_slice]

                d = -2 * safe_sparse_dot(X_chunk, Y_chunk.T, dense_output=True)
                d += XX_chunk
                d += YY_chunk

            distances[x_slice, y_slice] = d.astype(np.float32, copy=False)

    return distances


def _argmin_min_reduce(dist, start):
    # `start` is specified in the signature but not used. This is because the higher
    # order `pairwise_distances_chunked` function needs reduction functions that are
    # passed as argument to have a two arguments signature.
    indices = dist.argmin(axis=1)
    values = dist[np.arange(dist.shape[0]), indices]
    return indices, values


def _argmin_reduce(dist, start):
    # `start` is specified in the signature but not used. This is because the higher
    # order `pairwise_distances_chunked` function needs reduction functions that are
    # passed as argument to have a two arguments signature.
    return dist.argmin(axis=1)


_VALID_METRICS = [
    "euclidean",
    "l2",
    "l1",
    "manhattan",
    "cityblock",
    "braycurtis",
    "canberra",
    "chebyshev",
    "correlation",
    "cosine",
    "dice",
    "hamming",
    "jaccard",
    "mahalanobis",
    "matching",
    "minkowski",
    "rogerstanimoto",
    "russellrao",
    "seuclidean",
    "sokalmichener",
    "sokalsneath",
    "sqeuclidean",
    "yule",
    "wminkowski",
    "nan_euclidean",
    "haversine",
]
if sp_base_version < parse_version("1.11"):  # pragma: no cover
    # Deprecated in SciPy 1.9 and removed in SciPy 1.11
    _VALID_METRICS += ["kulsinski"]
if sp_base_version < parse_version("1.9"):
    # Deprecated in SciPy 1.0 and removed in SciPy 1.9
    _VALID_METRICS += ["matching"]

_NAN_METRICS = ["nan_euclidean"]


def pairwise_distances_argmin_min(
    X, Y, *, axis=1, metric="euclidean", metric_kwargs=None
):
    """Compute minimum distances between one point and a set of points.

    This function computes for each row in X, the index of the row of Y which
    is closest (according to the specified distance). The minimal distances are
    also returned.

    This is mostly equivalent to calling:

        (pairwise_distances(X, Y=Y, metric=metric).argmin(axis=axis),
         pairwise_distances(X, Y=Y, metric=metric).min(axis=axis))

    but uses much less memory, and is faster for large arrays.

    Parameters
    ----------
    X : {array-like, sparse matrix} of shape (n_samples_X, n_features)
        Array containing points.

    Y : {array-like, sparse matrix} of shape (n_samples_Y, n_features)
        Array containing points.

    axis : int, default=1
        Axis along which the argmin and distances are to be computed.

    metric : str or callable, default='euclidean'
        Metric to use for distance computation. Any metric from scikit-learn
        or scipy.spatial.distance can be used.

        If metric is a callable function, it is called on each
        pair of instances (rows) and the resulting value recorded. The callable
        should take two arrays as input and return one value indicating the
        distance between them. This works for Scipy's metrics, but is less
        efficient than passing the metric name as a string.

        Distance matrices are not supported.

        Valid values for metric are:

        - from scikit-learn: ['cityblock', 'cosine', 'euclidean', 'l1', 'l2',
          'manhattan']

        - from scipy.spatial.distance: ['braycurtis', 'canberra', 'chebyshev',
          'correlation', 'dice', 'hamming', 'jaccard', 'kulsinski',
          'mahalanobis', 'minkowski', 'rogerstanimoto', 'russellrao',
          'seuclidean', 'sokalmichener', 'sokalsneath', 'sqeuclidean',
          'yule']

        See the documentation for scipy.spatial.distance for details on these
        metrics.

        .. note::
           `'kulsinski'` is deprecated from SciPy 1.9 and will be removed in SciPy 1.11.

        .. note::
           `'matching'` has been removed in SciPy 1.9 (use `'hamming'` instead).

    metric_kwargs : dict, default=None
        Keyword arguments to pass to specified metric function.

    Returns
    -------
    argmin : ndarray
        Y[argmin[i], :] is the row in Y that is closest to X[i, :].

    distances : ndarray
        The array of minimum distances. `distances[i]` is the distance between
        the i-th row in X and the argmin[i]-th row in Y.

    See Also
    --------
    pairwise_distances : Distances between every pair of samples of X and Y.
    pairwise_distances_argmin : Same as `pairwise_distances_argmin_min` but only
        returns the argmins.
    """
    X, Y = check_pairwise_arrays(X, Y)

    if axis == 0:
        X, Y = Y, X

    if metric_kwargs is None:
        metric_kwargs = {}

    if ArgKmin.is_usable_for(X, Y, metric):
        # This is an adaptor for one "sqeuclidean" specification.
        # For this backend, we can directly use "sqeuclidean".
        if metric_kwargs.get("squared", False) and metric == "euclidean":
            metric = "sqeuclidean"
            metric_kwargs = {}

        values, indices = ArgKmin.compute(
            X=X,
            Y=Y,
            k=1,
            metric=metric,
            metric_kwargs=metric_kwargs,
            strategy="auto",
            return_distance=True,
        )
        values = values.flatten()
        indices = indices.flatten()
    else:
        # Joblib-based backend, which is used when user-defined callable
        # are passed for metric.

        # This won't be used in the future once PairwiseDistancesReductions support:
        #   - DistanceMetrics which work on supposedly binary data
        #   - CSR-dense and dense-CSR case if 'euclidean' in metric.

        # Turn off check for finiteness because this is costly and because arrays
        # have already been validated.
        with config_context(assume_finite=True):
            indices, values = zip(
                *pairwise_distances_chunked(
                    X, Y, reduce_func=_argmin_min_reduce, metric=metric, **metric_kwargs
                )
            )
        indices = np.concatenate(indices)
        values = np.concatenate(values)

    return indices, values


@validate_params(
    {
        "X": ["array-like", "sparse matrix"],
        "Y": ["array-like", "sparse matrix"],
        "axis": [Options(Integral, {0, 1})],
        "metric": [
            StrOptions(set(_VALID_METRICS).union(ArgKmin.valid_metrics())),
            callable,
        ],
        "metric_kwargs": [dict, None],
    },
    prefer_skip_nested_validation=False,  # metric is not validated yet
)
def pairwise_distances_argmin(X, Y, *, axis=1, metric="euclidean", metric_kwargs=None):
    """Compute minimum distances between one point and a set of points.

    This function computes for each row in X, the index of the row of Y which
    is closest (according to the specified distance).

    This is mostly equivalent to calling:

        pairwise_distances(X, Y=Y, metric=metric).argmin(axis=axis)

    but uses much less memory, and is faster for large arrays.

    This function works with dense 2D arrays only.

    Parameters
    ----------
    X : {array-like, sparse matrix} of shape (n_samples_X, n_features)
        Array containing points.

    Y : {array-like, sparse matrix} of shape (n_samples_Y, n_features)
        Arrays containing points.

    axis : int, default=1
        Axis along which the argmin and distances are to be computed.

    metric : str or callable, default="euclidean"
        Metric to use for distance computation. Any metric from scikit-learn
        or scipy.spatial.distance can be used.

        If metric is a callable function, it is called on each
        pair of instances (rows) and the resulting value recorded. The callable
        should take two arrays as input and return one value indicating the
        distance between them. This works for Scipy's metrics, but is less
        efficient than passing the metric name as a string.

        Distance matrices are not supported.

        Valid values for metric are:

        - from scikit-learn: ['cityblock', 'cosine', 'euclidean', 'l1', 'l2',
          'manhattan']

        - from scipy.spatial.distance: ['braycurtis', 'canberra', 'chebyshev',
          'correlation', 'dice', 'hamming', 'jaccard', 'kulsinski',
          'mahalanobis', 'minkowski', 'rogerstanimoto', 'russellrao',
          'seuclidean', 'sokalmichener', 'sokalsneath', 'sqeuclidean',
          'yule']

        See the documentation for scipy.spatial.distance for details on these
        metrics.

        .. note::
           `'kulsinski'` is deprecated from SciPy 1.9 and will be removed in SciPy 1.11.

        .. note::
           `'matching'` has been removed in SciPy 1.9 (use `'hamming'` instead).

    metric_kwargs : dict, default=None
        Keyword arguments to pass to specified metric function.

    Returns
    -------
    argmin : numpy.ndarray
        Y[argmin[i], :] is the row in Y that is closest to X[i, :].

    See Also
    --------
    pairwise_distances : Distances between every pair of samples of X and Y.
    pairwise_distances_argmin_min : Same as `pairwise_distances_argmin` but also
        returns the distances.
    """
    if metric_kwargs is None:
        metric_kwargs = {}

    X, Y = check_pairwise_arrays(X, Y)

    if axis == 0:
        X, Y = Y, X

    if metric_kwargs is None:
        metric_kwargs = {}

    if ArgKmin.is_usable_for(X, Y, metric):
        # This is an adaptor for one "sqeuclidean" specification.
        # For this backend, we can directly use "sqeuclidean".
        if metric_kwargs.get("squared", False) and metric == "euclidean":
            metric = "sqeuclidean"
            metric_kwargs = {}

        indices = ArgKmin.compute(
            X=X,
            Y=Y,
            k=1,
            metric=metric,
            metric_kwargs=metric_kwargs,
            strategy="auto",
            return_distance=False,
        )
        indices = indices.flatten()
    else:
        # Joblib-based backend, which is used when user-defined callable
        # are passed for metric.

        # This won't be used in the future once PairwiseDistancesReductions support:
        #   - DistanceMetrics which work on supposedly binary data
        #   - CSR-dense and dense-CSR case if 'euclidean' in metric.

        # Turn off check for finiteness because this is costly and because arrays
        # have already been validated.
        with config_context(assume_finite=True):
            indices = np.concatenate(
                list(
                    # This returns a np.ndarray generator whose arrays we need
                    # to flatten into one.
                    pairwise_distances_chunked(
                        X, Y, reduce_func=_argmin_reduce, metric=metric, **metric_kwargs
                    )
                )
            )

    return indices


@validate_params(
    {"X": ["array-like", "sparse matrix"], "Y": ["array-like", "sparse matrix", None]},
    prefer_skip_nested_validation=True,
)
def haversine_distances(X, Y=None):
    """Compute the Haversine distance between samples in X and Y.

    The Haversine (or great circle) distance is the angular distance between
    two points on the surface of a sphere. The first coordinate of each point
    is assumed to be the latitude, the second is the longitude, given
    in radians. The dimension of the data must be 2.

    .. math::
       D(x, y) = 2\\arcsin[\\sqrt{\\sin^2((x_{lat} - y_{lat}) / 2)
                                + \\cos(x_{lat})\\cos(y_{lat})\\
                                sin^2((x_{lon} - y_{lon}) / 2)}]

    Parameters
    ----------
    X : {array-like, sparse matrix} of shape (n_samples_X, 2)
        A feature array.

    Y : {array-like, sparse matrix} of shape (n_samples_Y, 2), default=None
        An optional second feature array. If `None`, uses `Y=X`.

    Returns
    -------
    distance : ndarray of shape (n_samples_X, n_samples_Y)
        The distance matrix.

    Notes
    -----
    As the Earth is nearly spherical, the haversine formula provides a good
    approximation of the distance between two points of the Earth surface, with
    a less than 1% error on average.

    Examples
    --------
    We want to calculate the distance between the Ezeiza Airport
    (Buenos Aires, Argentina) and the Charles de Gaulle Airport (Paris,
    France).

    >>> from sklearn.metrics.pairwise import haversine_distances
    >>> from math import radians
    >>> bsas = [-34.83333, -58.5166646]
    >>> paris = [49.0083899664, 2.53844117956]
    >>> bsas_in_radians = [radians(_) for _ in bsas]
    >>> paris_in_radians = [radians(_) for _ in paris]
    >>> result = haversine_distances([bsas_in_radians, paris_in_radians])
    >>> result * 6371000/1000  # multiply by Earth radius to get kilometers
    array([[    0.        , 11099.54035582],
           [11099.54035582,     0.        ]])
    """
    from ..metrics import DistanceMetric

    return DistanceMetric.get_metric("haversine").pairwise(X, Y)


@validate_params(
    {
        "X": ["array-like", "sparse matrix"],
        "Y": ["array-like", "sparse matrix", None],
        "sum_over_features": ["boolean", Hidden(StrOptions({"deprecated"}))],
    },
    prefer_skip_nested_validation=True,
)
def manhattan_distances(X, Y=None, *, sum_over_features="deprecated"):
    """Compute the L1 distances between the vectors in X and Y.

    With sum_over_features equal to False it returns the componentwise
    distances.

    Read more in the :ref:`User Guide <metrics>`.

    Parameters
    ----------
    X : {array-like, sparse matrix} of shape (n_samples_X, n_features)
        An array where each row is a sample and each column is a feature.

    Y : {array-like, sparse matrix} of shape (n_samples_Y, n_features), default=None
        An array where each row is a sample and each column is a feature.
        If `None`, method uses `Y=X`.

    sum_over_features : bool, default=True
        If True the function returns the pairwise distance matrix
        else it returns the componentwise L1 pairwise-distances.
        Not supported for sparse matrix inputs.

        .. deprecated:: 1.2
            ``sum_over_features`` was deprecated in version 1.2 and will be removed in
            1.4.

    Returns
    -------
    D : ndarray of shape (n_samples_X * n_samples_Y, n_features) or \
            (n_samples_X, n_samples_Y)
        If sum_over_features is False shape is
        (n_samples_X * n_samples_Y, n_features) and D contains the
        componentwise L1 pairwise-distances (ie. absolute difference),
        else shape is (n_samples_X, n_samples_Y) and D contains
        the pairwise L1 distances.

    Notes
    -----
    When X and/or Y are CSR sparse matrices and they are not already
    in canonical format, this function modifies them in-place to
    make them canonical.

    Examples
    --------
    >>> from sklearn.metrics.pairwise import manhattan_distances
    >>> manhattan_distances([[3]], [[3]])
    array([[0.]])
    >>> manhattan_distances([[3]], [[2]])
    array([[1.]])
    >>> manhattan_distances([[2]], [[3]])
    array([[1.]])
    >>> manhattan_distances([[1, 2], [3, 4]],\
         [[1, 2], [0, 3]])
    array([[0., 2.],
           [4., 4.]])
    """
    # TODO(1.4): remove sum_over_features
    if sum_over_features != "deprecated":
        warnings.warn(
            (
                "`sum_over_features` is deprecated in version 1.2 and will be"
                " removed in version 1.4."
            ),
            FutureWarning,
        )
    else:
        sum_over_features = True

    X, Y = check_pairwise_arrays(X, Y)

    if issparse(X) or issparse(Y):
        if not sum_over_features:
            raise TypeError(
                "sum_over_features=%r not supported for sparse matrices"
                % sum_over_features
            )

        X = csr_matrix(X, copy=False)
        Y = csr_matrix(Y, copy=False)
        X.sum_duplicates()  # this also sorts indices in-place
        Y.sum_duplicates()
        D = np.zeros((X.shape[0], Y.shape[0]))
        _sparse_manhattan(X.data, X.indices, X.indptr, Y.data, Y.indices, Y.indptr, D)
        return D

    if sum_over_features:
        return distance.cdist(X, Y, "cityblock")

    D = X[:, np.newaxis, :] - Y[np.newaxis, :, :]
    D = np.abs(D, D)
    return D.reshape((-1, X.shape[1]))


@validate_params(
    {
        "X": ["array-like", "sparse matrix"],
        "Y": ["array-like", "sparse matrix", None],
    },
    prefer_skip_nested_validation=True,
)
def cosine_distances(X, Y=None):
    """Compute cosine distance between samples in X and Y.

    Cosine distance is defined as 1.0 minus the cosine similarity.

    Read more in the :ref:`User Guide <metrics>`.

    Parameters
    ----------
    X : {array-like, sparse matrix} of shape (n_samples_X, n_features)
        Matrix `X`.

    Y : {array-like, sparse matrix} of shape (n_samples_Y, n_features), \
            default=None
        Matrix `Y`.

    Returns
    -------
    distance matrix : ndarray of shape (n_samples_X, n_samples_Y)
        Returns the cosine distance between samples in X and Y.

    See Also
    --------
    cosine_similarity : Compute cosine similarity between samples in X and Y.
    scipy.spatial.distance.cosine : Dense matrices only.
    """
    # 1.0 - cosine_similarity(X, Y) without copy
    S = cosine_similarity(X, Y)
    S *= -1
    S += 1
    np.clip(S, 0, 2, out=S)
    if X is Y or Y is None:
        # Ensure that distances between vectors and themselves are set to 0.0.
        # This may not be the case due to floating point rounding errors.
        S[np.diag_indices_from(S)] = 0.0
    return S


# Paired distances
@validate_params(
    {"X": ["array-like", "sparse matrix"], "Y": ["array-like", "sparse matrix"]},
    prefer_skip_nested_validation=True,
)
def paired_euclidean_distances(X, Y):
    """Compute the paired euclidean distances between X and Y.

    Read more in the :ref:`User Guide <metrics>`.

    Parameters
    ----------
    X : {array-like, sparse matrix} of shape (n_samples, n_features)
        Input array/matrix X.

    Y : {array-like, sparse matrix} of shape (n_samples, n_features)
        Input array/matrix Y.

    Returns
    -------
    distances : ndarray of shape (n_samples,)
        Output array/matrix containing the calculated paired euclidean
        distances.
    """
    X, Y = check_paired_arrays(X, Y)
    return row_norms(X - Y)


@validate_params(
    {"X": ["array-like", "sparse matrix"], "Y": ["array-like", "sparse matrix"]},
    prefer_skip_nested_validation=True,
)
def paired_manhattan_distances(X, Y):
    """Compute the paired L1 distances between X and Y.

    Distances are calculated between (X[0], Y[0]), (X[1], Y[1]), ...,
    (X[n_samples], Y[n_samples]).

    Read more in the :ref:`User Guide <metrics>`.

    Parameters
    ----------
    X : {array-like, sparse matrix} of shape (n_samples, n_features)
        An array-like where each row is a sample and each column is a feature.

    Y : {array-like, sparse matrix} of shape (n_samples, n_features)
        An array-like where each row is a sample and each column is a feature.

    Returns
    -------
    distances : ndarray of shape (n_samples,)
        L1 paired distances between the row vectors of `X`
        and the row vectors of `Y`.

    Examples
    --------
    >>> from sklearn.metrics.pairwise import paired_manhattan_distances
    >>> import numpy as np
    >>> X = np.array([[1, 1, 0], [0, 1, 0], [0, 0, 1]])
    >>> Y = np.array([[0, 1, 0], [0, 0, 1], [0, 0, 0]])
    >>> paired_manhattan_distances(X, Y)
    array([1., 2., 1.])
    """
    X, Y = check_paired_arrays(X, Y)
    diff = X - Y
    if issparse(diff):
        diff.data = np.abs(diff.data)
        return np.squeeze(np.array(diff.sum(axis=1)))
    else:
        return np.abs(diff).sum(axis=-1)


@validate_params(
    {"X": ["array-like", "sparse matrix"], "Y": ["array-like", "sparse matrix"]},
    prefer_skip_nested_validation=True,
)
def paired_cosine_distances(X, Y):
    """
    Compute the paired cosine distances between X and Y.

    Read more in the :ref:`User Guide <metrics>`.

    Parameters
    ----------
    X : {array-like, sparse matrix} of shape (n_samples, n_features)
        An array where each row is a sample and each column is a feature.

    Y : {array-like, sparse matrix} of shape (n_samples, n_features)
        An array where each row is a sample and each column is a feature.

    Returns
    -------
    distances : ndarray of shape (n_samples,)
        Returns the distances between the row vectors of `X`
        and the row vectors of `Y`, where `distances[i]` is the
        distance between `X[i]` and `Y[i]`.

    Notes
    -----
    The cosine distance is equivalent to the half the squared
    euclidean distance if each sample is normalized to unit norm.
    """
    X, Y = check_paired_arrays(X, Y)
    return 0.5 * row_norms(normalize(X) - normalize(Y), squared=True)


PAIRED_DISTANCES = {
    "cosine": paired_cosine_distances,
    "euclidean": paired_euclidean_distances,
    "l2": paired_euclidean_distances,
    "l1": paired_manhattan_distances,
    "manhattan": paired_manhattan_distances,
    "cityblock": paired_manhattan_distances,
}


@validate_params(
    {
        "X": ["array-like"],
        "Y": ["array-like"],
        "metric": [StrOptions(set(PAIRED_DISTANCES)), callable],
    },
    prefer_skip_nested_validation=True,
)
def paired_distances(X, Y, *, metric="euclidean", **kwds):
    """
    Compute the paired distances between X and Y.

    Compute the distances between (X[0], Y[0]), (X[1], Y[1]), etc...

    Read more in the :ref:`User Guide <metrics>`.

    Parameters
    ----------
    X : ndarray of shape (n_samples, n_features)
        Array 1 for distance computation.

    Y : ndarray of shape (n_samples, n_features)
        Array 2 for distance computation.

    metric : str or callable, default="euclidean"
        The metric to use when calculating distance between instances in a
        feature array. If metric is a string, it must be one of the options
        specified in PAIRED_DISTANCES, including "euclidean",
        "manhattan", or "cosine".
        Alternatively, if metric is a callable function, it is called on each
        pair of instances (rows) and the resulting value recorded. The callable
        should take two arrays from `X` as input and return a value indicating
        the distance between them.

    **kwds : dict
        Unused parameters.

    Returns
    -------
    distances : ndarray of shape (n_samples,)
        Returns the distances between the row vectors of `X`
        and the row vectors of `Y`.

    See Also
    --------
    pairwise_distances : Computes the distance between every pair of samples.

    Examples
    --------
    >>> from sklearn.metrics.pairwise import paired_distances
    >>> X = [[0, 1], [1, 1]]
    >>> Y = [[0, 1], [2, 1]]
    >>> paired_distances(X, Y)
    array([0., 1.])
    """

    if metric in PAIRED_DISTANCES:
        func = PAIRED_DISTANCES[metric]
        return func(X, Y)
    elif callable(metric):
        # Check the matrix first (it is usually done by the metric)
        X, Y = check_paired_arrays(X, Y)
        distances = np.zeros(len(X))
        for i in range(len(X)):
            distances[i] = metric(X[i], Y[i])
        return distances


# Kernels
@validate_params(
    {
        "X": ["array-like", "sparse matrix"],
        "Y": ["array-like", "sparse matrix", None],
        "dense_output": ["boolean"],
    },
    prefer_skip_nested_validation=True,
)
def linear_kernel(X, Y=None, dense_output=True):
    """
    Compute the linear kernel between X and Y.

    Read more in the :ref:`User Guide <linear_kernel>`.

    Parameters
    ----------
    X : {array-like, sparse matrix} of shape (n_samples_X, n_features)
        A feature array.

    Y : {array-like, sparse matrix} of shape (n_samples_Y, n_features), default=None
        An optional second feature array. If `None`, uses `Y=X`.

    dense_output : bool, default=True
        Whether to return dense output even when the input is sparse. If
        ``False``, the output is sparse if both input arrays are sparse.

        .. versionadded:: 0.20

    Returns
    -------
    Gram matrix : ndarray of shape (n_samples_X, n_samples_Y)
        The Gram matrix of the linear kernel, i.e. `X @ Y.T`.
    """
    X, Y = check_pairwise_arrays(X, Y)
    return safe_sparse_dot(X, Y.T, dense_output=dense_output)


@validate_params(
    {
        "X": ["array-like", "sparse matrix"],
        "Y": ["array-like", "sparse matrix", None],
        "degree": [Interval(Real, 1, None, closed="left")],
        "gamma": [
            Interval(Real, 0, None, closed="left"),
            None,
            Hidden(np.ndarray),
        ],
        "coef0": [Interval(Real, None, None, closed="neither")],
    },
    prefer_skip_nested_validation=True,
)
def polynomial_kernel(X, Y=None, degree=3, gamma=None, coef0=1):
    """
    Compute the polynomial kernel between X and Y.

        K(X, Y) = (gamma <X, Y> + coef0) ^ degree

    Read more in the :ref:`User Guide <polynomial_kernel>`.

    Parameters
    ----------
    X : {array-like, sparse matrix} of shape (n_samples_X, n_features)
        A feature array.

    Y : {array-like, sparse matrix} of shape (n_samples_Y, n_features), default=None
        An optional second feature array. If `None`, uses `Y=X`.

    degree : float, default=3
        Kernel degree.

    gamma : float, default=None
        Coefficient of the vector inner product. If None, defaults to 1.0 / n_features.

    coef0 : float, default=1
        Constant offset added to scaled inner product.

    Returns
    -------
    Gram matrix : ndarray of shape (n_samples_X, n_samples_Y)
        The polynomial kernel.
    """
    X, Y = check_pairwise_arrays(X, Y)
    if gamma is None:
        gamma = 1.0 / X.shape[1]

    K = safe_sparse_dot(X, Y.T, dense_output=True)
    K *= gamma
    K += coef0
    K **= degree
    return K


@validate_params(
    {
        "X": ["array-like", "sparse matrix"],
        "Y": ["array-like", "sparse matrix", None],
        "gamma": [
            Interval(Real, 0, None, closed="left"),
            None,
            Hidden(np.ndarray),
        ],
        "coef0": [Interval(Real, None, None, closed="neither")],
    },
    prefer_skip_nested_validation=True,
)
def sigmoid_kernel(X, Y=None, gamma=None, coef0=1):
    """Compute the sigmoid kernel between X and Y.

        K(X, Y) = tanh(gamma <X, Y> + coef0)

    Read more in the :ref:`User Guide <sigmoid_kernel>`.

    Parameters
    ----------
    X : {array-like, sparse matrix} of shape (n_samples_X, n_features)
        A feature array.

    Y : {array-like, sparse matrix} of shape (n_samples_Y, n_features), default=None
        An optional second feature array. If `None`, uses `Y=X`.

    gamma : float, default=None
        Coefficient of the vector inner product. If None, defaults to 1.0 / n_features.

    coef0 : float, default=1
        Constant offset added to scaled inner product.

    Returns
    -------
    Gram matrix : ndarray of shape (n_samples_X, n_samples_Y)
        Sigmoid kernel between two arrays.
    """
    X, Y = check_pairwise_arrays(X, Y)
    if gamma is None:
        gamma = 1.0 / X.shape[1]

    K = safe_sparse_dot(X, Y.T, dense_output=True)
    K *= gamma
    K += coef0
    np.tanh(K, K)  # compute tanh in-place
    return K


@validate_params(
    {
        "X": ["array-like", "sparse matrix"],
        "Y": ["array-like", "sparse matrix", None],
        "gamma": [
            Interval(Real, 0, None, closed="left"),
            None,
            Hidden(np.ndarray),
        ],
    },
    prefer_skip_nested_validation=True,
)
def rbf_kernel(X, Y=None, gamma=None):
    """Compute the rbf (gaussian) kernel between X and Y.

        K(x, y) = exp(-gamma ||x-y||^2)

    for each pair of rows x in X and y in Y.

    Read more in the :ref:`User Guide <rbf_kernel>`.

    Parameters
    ----------
    X : {array-like, sparse matrix} of shape (n_samples_X, n_features)
        A feature array.

    Y : {array-like, sparse matrix} of shape (n_samples_Y, n_features), default=None
        An optional second feature array. If `None`, uses `Y=X`.

    gamma : float, default=None
        If None, defaults to 1.0 / n_features.

    Returns
    -------
    kernel_matrix : ndarray of shape (n_samples_X, n_samples_Y)
        The RBF kernel.
    """
    X, Y = check_pairwise_arrays(X, Y)
    if gamma is None:
        gamma = 1.0 / X.shape[1]

    K = euclidean_distances(X, Y, squared=True)
    K *= -gamma
    np.exp(K, K)  # exponentiate K in-place
    return K


@validate_params(
    {
        "X": ["array-like", "sparse matrix"],
        "Y": ["array-like", "sparse matrix", None],
        "gamma": [
            Interval(Real, 0, None, closed="neither"),
            Hidden(np.ndarray),
            None,
        ],
    },
    prefer_skip_nested_validation=True,
)
def laplacian_kernel(X, Y=None, gamma=None):
    """Compute the laplacian kernel between X and Y.

    The laplacian kernel is defined as::

        K(x, y) = exp(-gamma ||x-y||_1)

    for each pair of rows x in X and y in Y.
    Read more in the :ref:`User Guide <laplacian_kernel>`.

    .. versionadded:: 0.17

    Parameters
    ----------
    X : {array-like, sparse matrix} of shape (n_samples_X, n_features)
        A feature array.

    Y : {array-like, sparse matrix} of shape (n_samples_Y, n_features), default=None
        An optional second feature array. If `None`, uses `Y=X`.

    gamma : float, default=None
        If None, defaults to 1.0 / n_features. Otherwise it should be strictly positive.

    Returns
    -------
    kernel_matrix : ndarray of shape (n_samples_X, n_samples_Y)
        The kernel matrix.
    """
    X, Y = check_pairwise_arrays(X, Y)
    if gamma is None:
        gamma = 1.0 / X.shape[1]

    K = -gamma * manhattan_distances(X, Y)
    np.exp(K, K)  # exponentiate K in-place
    return K


@validate_params(
    {
        "X": ["array-like", "sparse matrix"],
        "Y": ["array-like", "sparse matrix", None],
        "dense_output": ["boolean"],
    },
    prefer_skip_nested_validation=True,
)
def cosine_similarity(X, Y=None, dense_output=True):
    """Compute cosine similarity between samples in X and Y.

    Cosine similarity, or the cosine kernel, computes similarity as the
    normalized dot product of X and Y:

        K(X, Y) = <X, Y> / (||X||*||Y||)

    On L2-normalized data, this function is equivalent to linear_kernel.

    Read more in the :ref:`User Guide <cosine_similarity>`.

    Parameters
    ----------
    X : {array-like, sparse matrix} of shape (n_samples_X, n_features)
        Input data.

    Y : {array-like, sparse matrix} of shape (n_samples_Y, n_features), \
            default=None
        Input data. If ``None``, the output will be the pairwise
        similarities between all samples in ``X``.

    dense_output : bool, default=True
        Whether to return dense output even when the input is sparse. If
        ``False``, the output is sparse if both input arrays are sparse.

        .. versionadded:: 0.17
           parameter ``dense_output`` for dense output.

    Returns
    -------
    kernel matrix : ndarray of shape (n_samples_X, n_samples_Y)
        Returns the cosine similarity between samples in X and Y.
    """
    # to avoid recursive import

    X, Y = check_pairwise_arrays(X, Y)

    X_normalized = normalize(X, copy=True)
    if X is Y:
        Y_normalized = X_normalized
    else:
        Y_normalized = normalize(Y, copy=True)

    K = safe_sparse_dot(X_normalized, Y_normalized.T, dense_output=dense_output)

    return K


@validate_params(
    {"X": ["array-like"], "Y": ["array-like", None]},
    prefer_skip_nested_validation=True,
)
def additive_chi2_kernel(X, Y=None):
    """Compute the additive chi-squared kernel between observations in X and Y.

    The chi-squared kernel is computed between each pair of rows in X and Y.  X
    and Y have to be non-negative. This kernel is most commonly applied to
    histograms.

    The chi-squared kernel is given by::

        k(x, y) = -Sum [(x - y)^2 / (x + y)]

    It can be interpreted as a weighted difference per entry.

    Read more in the :ref:`User Guide <chi2_kernel>`.

    Parameters
    ----------
    X : array-like of shape (n_samples_X, n_features)
        A feature array.

    Y : array-like of shape (n_samples_Y, n_features), default=None
        An optional second feature array. If `None`, uses `Y=X`.

    Returns
    -------
    kernel_matrix : ndarray of shape (n_samples_X, n_samples_Y)
        The kernel matrix.

    See Also
    --------
    chi2_kernel : The exponentiated version of the kernel, which is usually
        preferable.
    sklearn.kernel_approximation.AdditiveChi2Sampler : A Fourier approximation
        to this kernel.

    Notes
    -----
    As the negative of a distance, this kernel is only conditionally positive
    definite.

    References
    ----------
    * Zhang, J. and Marszalek, M. and Lazebnik, S. and Schmid, C.
      Local features and kernels for classification of texture and object
      categories: A comprehensive study
      International Journal of Computer Vision 2007
      https://hal.archives-ouvertes.fr/hal-00171412/document
    """
    X, Y = check_pairwise_arrays(X, Y, accept_sparse=False)
    if (X < 0).any():
        raise ValueError("X contains negative values.")
    if Y is not X and (Y < 0).any():
        raise ValueError("Y contains negative values.")

    result = np.zeros((X.shape[0], Y.shape[0]), dtype=X.dtype)
    _chi2_kernel_fast(X, Y, result)
    return result


def chi2_kernel(X, Y=None, gamma=1.0):
    """Compute the exponential chi-squared kernel between X and Y.

    The chi-squared kernel is computed between each pair of rows in X and Y.  X
    and Y have to be non-negative. This kernel is most commonly applied to
    histograms.

    The chi-squared kernel is given by::

        k(x, y) = exp(-gamma Sum [(x - y)^2 / (x + y)])

    It can be interpreted as a weighted difference per entry.

    Read more in the :ref:`User Guide <chi2_kernel>`.

    Parameters
    ----------
    X : array-like of shape (n_samples_X, n_features)
        A feature array.

    Y : ndarray of shape (n_samples_Y, n_features), default=None
        An optional second feature array. If `None`, uses `Y=X`.

    gamma : float, default=1
        Scaling parameter of the chi2 kernel.

    Returns
    -------
    kernel_matrix : ndarray of shape (n_samples_X, n_samples_Y)
        The kernel matrix.

    See Also
    --------
    additive_chi2_kernel : The additive version of this kernel.
    sklearn.kernel_approximation.AdditiveChi2Sampler : A Fourier approximation
        to the additive version of this kernel.

    References
    ----------
    * Zhang, J. and Marszalek, M. and Lazebnik, S. and Schmid, C.
      Local features and kernels for classification of texture and object
      categories: A comprehensive study
      International Journal of Computer Vision 2007
      https://hal.archives-ouvertes.fr/hal-00171412/document
    """
    K = additive_chi2_kernel(X, Y)
    K *= gamma
    return np.exp(K, K)


# Helper functions - distance
PAIRWISE_DISTANCE_FUNCTIONS = {
    # If updating this dictionary, update the doc in both distance_metrics()
    # and also in pairwise_distances()!
    "cityblock": manhattan_distances,
    "cosine": cosine_distances,
    "euclidean": euclidean_distances,
    "haversine": haversine_distances,
    "l2": euclidean_distances,
    "l1": manhattan_distances,
    "manhattan": manhattan_distances,
    "precomputed": None,  # HACK: precomputed is always allowed, never called
    "nan_euclidean": nan_euclidean_distances,
}


def distance_metrics():
    """Valid metrics for pairwise_distances.

    This function simply returns the valid pairwise distance metrics.
    It exists to allow for a description of the mapping for
    each of the valid strings.

    The valid distance metrics, and the function they map to, are:

    =============== ========================================
    metric          Function
    =============== ========================================
    'cityblock'     metrics.pairwise.manhattan_distances
    'cosine'        metrics.pairwise.cosine_distances
    'euclidean'     metrics.pairwise.euclidean_distances
    'haversine'     metrics.pairwise.haversine_distances
    'l1'            metrics.pairwise.manhattan_distances
    'l2'            metrics.pairwise.euclidean_distances
    'manhattan'     metrics.pairwise.manhattan_distances
    'nan_euclidean' metrics.pairwise.nan_euclidean_distances
    =============== ========================================

    Read more in the :ref:`User Guide <metrics>`.

    Returns
    -------
    distance_metrics : dict
        Returns valid metrics for pairwise_distances.
    """
    return PAIRWISE_DISTANCE_FUNCTIONS


def _dist_wrapper(dist_func, dist_matrix, slice_, *args, **kwargs):
    """Write in-place to a slice of a distance matrix."""
    dist_matrix[:, slice_] = dist_func(*args, **kwargs)


def _parallel_pairwise(X, Y, func, n_jobs, **kwds):
    """Break the pairwise matrix in n_jobs even slices
    and compute them in parallel."""

    if Y is None:
        Y = X
    X, Y, dtype = _return_float_dtype(X, Y)

    if effective_n_jobs(n_jobs) == 1:
        return func(X, Y, **kwds)

    # enforce a threading backend to prevent data communication overhead
    fd = delayed(_dist_wrapper)
    ret = np.empty((X.shape[0], Y.shape[0]), dtype=dtype, order="F")
    Parallel(backend="threading", n_jobs=n_jobs)(
        fd(func, ret, s, X, Y[s], **kwds)
        for s in gen_even_slices(_num_samples(Y), effective_n_jobs(n_jobs))
    )

    if (X is Y or Y is None) and func is euclidean_distances:
        # zeroing diagonal for euclidean norm.
        # TODO: do it also for other norms.
        np.fill_diagonal(ret, 0)

    return ret


def _pairwise_callable(X, Y, metric, force_all_finite=True, **kwds):
    """Handle the callable case for pairwise_{distances,kernels}."""
    X, Y = check_pairwise_arrays(X, Y, force_all_finite=force_all_finite)

    if X is Y:
        # Only calculate metric for upper triangle
        out = np.zeros((X.shape[0], Y.shape[0]), dtype="float")
        iterator = itertools.combinations(range(X.shape[0]), 2)
        for i, j in iterator:
            out[i, j] = metric(X[i], Y[j], **kwds)

        # Make symmetric
        # NB: out += out.T will produce incorrect results
        out = out + out.T

        # Calculate diagonal
        # NB: nonzero diagonals are allowed for both metrics and kernels
        for i in range(X.shape[0]):
            x = X[i]
            out[i, i] = metric(x, x, **kwds)

    else:
        # Calculate all cells
        out = np.empty((X.shape[0], Y.shape[0]), dtype="float")
        iterator = itertools.product(range(X.shape[0]), range(Y.shape[0]))
        for i, j in iterator:
            out[i, j] = metric(X[i], Y[j], **kwds)

    return out


def _check_chunk_size(reduced, chunk_size):
    """Checks chunk is a sequence of expected size or a tuple of same."""
    if reduced is None:
        return
    is_tuple = isinstance(reduced, tuple)
    if not is_tuple:
        reduced = (reduced,)
    if any(isinstance(r, tuple) or not hasattr(r, "__iter__") for r in reduced):
        raise TypeError(
            "reduce_func returned %r. Expected sequence(s) of length %d."
            % (reduced if is_tuple else reduced[0], chunk_size)
        )
    if any(_num_samples(r) != chunk_size for r in reduced):
        actual_size = tuple(_num_samples(r) for r in reduced)
        raise ValueError(
            "reduce_func returned object of length %s. "
            "Expected same length as input: %d."
            % (actual_size if is_tuple else actual_size[0], chunk_size)
        )


def _precompute_metric_params(X, Y, metric=None, **kwds):
    """Precompute data-derived metric parameters if not provided."""
    if metric == "seuclidean" and "V" not in kwds:
        if X is Y:
            V = np.var(X, axis=0, ddof=1)
        else:
            raise ValueError(
                "The 'V' parameter is required for the seuclidean metric "
                "when Y is passed."
            )
        return {"V": V}
    if metric == "mahalanobis" and "VI" not in kwds:
        if X is Y:
            VI = np.linalg.inv(np.cov(X.T)).T
        else:
            raise ValueError(
                "The 'VI' parameter is required for the mahalanobis metric "
                "when Y is passed."
            )
        return {"VI": VI}
    return {}


@validate_params(
    {
        "X": ["array-like", "sparse matrix"],
        "Y": ["array-like", "sparse matrix", None],
        "reduce_func": [callable, None],
        "metric": [StrOptions({"precomputed"}.union(_VALID_METRICS)), callable],
        "n_jobs": [Integral, None],
        "working_memory": [Interval(Real, 0, None, closed="left"), None],
    }
)
def pairwise_distances_chunked(
    X,
    Y=None,
    *,
    reduce_func=None,
    metric="euclidean",
    n_jobs=None,
    working_memory=None,
    **kwds,
):
    """Generate a distance matrix chunk by chunk with optional reduction.

    In cases where not all of a pairwise distance matrix needs to be
    stored at once, this is used to calculate pairwise distances in
    ``working_memory``-sized chunks.  If ``reduce_func`` is given, it is
    run on each chunk and its return values are concatenated into lists,
    arrays or sparse matrices.

    Parameters
    ----------
    X : {array-like, sparse matrix} of shape (n_samples_X, n_samples_X) or \
            (n_samples_X, n_features)
        Array of pairwise distances between samples, or a feature array.
        The shape the array should be (n_samples_X, n_samples_X) if
        metric='precomputed' and (n_samples_X, n_features) otherwise.

    Y : {array-like, sparse matrix} of shape (n_samples_Y, n_features), default=None
        An optional second feature array. Only allowed if
        metric != "precomputed".

    reduce_func : callable, default=None
        The function which is applied on each chunk of the distance matrix,
        reducing it to needed values.  ``reduce_func(D_chunk, start)``
        is called repeatedly, where ``D_chunk`` is a contiguous vertical
        slice of the pairwise distance matrix, starting at row ``start``.
        It should return one of: None; an array, a list, or a sparse matrix
        of length ``D_chunk.shape[0]``; or a tuple of such objects.
        Returning None is useful for in-place operations, rather than
        reductions.

        If None, pairwise_distances_chunked returns a generator of vertical
        chunks of the distance matrix.

    metric : str or callable, default='euclidean'
        The metric to use when calculating distance between instances in a
        feature array. If metric is a string, it must be one of the options
        allowed by scipy.spatial.distance.pdist for its metric parameter,
        or a metric listed in pairwise.PAIRWISE_DISTANCE_FUNCTIONS.
        If metric is "precomputed", X is assumed to be a distance matrix.
        Alternatively, if metric is a callable function, it is called on
        each pair of instances (rows) and the resulting value recorded.
        The callable should take two arrays from X as input and return a
        value indicating the distance between them.

    n_jobs : int, default=None
        The number of jobs to use for the computation. This works by
        breaking down the pairwise matrix into n_jobs even slices and
        computing them in parallel.

        ``None`` means 1 unless in a :obj:`joblib.parallel_backend` context.
        ``-1`` means using all processors. See :term:`Glossary <n_jobs>`
        for more details.

    working_memory : float, default=None
        The sought maximum memory for temporary distance matrix chunks.
        When None (default), the value of
        ``sklearn.get_config()['working_memory']`` is used.

    **kwds : optional keyword parameters
        Any further parameters are passed directly to the distance function.
        If using a scipy.spatial.distance metric, the parameters are still
        metric dependent. See the scipy docs for usage examples.

    Yields
    ------
    D_chunk : {ndarray, sparse matrix}
        A contiguous slice of distance matrix, optionally processed by
        ``reduce_func``.

    Examples
    --------
    Without reduce_func:

    >>> import numpy as np
    >>> from sklearn.metrics import pairwise_distances_chunked
    >>> X = np.random.RandomState(0).rand(5, 3)
    >>> D_chunk = next(pairwise_distances_chunked(X))
    >>> D_chunk
    array([[0.  ..., 0.29..., 0.41..., 0.19..., 0.57...],
           [0.29..., 0.  ..., 0.57..., 0.41..., 0.76...],
           [0.41..., 0.57..., 0.  ..., 0.44..., 0.90...],
           [0.19..., 0.41..., 0.44..., 0.  ..., 0.51...],
           [0.57..., 0.76..., 0.90..., 0.51..., 0.  ...]])

    Retrieve all neighbors and average distance within radius r:

    >>> r = .2
    >>> def reduce_func(D_chunk, start):
    ...     neigh = [np.flatnonzero(d < r) for d in D_chunk]
    ...     avg_dist = (D_chunk * (D_chunk < r)).mean(axis=1)
    ...     return neigh, avg_dist
    >>> gen = pairwise_distances_chunked(X, reduce_func=reduce_func)
    >>> neigh, avg_dist = next(gen)
    >>> neigh
    [array([0, 3]), array([1]), array([2]), array([0, 3]), array([4])]
    >>> avg_dist
    array([0.039..., 0.        , 0.        , 0.039..., 0.        ])

    Where r is defined per sample, we need to make use of ``start``:

    >>> r = [.2, .4, .4, .3, .1]
    >>> def reduce_func(D_chunk, start):
    ...     neigh = [np.flatnonzero(d < r[i])
    ...              for i, d in enumerate(D_chunk, start)]
    ...     return neigh
    >>> neigh = next(pairwise_distances_chunked(X, reduce_func=reduce_func))
    >>> neigh
    [array([0, 3]), array([0, 1]), array([2]), array([0, 3]), array([4])]

    Force row-by-row generation by reducing ``working_memory``:

    >>> gen = pairwise_distances_chunked(X, reduce_func=reduce_func,
    ...                                  working_memory=0)
    >>> next(gen)
    [array([0, 3])]
    >>> next(gen)
    [array([0, 1])]
    """
    n_samples_X = _num_samples(X)
    if metric == "precomputed":
        slices = (slice(0, n_samples_X),)
    else:
        if Y is None:
            Y = X
        # We get as many rows as possible within our working_memory budget to
        # store len(Y) distances in each row of output.
        #
        # Note:
        #  - this will get at least 1 row, even if 1 row of distances will
        #    exceed working_memory.
        #  - this does not account for any temporary memory usage while
        #    calculating distances (e.g. difference of vectors in manhattan
        #    distance.
        chunk_n_rows = get_chunk_n_rows(
            row_bytes=8 * _num_samples(Y),
            max_n_rows=n_samples_X,
            working_memory=working_memory,
        )
        slices = gen_batches(n_samples_X, chunk_n_rows)

    # precompute data-derived metric params
    params = _precompute_metric_params(X, Y, metric=metric, **kwds)
    kwds.update(**params)

    for sl in slices:
        if sl.start == 0 and sl.stop == n_samples_X:
            X_chunk = X  # enable optimised paths for X is Y
        else:
            X_chunk = X[sl]
        D_chunk = pairwise_distances(X_chunk, Y, metric=metric, n_jobs=n_jobs, **kwds)
        if (X is Y or Y is None) and PAIRWISE_DISTANCE_FUNCTIONS.get(
            metric, None
        ) is euclidean_distances:
            # zeroing diagonal, taking care of aliases of "euclidean",
            # i.e. "l2"
            D_chunk.flat[sl.start :: _num_samples(X) + 1] = 0
        if reduce_func is not None:
            chunk_size = D_chunk.shape[0]
            D_chunk = reduce_func(D_chunk, sl.start)
            _check_chunk_size(D_chunk, chunk_size)
        yield D_chunk


@validate_params(
    {
        "X": ["array-like", "sparse matrix"],
        "Y": ["array-like", "sparse matrix", None],
        "metric": [StrOptions(set(_VALID_METRICS) | {"precomputed"}), callable],
        "n_jobs": [Integral, None],
        "force_all_finite": ["boolean", StrOptions({"allow-nan"})],
    },
    prefer_skip_nested_validation=True,
)
def pairwise_distances(
    X, Y=None, metric="euclidean", *, n_jobs=None, force_all_finite=True, **kwds
):
    """Compute the distance matrix from a vector array X and optional Y.

    This method takes either a vector array or a distance matrix, and returns
    a distance matrix. If the input is a vector array, the distances are
    computed. If the input is a distances matrix, it is returned instead.

    This method provides a safe way to take a distance matrix as input, while
    preserving compatibility with many other algorithms that take a vector
    array.

    If Y is given (default is None), then the returned matrix is the pairwise
    distance between the arrays from both X and Y.

    Valid values for metric are:

    - From scikit-learn: ['cityblock', 'cosine', 'euclidean', 'l1', 'l2',
      'manhattan']. These metrics support sparse matrix
      inputs.
      ['nan_euclidean'] but it does not yet support sparse matrices.

    - From scipy.spatial.distance: ['braycurtis', 'canberra', 'chebyshev',
      'correlation', 'dice', 'hamming', 'jaccard', 'kulsinski', 'mahalanobis',
      'minkowski', 'rogerstanimoto', 'russellrao', 'seuclidean',
      'sokalmichener', 'sokalsneath', 'sqeuclidean', 'yule']
      See the documentation for scipy.spatial.distance for details on these
      metrics. These metrics do not support sparse matrix inputs.

    .. note::
        `'kulsinski'` is deprecated from SciPy 1.9 and will be removed in SciPy 1.11.

    .. note::
        `'matching'` has been removed in SciPy 1.9 (use `'hamming'` instead).

    Note that in the case of 'cityblock', 'cosine' and 'euclidean' (which are
    valid scipy.spatial.distance metrics), the scikit-learn implementation
    will be used, which is faster and has support for sparse matrices (except
    for 'cityblock'). For a verbose description of the metrics from
    scikit-learn, see :func:`sklearn.metrics.pairwise.distance_metrics`
    function.

    Read more in the :ref:`User Guide <metrics>`.

    Parameters
    ----------
    X : {array-like, sparse matrix} of shape (n_samples_X, n_samples_X) or \
            (n_samples_X, n_features)
        Array of pairwise distances between samples, or a feature array.
        The shape of the array should be (n_samples_X, n_samples_X) if
        metric == "precomputed" and (n_samples_X, n_features) otherwise.

    Y : {array-like, sparse matrix} of shape (n_samples_Y, n_features), default=None
        An optional second feature array. Only allowed if
        metric != "precomputed".

    metric : str or callable, default='euclidean'
        The metric to use when calculating distance between instances in a
        feature array. If metric is a string, it must be one of the options
        allowed by scipy.spatial.distance.pdist for its metric parameter, or
        a metric listed in ``pairwise.PAIRWISE_DISTANCE_FUNCTIONS``.
        If metric is "precomputed", X is assumed to be a distance matrix.
        Alternatively, if metric is a callable function, it is called on each
        pair of instances (rows) and the resulting value recorded. The callable
        should take two arrays from X as input and return a value indicating
        the distance between them.

    n_jobs : int, default=None
        The number of jobs to use for the computation. This works by breaking
        down the pairwise matrix into n_jobs even slices and computing them in
        parallel.

        ``None`` means 1 unless in a :obj:`joblib.parallel_backend` context.
        ``-1`` means using all processors. See :term:`Glossary <n_jobs>`
        for more details.

    force_all_finite : bool or 'allow-nan', default=True
        Whether to raise an error on np.inf, np.nan, pd.NA in array. Ignored
        for a metric listed in ``pairwise.PAIRWISE_DISTANCE_FUNCTIONS``. The
        possibilities are:

        - True: Force all values of array to be finite.
        - False: accepts np.inf, np.nan, pd.NA in array.
        - 'allow-nan': accepts only np.nan and pd.NA values in array. Values
          cannot be infinite.

        .. versionadded:: 0.22
           ``force_all_finite`` accepts the string ``'allow-nan'``.

        .. versionchanged:: 0.23
           Accepts `pd.NA` and converts it into `np.nan`.

    **kwds : optional keyword parameters
        Any further parameters are passed directly to the distance function.
        If using a scipy.spatial.distance metric, the parameters are still
        metric dependent. See the scipy docs for usage examples.

    Returns
    -------
    D : ndarray of shape (n_samples_X, n_samples_X) or \
            (n_samples_X, n_samples_Y)
        A distance matrix D such that D_{i, j} is the distance between the
        ith and jth vectors of the given matrix X, if Y is None.
        If Y is not None, then D_{i, j} is the distance between the ith array
        from X and the jth array from Y.

    See Also
    --------
    pairwise_distances_chunked : Performs the same calculation as this
        function, but returns a generator of chunks of the distance matrix, in
        order to limit memory usage.
    paired_distances : Computes the distances between corresponding elements
        of two arrays.
    """
    if metric == "precomputed":
        X, _ = check_pairwise_arrays(
            X, Y, precomputed=True, force_all_finite=force_all_finite
        )

        whom = (
            "`pairwise_distances`. Precomputed distance "
            " need to have non-negative values."
        )
        check_non_negative(X, whom=whom)
        return X
    elif metric in PAIRWISE_DISTANCE_FUNCTIONS:
        func = PAIRWISE_DISTANCE_FUNCTIONS[metric]
    elif callable(metric):
        func = partial(
            _pairwise_callable, metric=metric, force_all_finite=force_all_finite, **kwds
        )
    else:
        if issparse(X) or issparse(Y):
            raise TypeError("scipy distance metrics do not support sparse matrices.")

        dtype = bool if metric in PAIRWISE_BOOLEAN_FUNCTIONS else None

        if dtype == bool and (X.dtype != bool or (Y is not None and Y.dtype != bool)):
            msg = "Data was converted to boolean for metric %s" % metric
            warnings.warn(msg, DataConversionWarning)

        X, Y = check_pairwise_arrays(
            X, Y, dtype=dtype, force_all_finite=force_all_finite
        )

        # precompute data-derived metric params
        params = _precompute_metric_params(X, Y, metric=metric, **kwds)
        kwds.update(**params)

        if effective_n_jobs(n_jobs) == 1 and X is Y:
            return distance.squareform(distance.pdist(X, metric=metric, **kwds))
        func = partial(distance.cdist, metric=metric, **kwds)

    return _parallel_pairwise(X, Y, func, n_jobs, **kwds)


# These distances require boolean arrays, when using scipy.spatial.distance
PAIRWISE_BOOLEAN_FUNCTIONS = [
    "dice",
    "jaccard",
    "rogerstanimoto",
    "russellrao",
    "sokalmichener",
    "sokalsneath",
    "yule",
]
if sp_base_version < parse_version("1.11"):
    # Deprecated in SciPy 1.9 and removed in SciPy 1.11
    PAIRWISE_BOOLEAN_FUNCTIONS += ["kulsinski"]
if sp_base_version < parse_version("1.9"):
    # Deprecated in SciPy 1.0 and removed in SciPy 1.9
    PAIRWISE_BOOLEAN_FUNCTIONS += ["matching"]

# Helper functions - distance
PAIRWISE_KERNEL_FUNCTIONS = {
    # If updating this dictionary, update the doc in both distance_metrics()
    # and also in pairwise_distances()!
    "additive_chi2": additive_chi2_kernel,
    "chi2": chi2_kernel,
    "linear": linear_kernel,
    "polynomial": polynomial_kernel,
    "poly": polynomial_kernel,
    "rbf": rbf_kernel,
    "laplacian": laplacian_kernel,
    "sigmoid": sigmoid_kernel,
    "cosine": cosine_similarity,
}


def kernel_metrics():
    """Valid metrics for pairwise_kernels.

    This function simply returns the valid pairwise distance metrics.
    It exists, however, to allow for a verbose description of the mapping for
    each of the valid strings.

    The valid distance metrics, and the function they map to, are:
      ===============   ========================================
      metric            Function
      ===============   ========================================
      'additive_chi2'   sklearn.pairwise.additive_chi2_kernel
      'chi2'            sklearn.pairwise.chi2_kernel
      'linear'          sklearn.pairwise.linear_kernel
      'poly'            sklearn.pairwise.polynomial_kernel
      'polynomial'      sklearn.pairwise.polynomial_kernel
      'rbf'             sklearn.pairwise.rbf_kernel
      'laplacian'       sklearn.pairwise.laplacian_kernel
      'sigmoid'         sklearn.pairwise.sigmoid_kernel
      'cosine'          sklearn.pairwise.cosine_similarity
      ===============   ========================================

    Read more in the :ref:`User Guide <metrics>`.

    Returns
    -------
    kernal_metrics : dict
        Returns valid metrics for pairwise_kernels.
    """
    return PAIRWISE_KERNEL_FUNCTIONS


KERNEL_PARAMS = {
    "additive_chi2": (),
    "chi2": frozenset(["gamma"]),
    "cosine": (),
    "linear": (),
    "poly": frozenset(["gamma", "degree", "coef0"]),
    "polynomial": frozenset(["gamma", "degree", "coef0"]),
    "rbf": frozenset(["gamma"]),
    "laplacian": frozenset(["gamma"]),
    "sigmoid": frozenset(["gamma", "coef0"]),
}


@validate_params(
    {
        "X": ["array-like", "sparse matrix"],
        "Y": ["array-like", "sparse matrix", None],
        "metric": [
            StrOptions(set(PAIRWISE_KERNEL_FUNCTIONS) | {"precomputed"}),
            callable,
        ],
        "filter_params": ["boolean"],
        "n_jobs": [Integral, None],
    },
    prefer_skip_nested_validation=True,
)
def pairwise_kernels(
    X, Y=None, metric="linear", *, filter_params=False, n_jobs=None, **kwds
):
    """Compute the kernel between arrays X and optional array Y.

    This method takes either a vector array or a kernel matrix, and returns
    a kernel matrix. If the input is a vector array, the kernels are
    computed. If the input is a kernel matrix, it is returned instead.

    This method provides a safe way to take a kernel matrix as input, while
    preserving compatibility with many other algorithms that take a vector
    array.

    If Y is given (default is None), then the returned matrix is the pairwise
    kernel between the arrays from both X and Y.

    Valid values for metric are:
        ['additive_chi2', 'chi2', 'linear', 'poly', 'polynomial', 'rbf',
        'laplacian', 'sigmoid', 'cosine']

    Read more in the :ref:`User Guide <metrics>`.

    Parameters
    ----------
    X : {array-like, sparse matrix}  of shape (n_samples_X, n_samples_X) or \
            (n_samples_X, n_features)
        Array of pairwise kernels between samples, or a feature array.
        The shape of the array should be (n_samples_X, n_samples_X) if
        metric == "precomputed" and (n_samples_X, n_features) otherwise.

    Y : {array-like, sparse matrix} of shape (n_samples_Y, n_features), default=None
        A second feature array only if X has shape (n_samples_X, n_features).

    metric : str or callable, default="linear"
        The metric to use when calculating kernel between instances in a
        feature array. If metric is a string, it must be one of the metrics
        in ``pairwise.PAIRWISE_KERNEL_FUNCTIONS``.
        If metric is "precomputed", X is assumed to be a kernel matrix.
        Alternatively, if metric is a callable function, it is called on each
        pair of instances (rows) and the resulting value recorded. The callable
        should take two rows from X as input and return the corresponding
        kernel value as a single number. This means that callables from
        :mod:`sklearn.metrics.pairwise` are not allowed, as they operate on
        matrices, not single samples. Use the string identifying the kernel
        instead.

    filter_params : bool, default=False
        Whether to filter invalid parameters or not.

    n_jobs : int, default=None
        The number of jobs to use for the computation. This works by breaking
        down the pairwise matrix into n_jobs even slices and computing them in
        parallel.

        ``None`` means 1 unless in a :obj:`joblib.parallel_backend` context.
        ``-1`` means using all processors. See :term:`Glossary <n_jobs>`
        for more details.

    **kwds : optional keyword parameters
        Any further parameters are passed directly to the kernel function.

    Returns
    -------
    K : ndarray of shape (n_samples_X, n_samples_X) or (n_samples_X, n_samples_Y)
        A kernel matrix K such that K_{i, j} is the kernel between the
        ith and jth vectors of the given matrix X, if Y is None.
        If Y is not None, then K_{i, j} is the kernel between the ith array
        from X and the jth array from Y.

    Notes
    -----
    If metric is 'precomputed', Y is ignored and X is returned.
    """
    # import GPKernel locally to prevent circular imports
    from ..gaussian_process.kernels import Kernel as GPKernel

    if metric == "precomputed":
        X, _ = check_pairwise_arrays(X, Y, precomputed=True)
        return X
    elif isinstance(metric, GPKernel):
        func = metric.__call__
    elif metric in PAIRWISE_KERNEL_FUNCTIONS:
        if filter_params:
            kwds = {k: kwds[k] for k in kwds if k in KERNEL_PARAMS[metric]}
        func = PAIRWISE_KERNEL_FUNCTIONS[metric]
    elif callable(metric):
        func = partial(_pairwise_callable, metric=metric, **kwds)

    return _parallel_pairwise(X, Y, func, n_jobs, **kwds)<|MERGE_RESOLUTION|>--- conflicted
+++ resolved
@@ -28,15 +28,8 @@
 )
 from ..utils._mask import _get_mask
 from ..utils._param_validation import (
-<<<<<<< HEAD
-    validate_params,
     Interval,
-    Integral,
-    Real,
-=======
->>>>>>> d3e11abd
     Hidden,
-    Integral,
     Interval,
     MissingValues,
     Options,
