--- conflicted
+++ resolved
@@ -2319,21 +2319,12 @@
     # ensure to raise an error for wrong number of classes
     y_true = np.array([0, 1, 2, 0])
     y_pred = np.array([0.8, 0.6, 0.4, 0.2])
-<<<<<<< HEAD
     error_message = ("y_true and y_prob contain different number of "
                      "classes 3, 2. Please provide the true "
                      "labels explicitly through the labels argument. "
                      "Classes found in "
                      "y_true: [0 1 2]")
     with pytest.raises(ValueError, match=re.escape(error_message)):
-=======
-    error_message = (
-        "Only binary classification is supported. The type of the target is "
-        "multiclass"
-    )
-
-    with pytest.raises(ValueError, match=error_message):
->>>>>>> f1111be2
         brier_score_loss(y_true, y_pred)
 
     y_true = ['eggs', 'spam', 'ham']
