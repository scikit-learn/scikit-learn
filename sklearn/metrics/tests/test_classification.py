import re
import warnings
from functools import partial
from itertools import chain, permutations, product

import numpy as np
import pytest
from scipy import linalg
from scipy.spatial.distance import hamming as sp_hamming
from scipy.stats import bernoulli

from sklearn import datasets, svm
from sklearn.base import config_context
from sklearn.datasets import make_multilabel_classification
from sklearn.exceptions import UndefinedMetricWarning
from sklearn.metrics import (
    accuracy_score,
    average_precision_score,
    balanced_accuracy_score,
    brier_score_loss,
    class_likelihood_ratios,
    classification_report,
    cohen_kappa_score,
    confusion_matrix,
    f1_score,
    fbeta_score,
    hamming_loss,
    hinge_loss,
    jaccard_score,
    log_loss,
    make_scorer,
    matthews_corrcoef,
    multilabel_confusion_matrix,
    precision_recall_fscore_support,
    precision_score,
    recall_score,
    zero_one_loss,
)
from sklearn.metrics._classification import (
    _check_targets,
    d2_brier_score,
    d2_log_loss_score,
)
from sklearn.model_selection import cross_val_score
from sklearn.preprocessing import LabelBinarizer, label_binarize
from sklearn.tree import DecisionTreeClassifier
from sklearn.utils._array_api import (
    device as array_api_device,
)
from sklearn.utils._array_api import (
    get_namespace,
    yield_namespace_device_dtype_combinations,
)
from sklearn.utils._mocking import MockDataFrame
from sklearn.utils._testing import (
    _array_api_for_tests,
    assert_allclose,
    assert_almost_equal,
    assert_array_almost_equal,
    assert_array_equal,
    ignore_warnings,
)
from sklearn.utils.extmath import _nanaverage
from sklearn.utils.fixes import CSC_CONTAINERS, CSR_CONTAINERS
from sklearn.utils.validation import check_random_state

###############################################################################
# Utilities for testing


def make_prediction(dataset=None, binary=False):
    """Make some classification predictions on a toy dataset using a SVC

    If binary is True restrict to a binary classification problem instead of a
    multiclass classification problem
    """

    if dataset is None:
        # import some data to play with
        dataset = datasets.load_iris()

    X = dataset.data
    y = dataset.target

    if binary:
        # restrict to a binary classification task
        X, y = X[y < 2], y[y < 2]

    n_samples, n_features = X.shape
    p = np.arange(n_samples)

    rng = check_random_state(37)
    rng.shuffle(p)
    X, y = X[p], y[p]
    half = int(n_samples / 2)

    # add noisy features to make the problem harder and avoid perfect results
    rng = np.random.RandomState(0)
    X = np.c_[X, rng.randn(n_samples, 200 * n_features)]

    # run classifier, get class probabilities and label predictions
    clf = svm.SVC(kernel="linear", probability=True, random_state=0)
    y_pred_proba = clf.fit(X[:half], y[:half]).predict_proba(X[half:])

    if binary:
        # only interested in probabilities of the positive case
        # XXX: do we really want a special API for the binary case?
        y_pred_proba = y_pred_proba[:, 1]

    y_pred = clf.predict(X[half:])
    y_true = y[half:]
    return y_true, y_pred, y_pred_proba


###############################################################################
# Tests


def test_classification_report_dictionary_output():
    # Test performance report with dictionary output
    iris = datasets.load_iris()
    y_true, y_pred, _ = make_prediction(dataset=iris, binary=False)

    # print classification report with class names
    expected_report = {
        "setosa": {
            "precision": 0.82608695652173914,
            "recall": 0.79166666666666663,
            "f1-score": 0.8085106382978724,
            "support": 24,
        },
        "versicolor": {
            "precision": 0.33333333333333331,
            "recall": 0.096774193548387094,
            "f1-score": 0.15000000000000002,
            "support": 31,
        },
        "virginica": {
            "precision": 0.41860465116279072,
            "recall": 0.90000000000000002,
            "f1-score": 0.57142857142857151,
            "support": 20,
        },
        "macro avg": {
            "f1-score": 0.5099797365754813,
            "precision": 0.5260083136726211,
            "recall": 0.596146953405018,
            "support": 75,
        },
        "accuracy": 0.5333333333333333,
        "weighted avg": {
            "f1-score": 0.47310435663627154,
            "precision": 0.5137535108414785,
            "recall": 0.5333333333333333,
            "support": 75,
        },
    }

    report = classification_report(
        y_true,
        y_pred,
        labels=np.arange(len(iris.target_names)),
        target_names=iris.target_names,
        output_dict=True,
    )

    # assert the 2 dicts are equal.
    assert report.keys() == expected_report.keys()
    for key in expected_report:
        if key == "accuracy":
            assert isinstance(report[key], float)
            assert report[key] == expected_report[key]
        else:
            assert report[key].keys() == expected_report[key].keys()
            for metric in expected_report[key]:
                assert_almost_equal(expected_report[key][metric], report[key][metric])

    assert isinstance(expected_report["setosa"]["precision"], float)
    assert isinstance(expected_report["macro avg"]["precision"], float)
    assert isinstance(expected_report["setosa"]["support"], int)
    assert isinstance(expected_report["macro avg"]["support"], int)


def test_classification_report_output_dict_empty_input():
    report = classification_report(y_true=[], y_pred=[], output_dict=True)
    expected_report = {
        "accuracy": 0.0,
        "macro avg": {
            "f1-score": np.nan,
            "precision": np.nan,
            "recall": np.nan,
            "support": 0,
        },
        "weighted avg": {
            "f1-score": np.nan,
            "precision": np.nan,
            "recall": np.nan,
            "support": 0,
        },
    }
    assert isinstance(report, dict)
    # assert the 2 dicts are equal.
    assert report.keys() == expected_report.keys()
    for key in expected_report:
        if key == "accuracy":
            assert isinstance(report[key], float)
            assert report[key] == expected_report[key]
        else:
            assert report[key].keys() == expected_report[key].keys()
            for metric in expected_report[key]:
                assert_almost_equal(expected_report[key][metric], report[key][metric])


@pytest.mark.parametrize("zero_division", ["warn", 0, 1, np.nan])
def test_classification_report_zero_division_warning(zero_division):
    y_true, y_pred = ["a", "b", "c"], ["a", "b", "d"]
    with warnings.catch_warnings(record=True) as record:
        classification_report(
            y_true, y_pred, zero_division=zero_division, output_dict=True
        )
        if zero_division == "warn":
            assert len(record) > 1
            for item in record:
                msg = "Use `zero_division` parameter to control this behavior."
                assert msg in str(item.message)
        else:
            assert not record


@pytest.mark.parametrize(
    "labels, show_micro_avg", [([0], True), ([0, 1], False), ([0, 1, 2], False)]
)
def test_classification_report_labels_subset_superset(labels, show_micro_avg):
    """Check the behaviour of passing `labels` as a superset or subset of the labels.
    WHen a superset, we expect to show the "accuracy" in the report while it should be
    the micro-averaging if this is a subset.

    Non-regression test for:
    https://github.com/scikit-learn/scikit-learn/issues/27927
    """

    y_true, y_pred = [0, 1], [0, 1]

    report = classification_report(y_true, y_pred, labels=labels, output_dict=True)
    if show_micro_avg:
        assert "micro avg" in report
        assert "accuracy" not in report
    else:  # accuracy should be shown
        assert "accuracy" in report
        assert "micro avg" not in report


def test_multilabel_accuracy_score_subset_accuracy():
    # Dense label indicator matrix format
    y1 = np.array([[0, 1, 1], [1, 0, 1]])
    y2 = np.array([[0, 0, 1], [1, 0, 1]])

    assert accuracy_score(y1, y2) == 0.5
    assert accuracy_score(y1, y1) == 1
    assert accuracy_score(y2, y2) == 1
    assert accuracy_score(y2, np.logical_not(y2)) == 0
    assert accuracy_score(y1, np.logical_not(y1)) == 0
    assert accuracy_score(y1, np.zeros(y1.shape)) == 0
    assert accuracy_score(y2, np.zeros(y1.shape)) == 0


def test_precision_recall_f1_score_binary():
    # Test Precision Recall and F1 Score for binary classification task
    y_true, y_pred, _ = make_prediction(binary=True)

    # detailed measures for each class
    p, r, f, s = precision_recall_fscore_support(y_true, y_pred, average=None)
    assert_array_almost_equal(p, [0.73, 0.85], 2)
    assert_array_almost_equal(r, [0.88, 0.68], 2)
    assert_array_almost_equal(f, [0.80, 0.76], 2)
    assert_array_equal(s, [25, 25])

    # individual scoring function that can be used for grid search: in the
    # binary class case the score is the value of the measure for the positive
    # class (e.g. label == 1). This is deprecated for average != 'binary'.
    for kwargs in [{}, {"average": "binary"}]:
        with warnings.catch_warnings():
            warnings.simplefilter("error")

            ps = precision_score(y_true, y_pred, **kwargs)
            assert_array_almost_equal(ps, 0.85, 2)

            rs = recall_score(y_true, y_pred, **kwargs)
            assert_array_almost_equal(rs, 0.68, 2)

            fs = f1_score(y_true, y_pred, **kwargs)
            assert_array_almost_equal(fs, 0.76, 2)

            assert_almost_equal(
                fbeta_score(y_true, y_pred, beta=2, **kwargs),
                (1 + 2**2) * ps * rs / (2**2 * ps + rs),
                2,
            )


@pytest.mark.filterwarnings(r"ignore::sklearn.exceptions.UndefinedMetricWarning")
def test_precision_recall_f_binary_single_class():
    # Test precision, recall and F-scores behave with a single positive or
    # negative class
    # Such a case may occur with non-stratified cross-validation
    assert 1.0 == precision_score([1, 1], [1, 1])
    assert 1.0 == recall_score([1, 1], [1, 1])
    assert 1.0 == f1_score([1, 1], [1, 1])
    assert 1.0 == fbeta_score([1, 1], [1, 1], beta=0)

    assert 0.0 == precision_score([-1, -1], [-1, -1])
    assert 0.0 == recall_score([-1, -1], [-1, -1])
    assert 0.0 == f1_score([-1, -1], [-1, -1])
    assert 0.0 == fbeta_score([-1, -1], [-1, -1], beta=float("inf"))
    assert fbeta_score([-1, -1], [-1, -1], beta=float("inf")) == pytest.approx(
        fbeta_score([-1, -1], [-1, -1], beta=1e5)
    )


@pytest.mark.filterwarnings(r"ignore::sklearn.exceptions.UndefinedMetricWarning")
def test_precision_recall_f_extra_labels():
    # Test handling of explicit additional (not in input) labels to PRF
    y_true = [1, 3, 3, 2]
    y_pred = [1, 1, 3, 2]
    y_true_bin = label_binarize(y_true, classes=np.arange(5))
    y_pred_bin = label_binarize(y_pred, classes=np.arange(5))
    data = [(y_true, y_pred), (y_true_bin, y_pred_bin)]

    for i, (y_true, y_pred) in enumerate(data):
        # No average: zeros in array
        actual = recall_score(y_true, y_pred, labels=[0, 1, 2, 3, 4], average=None)
        assert_array_almost_equal([0.0, 1.0, 1.0, 0.5, 0.0], actual)

        # Macro average is changed
        actual = recall_score(y_true, y_pred, labels=[0, 1, 2, 3, 4], average="macro")
        assert_array_almost_equal(np.mean([0.0, 1.0, 1.0, 0.5, 0.0]), actual)

        # No effect otherwise
        for average in ["micro", "weighted", "samples"]:
            if average == "samples" and i == 0:
                continue
            assert_almost_equal(
                recall_score(y_true, y_pred, labels=[0, 1, 2, 3, 4], average=average),
                recall_score(y_true, y_pred, labels=None, average=average),
            )

    # Error when introducing invalid label in multilabel case
    # (although it would only affect performance if average='macro'/None)
    for average in [None, "macro", "micro", "samples"]:
        with pytest.raises(ValueError):
            recall_score(y_true_bin, y_pred_bin, labels=np.arange(6), average=average)
        with pytest.raises(ValueError):
            recall_score(
                y_true_bin, y_pred_bin, labels=np.arange(-1, 4), average=average
            )

    # tests non-regression on issue #10307
    y_true = np.array([[0, 1, 1], [1, 0, 0]])
    y_pred = np.array([[1, 1, 1], [1, 0, 1]])
    p, r, f, _ = precision_recall_fscore_support(
        y_true, y_pred, average="samples", labels=[0, 1]
    )
    assert_almost_equal(np.array([p, r, f]), np.array([3 / 4, 1, 5 / 6]))


@pytest.mark.filterwarnings(r"ignore::sklearn.exceptions.UndefinedMetricWarning")
def test_precision_recall_f_ignored_labels():
    # Test a subset of labels may be requested for PRF
    y_true = [1, 1, 2, 3]
    y_pred = [1, 3, 3, 3]
    y_true_bin = label_binarize(y_true, classes=np.arange(5))
    y_pred_bin = label_binarize(y_pred, classes=np.arange(5))
    data = [(y_true, y_pred), (y_true_bin, y_pred_bin)]

    for i, (y_true, y_pred) in enumerate(data):
        recall_13 = partial(recall_score, y_true, y_pred, labels=[1, 3])
        recall_all = partial(recall_score, y_true, y_pred, labels=None)

        assert_array_almost_equal([0.5, 1.0], recall_13(average=None))
        assert_almost_equal((0.5 + 1.0) / 2, recall_13(average="macro"))
        assert_almost_equal((0.5 * 2 + 1.0 * 1) / 3, recall_13(average="weighted"))
        assert_almost_equal(2.0 / 3, recall_13(average="micro"))

        # ensure the above were meaningful tests:
        for average in ["macro", "weighted", "micro"]:
            assert recall_13(average=average) != recall_all(average=average)


def test_average_precision_score_non_binary_class():
    """Test multiclass-multiouptut for `average_precision_score`."""
    y_true = np.array(
        [
            [2, 2, 1],
            [1, 2, 0],
            [0, 1, 2],
            [1, 2, 1],
            [2, 0, 1],
            [1, 2, 1],
        ]
    )
    y_score = np.array(
        [
            [0.7, 0.2, 0.1],
            [0.4, 0.3, 0.3],
            [0.1, 0.8, 0.1],
            [0.2, 0.3, 0.5],
            [0.4, 0.4, 0.2],
            [0.1, 0.2, 0.7],
        ]
    )
    err_msg = "multiclass-multioutput format is not supported"
    with pytest.raises(ValueError, match=err_msg):
        average_precision_score(y_true, y_score, pos_label=2)


@pytest.mark.parametrize(
    "y_true, y_score",
    [
        (
            [0, 0, 1, 2],
            np.array(
                [
                    [0.7, 0.2, 0.1],
                    [0.4, 0.3, 0.3],
                    [0.1, 0.8, 0.1],
                    [0.2, 0.3, 0.5],
                ]
            ),
        ),
        (
            [0, 0, 0, 0, 1, 1, 1, 1, 1, 1, 1],
            [0, 0.1, 0.1, 0.4, 0.5, 0.6, 0.6, 0.9, 0.9, 1, 1],
        ),
    ],
)
def test_average_precision_score_duplicate_values(y_true, y_score):
    """
    Duplicate values with precision-recall require a different
    processing than when computing the AUC of a ROC, because the
    precision-recall curve is a decreasing curve
    The following situation corresponds to a perfect
    test statistic, the average_precision_score should be 1.
    """
    assert average_precision_score(y_true, y_score) == 1


@pytest.mark.parametrize(
    "y_true, y_score",
    [
        (
            [2, 2, 1, 1, 0],
            np.array(
                [
                    [0.2, 0.3, 0.5],
                    [0.2, 0.3, 0.5],
                    [0.4, 0.5, 0.3],
                    [0.4, 0.5, 0.3],
                    [0.8, 0.5, 0.3],
                ]
            ),
        ),
        (
            [0, 1, 1],
            [0.5, 0.5, 0.6],
        ),
    ],
)
def test_average_precision_score_tied_values(y_true, y_score):
    # Here if we go from left to right in y_true, the 0 values are
    # separated from the 1 values, so it appears that we've
    # correctly sorted our classifications. But in fact the first two
    # values have the same score (0.5) and so the first two values
    # could be swapped around, creating an imperfect sorting. This
    # imperfection should come through in the end score, making it less
    # than one.
    assert average_precision_score(y_true, y_score) != 1.0


def test_precision_recall_f_unused_pos_label():
    # Check warning that pos_label unused when set to non-default value
    # but average != 'binary'; even if data is binary.

    msg = (
        r"Note that pos_label \(set to 2\) is "
        r"ignored when average != 'binary' \(got 'macro'\). You "
        r"may use labels=\[pos_label\] to specify a single "
        "positive class."
    )
    with pytest.warns(UserWarning, match=msg):
        precision_recall_fscore_support(
            [1, 2, 1], [1, 2, 2], pos_label=2, average="macro"
        )


def test_confusion_matrix_binary():
    # Test confusion matrix - binary classification case
    y_true, y_pred, _ = make_prediction(binary=True)

    def test(y_true, y_pred):
        cm = confusion_matrix(y_true, y_pred)
        assert_array_equal(cm, [[22, 3], [8, 17]])

        tp, fp, fn, tn = cm.flatten()
        num = tp * tn - fp * fn
        den = np.sqrt((tp + fp) * (tp + fn) * (tn + fp) * (tn + fn))

        true_mcc = 0 if den == 0 else num / den
        mcc = matthews_corrcoef(y_true, y_pred)
        assert_array_almost_equal(mcc, true_mcc, decimal=2)
        assert_array_almost_equal(mcc, 0.57, decimal=2)

    test(y_true, y_pred)
    test([str(y) for y in y_true], [str(y) for y in y_pred])


def test_multilabel_confusion_matrix_binary():
    # Test multilabel confusion matrix - binary classification case
    y_true, y_pred, _ = make_prediction(binary=True)

    def test(y_true, y_pred):
        cm = multilabel_confusion_matrix(y_true, y_pred)
        assert_array_equal(cm, [[[17, 8], [3, 22]], [[22, 3], [8, 17]]])

    test(y_true, y_pred)
    test([str(y) for y in y_true], [str(y) for y in y_pred])


def test_multilabel_confusion_matrix_multiclass():
    # Test multilabel confusion matrix - multi-class case
    y_true, y_pred, _ = make_prediction(binary=False)

    def test(y_true, y_pred, string_type=False):
        # compute confusion matrix with default labels introspection
        cm = multilabel_confusion_matrix(y_true, y_pred)
        assert_array_equal(
            cm, [[[47, 4], [5, 19]], [[38, 6], [28, 3]], [[30, 25], [2, 18]]]
        )

        # compute confusion matrix with explicit label ordering
        labels = ["0", "2", "1"] if string_type else [0, 2, 1]
        cm = multilabel_confusion_matrix(y_true, y_pred, labels=labels)
        assert_array_equal(
            cm, [[[47, 4], [5, 19]], [[30, 25], [2, 18]], [[38, 6], [28, 3]]]
        )

        # compute confusion matrix with super set of present labels
        labels = ["0", "2", "1", "3"] if string_type else [0, 2, 1, 3]
        cm = multilabel_confusion_matrix(y_true, y_pred, labels=labels)
        assert_array_equal(
            cm,
            [
                [[47, 4], [5, 19]],
                [[30, 25], [2, 18]],
                [[38, 6], [28, 3]],
                [[75, 0], [0, 0]],
            ],
        )

    test(y_true, y_pred)
    test([str(y) for y in y_true], [str(y) for y in y_pred], string_type=True)


@pytest.mark.parametrize("csc_container", CSC_CONTAINERS)
@pytest.mark.parametrize("csr_container", CSR_CONTAINERS)
def test_multilabel_confusion_matrix_multilabel(csc_container, csr_container):
    # Test multilabel confusion matrix - multilabel-indicator case

    y_true = np.array([[1, 0, 1], [0, 1, 0], [1, 1, 0]])
    y_pred = np.array([[1, 0, 0], [0, 1, 1], [0, 0, 1]])
    y_true_csr = csr_container(y_true)
    y_pred_csr = csr_container(y_pred)
    y_true_csc = csc_container(y_true)
    y_pred_csc = csc_container(y_pred)

    # cross test different types
    sample_weight = np.array([2, 1, 3])
    real_cm = [[[1, 0], [1, 1]], [[1, 0], [1, 1]], [[0, 2], [1, 0]]]
    trues = [y_true, y_true_csr, y_true_csc]
    preds = [y_pred, y_pred_csr, y_pred_csc]

    for y_true_tmp in trues:
        for y_pred_tmp in preds:
            cm = multilabel_confusion_matrix(y_true_tmp, y_pred_tmp)
            assert_array_equal(cm, real_cm)

    # test support for samplewise
    cm = multilabel_confusion_matrix(y_true, y_pred, samplewise=True)
    assert_array_equal(cm, [[[1, 0], [1, 1]], [[1, 1], [0, 1]], [[0, 1], [2, 0]]])

    # test support for labels
    cm = multilabel_confusion_matrix(y_true, y_pred, labels=[2, 0])
    assert_array_equal(cm, [[[0, 2], [1, 0]], [[1, 0], [1, 1]]])

    # test support for labels with samplewise
    cm = multilabel_confusion_matrix(y_true, y_pred, labels=[2, 0], samplewise=True)
    assert_array_equal(cm, [[[0, 0], [1, 1]], [[1, 1], [0, 0]], [[0, 1], [1, 0]]])

    # test support for sample_weight with sample_wise
    cm = multilabel_confusion_matrix(
        y_true, y_pred, sample_weight=sample_weight, samplewise=True
    )
    assert_array_equal(cm, [[[2, 0], [2, 2]], [[1, 1], [0, 1]], [[0, 3], [6, 0]]])


def test_multilabel_confusion_matrix_errors():
    y_true = np.array([[1, 0, 1], [0, 1, 0], [1, 1, 0]])
    y_pred = np.array([[1, 0, 0], [0, 1, 1], [0, 0, 1]])

    # Bad sample_weight
    with pytest.raises(ValueError, match="inconsistent numbers of samples"):
        multilabel_confusion_matrix(y_true, y_pred, sample_weight=[1, 2])
    with pytest.raises(ValueError, match="Sample weights must be 1D array or scalar"):
        multilabel_confusion_matrix(
            y_true, y_pred, sample_weight=[[1, 2, 3], [2, 3, 4], [3, 4, 5]]
        )

    # Bad labels
    err_msg = r"All labels must be in \[0, n labels\)"
    with pytest.raises(ValueError, match=err_msg):
        multilabel_confusion_matrix(y_true, y_pred, labels=[-1])
    err_msg = r"All labels must be in \[0, n labels\)"
    with pytest.raises(ValueError, match=err_msg):
        multilabel_confusion_matrix(y_true, y_pred, labels=[3])

    # Using samplewise outside multilabel
    with pytest.raises(ValueError, match="Samplewise metrics"):
        multilabel_confusion_matrix([0, 1, 2], [1, 2, 0], samplewise=True)

    # Bad y_type
    err_msg = "multiclass-multioutput is not supported"
    with pytest.raises(ValueError, match=err_msg):
        multilabel_confusion_matrix([[0, 1, 2], [2, 1, 0]], [[1, 2, 0], [1, 0, 2]])


@pytest.mark.parametrize(
    "normalize, cm_dtype, expected_results",
    [
        ("true", "f", 0.333333333),
        ("pred", "f", 0.333333333),
        ("all", "f", 0.1111111111),
        (None, "i", 2),
    ],
)
def test_confusion_matrix_normalize(normalize, cm_dtype, expected_results):
    y_test = [0, 1, 2] * 6
    y_pred = list(chain(*permutations([0, 1, 2])))
    cm = confusion_matrix(y_test, y_pred, normalize=normalize)
    assert_allclose(cm, expected_results)
    assert cm.dtype.kind == cm_dtype


def test_confusion_matrix_normalize_single_class():
    y_test = [0, 0, 0, 0, 1, 1, 1, 1]
    y_pred = [0, 0, 0, 0, 0, 0, 0, 0]

    cm_true = confusion_matrix(y_test, y_pred, normalize="true")
    assert cm_true.sum() == pytest.approx(2.0)

    # additionally check that no warnings are raised due to a division by zero
    with warnings.catch_warnings():
        warnings.simplefilter("error", RuntimeWarning)
        cm_pred = confusion_matrix(y_test, y_pred, normalize="pred")

    assert cm_pred.sum() == pytest.approx(1.0)

    with warnings.catch_warnings():
        warnings.simplefilter("error", RuntimeWarning)
        confusion_matrix(y_pred, y_test, normalize="true")


def test_confusion_matrix_single_label():
    """Test `confusion_matrix` warns when only one label found."""
    y_test = [0, 0, 0, 0]
    y_pred = [0, 0, 0, 0]

    with pytest.warns(UserWarning, match="A single label was found in"):
        confusion_matrix(y_pred, y_test)


@pytest.mark.parametrize(
    "params, warn_msg",
    [
        # When `fp == 0` and `tp != 0`, LR+ is undefined
        (
            {
                "y_true": np.array([1, 1, 1, 0, 0, 0]),
                "y_pred": np.array([1, 1, 1, 0, 0, 0]),
            },
            "`positive_likelihood_ratio` is ill-defined and set to `np.nan`.",
        ),
        # When `fp == 0` and `tp == 0`, LR+ is undefined
        (
            {
                "y_true": np.array([1, 1, 1, 0, 0, 0]),
                "y_pred": np.array([0, 0, 0, 0, 0, 0]),
            },
            (
                "No samples were predicted for the positive class and "
                "`positive_likelihood_ratio` is set to `np.nan`."
            ),
        ),
        # When `tn == 0`, LR- is undefined
        (
            {
                "y_true": np.array([1, 1, 1, 0, 0, 0]),
                "y_pred": np.array([0, 0, 0, 1, 1, 1]),
            },
            "`negative_likelihood_ratio` is ill-defined and set to `np.nan`.",
        ),
        # When `tp + fn == 0` both ratios are undefined
        (
            {
                "y_true": np.array([0, 0, 0, 0, 0, 0]),
                "y_pred": np.array([1, 1, 1, 0, 0, 0]),
            },
            "No samples of the positive class are present in `y_true`.",
        ),
    ],
)
def test_likelihood_ratios_warnings(params, warn_msg):
    # likelihood_ratios must raise warnings when at
    # least one of the ratios is ill-defined.

    with pytest.warns(UserWarning, match=warn_msg):
        class_likelihood_ratios(**params)


@pytest.mark.parametrize(
    "params, err_msg",
    [
        (
            {
                "y_true": np.array([0, 1, 0, 1, 0]),
                "y_pred": np.array([1, 1, 0, 0, 2]),
            },
            (
                "class_likelihood_ratios only supports binary classification "
                "problems, got targets of type: multiclass"
            ),
        ),
    ],
)
def test_likelihood_ratios_errors(params, err_msg):
    # likelihood_ratios must raise error when attempting
    # non-binary classes to avoid Simpson's paradox
    with pytest.raises(ValueError, match=err_msg):
        class_likelihood_ratios(**params)


def test_likelihood_ratios():
    # Build confusion matrix with tn=9, fp=8, fn=1, tp=2,
    # sensitivity=2/3, specificity=9/17, prevalence=3/20,
    # LR+=34/24, LR-=17/27
    y_true = np.array([1] * 3 + [0] * 17)
    y_pred = np.array([1] * 2 + [0] * 10 + [1] * 8)

    pos, neg = class_likelihood_ratios(y_true, y_pred)
    assert_allclose(pos, 34 / 24)
    assert_allclose(neg, 17 / 27)

    # Build limit case with y_pred = y_true
    pos, neg = class_likelihood_ratios(y_true, y_true)
    assert_array_equal(pos, np.nan * 2)
    assert_allclose(neg, np.zeros(2), rtol=1e-12)

    # Ignore last 5 samples to get tn=9, fp=3, fn=1, tp=2,
    # sensitivity=2/3, specificity=9/12, prevalence=3/20,
    # LR+=24/9, LR-=12/27
    sample_weight = np.array([1.0] * 15 + [0.0] * 5)
    pos, neg = class_likelihood_ratios(y_true, y_pred, sample_weight=sample_weight)
    assert_allclose(pos, 24 / 9)
    assert_allclose(neg, 12 / 27)


# TODO(1.9): remove test
@pytest.mark.parametrize("raise_warning", [True, False])
def test_likelihood_ratios_raise_warning_deprecation(raise_warning):
    """Test that class_likelihood_ratios raises a `FutureWarning` when `raise_warning`
    param is set."""
    y_true = np.array([1, 0])
    y_pred = np.array([1, 0])

    msg = "`raise_warning` was deprecated in version 1.7 and will be removed in 1.9."
    with pytest.warns(FutureWarning, match=msg):
        class_likelihood_ratios(y_true, y_pred, raise_warning=raise_warning)


def test_likelihood_ratios_replace_undefined_by_worst():
    """Test that class_likelihood_ratios returns the worst scores `1.0` for both LR+ and
    LR- when `replace_undefined_by=1` is set."""
    # This data causes fp=0 (0 false positives) in the confusion_matrix and a division
    # by zero that affects the positive_likelihood_ratio:
    y_true = np.array([1, 1, 0])
    y_pred = np.array([1, 0, 0])

    positive_likelihood_ratio, _ = class_likelihood_ratios(
        y_true, y_pred, replace_undefined_by=1
    )
    assert positive_likelihood_ratio == pytest.approx(1.0)

    # This data causes tn=0 (0 true negatives) in the confusion_matrix and a division
    # by zero that affects the negative_likelihood_ratio:
    y_true = np.array([1, 0, 0])
    y_pred = np.array([1, 1, 1])

    _, negative_likelihood_ratio = class_likelihood_ratios(
        y_true, y_pred, replace_undefined_by=1
    )
    assert negative_likelihood_ratio == pytest.approx(1.0)


@pytest.mark.parametrize(
    "replace_undefined_by",
    [
        {"LR+": 0.0},
        {"LR-": 0.0},
        {"LR+": -5.0, "LR-": 0.0},
        {"LR+": 1.0, "LR-": "nan"},
        {"LR+": 0.0, "LR-": 0.0},
        {"LR+": 1.0, "LR-": 2.0},
    ],
)
def test_likelihood_ratios_wrong_dict_replace_undefined_by(replace_undefined_by):
    """Test that class_likelihood_ratios raises a `ValueError` if the input dict for
    `replace_undefined_by` is in the wrong format or contains impossible values."""
    y_true = np.array([1, 0])
    y_pred = np.array([1, 0])

    msg = "The dictionary passed as `replace_undefined_by` needs to be in the form"
    with pytest.raises(ValueError, match=msg):
        class_likelihood_ratios(
            y_true, y_pred, replace_undefined_by=replace_undefined_by
        )


@pytest.mark.parametrize(
    "replace_undefined_by, expected",
    [
        ({"LR+": 1.0, "LR-": 1.0}, 1.0),
        ({"LR+": np.inf, "LR-": 0.0}, np.inf),
        ({"LR+": 2.0, "LR-": 0.0}, 2.0),
        ({"LR+": np.nan, "LR-": np.nan}, np.nan),
        (np.nan, np.nan),
    ],
)
def test_likelihood_ratios_replace_undefined_by_0_fp(replace_undefined_by, expected):
    """Test that the `replace_undefined_by` param returns the right value for the
    positive_likelihood_ratio as defined by the user."""
    # This data causes fp=0 (0 false positives) in the confusion_matrix and a division
    # by zero that affects the positive_likelihood_ratio:
    y_true = np.array([1, 1, 0])
    y_pred = np.array([1, 0, 0])

    positive_likelihood_ratio, _ = class_likelihood_ratios(
        y_true, y_pred, replace_undefined_by=replace_undefined_by
    )

    if np.isnan(expected):
        assert np.isnan(positive_likelihood_ratio)
    else:
        assert positive_likelihood_ratio == pytest.approx(expected)


@pytest.mark.parametrize(
    "replace_undefined_by, expected",
    [
        ({"LR+": 1.0, "LR-": 1.0}, 1.0),
        ({"LR+": np.inf, "LR-": 0.0}, 0.0),
        ({"LR+": np.inf, "LR-": 0.5}, 0.5),
        ({"LR+": np.nan, "LR-": np.nan}, np.nan),
        (np.nan, np.nan),
    ],
)
def test_likelihood_ratios_replace_undefined_by_0_tn(replace_undefined_by, expected):
    """Test that the `replace_undefined_by` param returns the right value for the
    negative_likelihood_ratio as defined by the user."""
    # This data causes tn=0 (0 true negatives) in the confusion_matrix and a division
    # by zero that affects the negative_likelihood_ratio:
    y_true = np.array([1, 0, 0])
    y_pred = np.array([1, 1, 1])

    _, negative_likelihood_ratio = class_likelihood_ratios(
        y_true, y_pred, replace_undefined_by=replace_undefined_by
    )

    if np.isnan(expected):
        assert np.isnan(negative_likelihood_ratio)
    else:
        assert negative_likelihood_ratio == pytest.approx(expected)


def test_cohen_kappa():
    # These label vectors reproduce the contingency matrix from Artstein and
    # Poesio (2008), Table 1: np.array([[20, 20], [10, 50]]).
    y1 = np.array([0] * 40 + [1] * 60)
    y2 = np.array([0] * 20 + [1] * 20 + [0] * 10 + [1] * 50)
    kappa = cohen_kappa_score(y1, y2)
    assert_almost_equal(kappa, 0.348, decimal=3)
    assert kappa == cohen_kappa_score(y2, y1)

    # Add spurious labels and ignore them.
    y1 = np.append(y1, [2] * 4)
    y2 = np.append(y2, [2] * 4)
    assert cohen_kappa_score(y1, y2, labels=[0, 1]) == kappa

    assert_almost_equal(cohen_kappa_score(y1, y1), 1.0)

    # Multiclass example: Artstein and Poesio, Table 4.
    y1 = np.array([0] * 46 + [1] * 44 + [2] * 10)
    y2 = np.array([0] * 52 + [1] * 32 + [2] * 16)
    assert_almost_equal(cohen_kappa_score(y1, y2), 0.8013, decimal=4)

    # Weighting example: none, linear, quadratic.
    y1 = np.array([0] * 46 + [1] * 44 + [2] * 10)
    y2 = np.array([0] * 50 + [1] * 40 + [2] * 10)
    assert_almost_equal(cohen_kappa_score(y1, y2), 0.9315, decimal=4)
    assert_almost_equal(cohen_kappa_score(y1, y2, weights="linear"), 0.9412, decimal=4)
    assert_almost_equal(
        cohen_kappa_score(y1, y2, weights="quadratic"), 0.9541, decimal=4
    )


def test_cohen_kappa_score_error_wrong_label():
    """Test that correct error is raised when users pass labels that are not in y1."""
    labels = [1, 2]
    y1 = np.array(["a"] * 5 + ["b"] * 5)
    y2 = np.array(["b"] * 10)
    with pytest.raises(
        ValueError, match="At least one label in `labels` must be present in `y1`"
    ):
        cohen_kappa_score(y1, y2, labels=labels)


@pytest.mark.parametrize("zero_division", [0, 1, np.nan])
@pytest.mark.parametrize("y_true, y_pred", [([0], [0])])
@pytest.mark.parametrize(
    "metric",
    [
        f1_score,
        partial(fbeta_score, beta=1),
        precision_score,
        recall_score,
    ],
)
def test_zero_division_nan_no_warning(metric, y_true, y_pred, zero_division):
    """Check the behaviour of `zero_division` when setting to 0, 1 or np.nan.
    No warnings should be raised.
    """
    with warnings.catch_warnings():
        warnings.simplefilter("error")
        result = metric(y_true, y_pred, zero_division=zero_division)

    if np.isnan(zero_division):
        assert np.isnan(result)
    else:
        assert result == zero_division


@pytest.mark.parametrize("y_true, y_pred", [([0], [0])])
@pytest.mark.parametrize(
    "metric",
    [
        f1_score,
        partial(fbeta_score, beta=1),
        precision_score,
        recall_score,
    ],
)
def test_zero_division_nan_warning(metric, y_true, y_pred):
    """Check the behaviour of `zero_division` when setting to "warn".
    A `UndefinedMetricWarning` should be raised.
    """
    with pytest.warns(UndefinedMetricWarning):
        result = metric(y_true, y_pred, zero_division="warn")
    assert result == 0.0


def test_matthews_corrcoef_against_numpy_corrcoef(global_random_seed):
    rng = np.random.RandomState(global_random_seed)
    y_true = rng.randint(0, 2, size=20)
    y_pred = rng.randint(0, 2, size=20)

    assert_almost_equal(
        matthews_corrcoef(y_true, y_pred), np.corrcoef(y_true, y_pred)[0, 1], 10
    )


def test_matthews_corrcoef_against_jurman(global_random_seed):
    # Check that the multiclass matthews_corrcoef agrees with the definition
    # presented in Jurman, Riccadonna, Furlanello, (2012). A Comparison of MCC
    # and CEN Error Measures in MultiClass Prediction
    rng = np.random.RandomState(global_random_seed)
    y_true = rng.randint(0, 2, size=20)
    y_pred = rng.randint(0, 2, size=20)
    sample_weight = rng.rand(20)

    C = confusion_matrix(y_true, y_pred, sample_weight=sample_weight)
    N = len(C)
    cov_ytyp = sum(
        [
            C[k, k] * C[m, l] - C[l, k] * C[k, m]
            for k in range(N)
            for m in range(N)
            for l in range(N)
        ]
    )
    cov_ytyt = sum(
        [
            C[:, k].sum()
            * np.sum([C[g, f] for f in range(N) for g in range(N) if f != k])
            for k in range(N)
        ]
    )
    cov_ypyp = np.sum(
        [
            C[k, :].sum()
            * np.sum([C[f, g] for f in range(N) for g in range(N) if f != k])
            for k in range(N)
        ]
    )
    mcc_jurman = cov_ytyp / np.sqrt(cov_ytyt * cov_ypyp)
    mcc_ours = matthews_corrcoef(y_true, y_pred, sample_weight=sample_weight)

    assert_almost_equal(mcc_ours, mcc_jurman, 10)


def test_matthews_corrcoef(global_random_seed):
    rng = np.random.RandomState(global_random_seed)
    y_true = ["a" if i == 0 else "b" for i in rng.randint(0, 2, size=20)]

    # corrcoef of same vectors must be 1
    assert_almost_equal(matthews_corrcoef(y_true, y_true), 1.0)

    # corrcoef, when the two vectors are opposites of each other, should be -1
    y_true_inv = ["b" if i == "a" else "a" for i in y_true]
    assert_almost_equal(matthews_corrcoef(y_true, y_true_inv), -1)

    y_true_inv2 = label_binarize(y_true, classes=["a", "b"])
    y_true_inv2 = np.where(y_true_inv2, "a", "b")
    assert_almost_equal(matthews_corrcoef(y_true, y_true_inv2), -1)

    # For the zero vector case, the corrcoef cannot be calculated and should
    # output 0
    assert_almost_equal(matthews_corrcoef([0, 0, 0, 0], [0, 0, 0, 0]), 0.0)

    # And also for any other vector with 0 variance
    assert_almost_equal(matthews_corrcoef(y_true, ["a"] * len(y_true)), 0.0)

    # These two vectors have 0 correlation and hence mcc should be 0
    y_1 = [1, 0, 1, 1, 0, 1, 1, 1, 0, 1, 1, 1, 1, 1, 1, 1, 0, 1, 1, 1]
    y_2 = [1, 1, 1, 0, 0, 1, 1, 1, 1, 0, 1, 1, 1, 0, 1, 1, 1, 0, 1, 1]
    assert_almost_equal(matthews_corrcoef(y_1, y_2), 0.0)

    # Check that sample weight is able to selectively exclude
    mask = [1] * 10 + [0] * 10
    # Now the first half of the vector elements are alone given a weight of 1
    # and hence the mcc will not be a perfect 0 as in the previous case
    with pytest.raises(AssertionError):
        assert_almost_equal(matthews_corrcoef(y_1, y_2, sample_weight=mask), 0.0)


def test_matthews_corrcoef_multiclass(global_random_seed):
    rng = np.random.RandomState(global_random_seed)
    ord_a = ord("a")
    n_classes = 4
    y_true = [chr(ord_a + i) for i in rng.randint(0, n_classes, size=20)]

    # corrcoef of same vectors must be 1
    assert_almost_equal(matthews_corrcoef(y_true, y_true), 1.0)

    # with multiclass > 2 it is not possible to achieve -1
    y_true = [0, 0, 1, 1, 2, 2]
    y_pred_bad = [2, 2, 0, 0, 1, 1]
    assert_almost_equal(matthews_corrcoef(y_true, y_pred_bad), -0.5)

    # Maximizing false positives and negatives minimizes the MCC
    # The minimum will be different for depending on the input
    y_true = [0, 0, 1, 1, 2, 2]
    y_pred_min = [1, 1, 0, 0, 0, 0]
    assert_almost_equal(matthews_corrcoef(y_true, y_pred_min), -12 / np.sqrt(24 * 16))

    # Zero variance will result in an mcc of zero
    y_true = [0, 1, 2]
    y_pred = [3, 3, 3]
    assert_almost_equal(matthews_corrcoef(y_true, y_pred), 0.0)

    # Also for ground truth with zero variance
    y_true = [3, 3, 3]
    y_pred = [0, 1, 2]
    assert_almost_equal(matthews_corrcoef(y_true, y_pred), 0.0)

    # These two vectors have 0 correlation and hence mcc should be 0
    y_1 = [0, 1, 2, 0, 1, 2, 0, 1, 2]
    y_2 = [1, 1, 1, 2, 2, 2, 0, 0, 0]
    assert_almost_equal(matthews_corrcoef(y_1, y_2), 0.0)

    # We can test that binary assumptions hold using the multiclass computation
    # by masking the weight of samples not in the first two classes

    # Masking the last label should let us get an MCC of -1
    y_true = [0, 0, 1, 1, 2]
    y_pred = [1, 1, 0, 0, 2]
    sample_weight = [1, 1, 1, 1, 0]
    assert_almost_equal(
        matthews_corrcoef(y_true, y_pred, sample_weight=sample_weight), -1
    )

    # For the zero vector case, the corrcoef cannot be calculated and should
    # output 0
    y_true = [0, 0, 1, 2]
    y_pred = [0, 0, 1, 2]
    sample_weight = [1, 1, 0, 0]
    assert_almost_equal(
        matthews_corrcoef(y_true, y_pred, sample_weight=sample_weight), 0.0
    )


@pytest.mark.parametrize("n_points", [100, 10000])
def test_matthews_corrcoef_overflow(n_points, global_random_seed):
    # https://github.com/scikit-learn/scikit-learn/issues/9622
    rng = np.random.RandomState(global_random_seed)

    def mcc_safe(y_true, y_pred):
        conf_matrix = confusion_matrix(y_true, y_pred)
        true_pos = conf_matrix[1, 1]
        false_pos = conf_matrix[1, 0]
        false_neg = conf_matrix[0, 1]
        n_points = len(y_true)
        pos_rate = (true_pos + false_neg) / n_points
        activity = (true_pos + false_pos) / n_points
        mcc_numerator = true_pos / n_points - pos_rate * activity
        mcc_denominator = activity * pos_rate * (1 - activity) * (1 - pos_rate)
        return mcc_numerator / np.sqrt(mcc_denominator)

    def random_ys(n_points):  # binary
        x_true = rng.random_sample(n_points)
        x_pred = x_true + 0.2 * (rng.random_sample(n_points) - 0.5)
        y_true = x_true > 0.5
        y_pred = x_pred > 0.5
        return y_true, y_pred

    arr = np.repeat([0.0, 1.0], n_points)  # binary
    assert_almost_equal(matthews_corrcoef(arr, arr), 1.0)
    arr = np.repeat([0.0, 1.0, 2.0], n_points)  # multiclass
    assert_almost_equal(matthews_corrcoef(arr, arr), 1.0)

    y_true, y_pred = random_ys(n_points)
    assert_almost_equal(matthews_corrcoef(y_true, y_true), 1.0)
    assert_almost_equal(matthews_corrcoef(y_true, y_pred), mcc_safe(y_true, y_pred))


def test_precision_recall_f1_score_multiclass():
    # Test Precision Recall and F1 Score for multiclass classification task
    y_true, y_pred, _ = make_prediction(binary=False)

    # compute scores with default labels introspection
    p, r, f, s = precision_recall_fscore_support(y_true, y_pred, average=None)
    assert_array_almost_equal(p, [0.83, 0.33, 0.42], 2)
    assert_array_almost_equal(r, [0.79, 0.09, 0.90], 2)
    assert_array_almost_equal(f, [0.81, 0.15, 0.57], 2)
    assert_array_equal(s, [24, 31, 20])

    # averaging tests
    ps = precision_score(y_true, y_pred, pos_label=1, average="micro")
    assert_array_almost_equal(ps, 0.53, 2)

    rs = recall_score(y_true, y_pred, average="micro")
    assert_array_almost_equal(rs, 0.53, 2)

    fs = f1_score(y_true, y_pred, average="micro")
    assert_array_almost_equal(fs, 0.53, 2)

    ps = precision_score(y_true, y_pred, average="macro")
    assert_array_almost_equal(ps, 0.53, 2)

    rs = recall_score(y_true, y_pred, average="macro")
    assert_array_almost_equal(rs, 0.60, 2)

    fs = f1_score(y_true, y_pred, average="macro")
    assert_array_almost_equal(fs, 0.51, 2)

    ps = precision_score(y_true, y_pred, average="weighted")
    assert_array_almost_equal(ps, 0.51, 2)

    rs = recall_score(y_true, y_pred, average="weighted")
    assert_array_almost_equal(rs, 0.53, 2)

    fs = f1_score(y_true, y_pred, average="weighted")
    assert_array_almost_equal(fs, 0.47, 2)

    with pytest.raises(ValueError):
        precision_score(y_true, y_pred, average="samples")
    with pytest.raises(ValueError):
        recall_score(y_true, y_pred, average="samples")
    with pytest.raises(ValueError):
        f1_score(y_true, y_pred, average="samples")
    with pytest.raises(ValueError):
        fbeta_score(y_true, y_pred, average="samples", beta=0.5)

    # same prediction but with and explicit label ordering
    p, r, f, s = precision_recall_fscore_support(
        y_true, y_pred, labels=[0, 2, 1], average=None
    )
    assert_array_almost_equal(p, [0.83, 0.41, 0.33], 2)
    assert_array_almost_equal(r, [0.79, 0.90, 0.10], 2)
    assert_array_almost_equal(f, [0.81, 0.57, 0.15], 2)
    assert_array_equal(s, [24, 20, 31])


@pytest.mark.parametrize("average", ["samples", "micro", "macro", "weighted", None])
def test_precision_refcall_f1_score_multilabel_unordered_labels(average):
    # test that labels need not be sorted in the multilabel case
    y_true = np.array([[1, 1, 0, 0]])
    y_pred = np.array([[0, 0, 1, 1]])
    p, r, f, s = precision_recall_fscore_support(
        y_true, y_pred, labels=[3, 0, 1, 2], warn_for=[], average=average
    )
    assert_array_equal(p, 0)
    assert_array_equal(r, 0)
    assert_array_equal(f, 0)
    if average is None:
        assert_array_equal(s, [0, 1, 1, 0])


def test_precision_recall_f1_score_binary_averaged():
    y_true = np.array([0, 1, 0, 0, 1, 1, 0, 1, 0, 0, 1, 0, 1, 0, 1])
    y_pred = np.array([1, 1, 0, 1, 0, 1, 1, 1, 1, 0, 1, 0, 1, 0, 1])

    # compute scores with default labels introspection
    ps, rs, fs, _ = precision_recall_fscore_support(y_true, y_pred, average=None)
    p, r, f, _ = precision_recall_fscore_support(y_true, y_pred, average="macro")
    assert p == np.mean(ps)
    assert r == np.mean(rs)
    assert f == np.mean(fs)
    p, r, f, _ = precision_recall_fscore_support(y_true, y_pred, average="weighted")
    support = np.bincount(y_true)
    assert p == np.average(ps, weights=support)
    assert r == np.average(rs, weights=support)
    assert f == np.average(fs, weights=support)


def test_zero_precision_recall():
    # Check that pathological cases do not bring NaNs

    old_error_settings = np.seterr(all="raise")

    try:
        y_true = np.array([0, 1, 2, 0, 1, 2])
        y_pred = np.array([2, 0, 1, 1, 2, 0])

        assert_almost_equal(precision_score(y_true, y_pred, average="macro"), 0.0, 2)
        assert_almost_equal(recall_score(y_true, y_pred, average="macro"), 0.0, 2)
        assert_almost_equal(f1_score(y_true, y_pred, average="macro"), 0.0, 2)

    finally:
        np.seterr(**old_error_settings)


def test_confusion_matrix_multiclass_subset_labels():
    # Test confusion matrix - multi-class case with subset of labels
    y_true, y_pred, _ = make_prediction(binary=False)

    # compute confusion matrix with only first two labels considered
    cm = confusion_matrix(y_true, y_pred, labels=[0, 1])
    assert_array_equal(cm, [[19, 4], [4, 3]])

    # compute confusion matrix with explicit label ordering for only subset
    # of labels
    cm = confusion_matrix(y_true, y_pred, labels=[2, 1])
    assert_array_equal(cm, [[18, 2], [24, 3]])

    # a label not in y_true should result in zeros for that row/column
    extra_label = np.max(y_true) + 1
    cm = confusion_matrix(y_true, y_pred, labels=[2, extra_label])
    assert_array_equal(cm, [[18, 0], [0, 0]])


@pytest.mark.parametrize(
    "labels, err_msg",
    [
        ([], "'labels' should contain at least one label."),
        ([3, 4], "At least one label specified must be in y_true"),
    ],
    ids=["empty list", "unknown labels"],
)
def test_confusion_matrix_error(labels, err_msg):
    y_true, y_pred, _ = make_prediction(binary=False)
    with pytest.raises(ValueError, match=err_msg):
        confusion_matrix(y_true, y_pred, labels=labels)


@pytest.mark.parametrize(
    "labels", (None, [0, 1], [0, 1, 2]), ids=["None", "binary", "multiclass"]
)
def test_confusion_matrix_on_zero_length_input(labels):
    expected_n_classes = len(labels) if labels else 0
    expected = np.zeros((expected_n_classes, expected_n_classes), dtype=int)
    cm = confusion_matrix([], [], labels=labels)
    assert_array_equal(cm, expected)


def test_confusion_matrix_dtype():
    y = [0, 1, 1]
    weight = np.ones(len(y))
    # confusion_matrix returns int64 by default
    cm = confusion_matrix(y, y)
    assert cm.dtype == np.int64
    # The dtype of confusion_matrix is always 64 bit
    for dtype in [np.bool_, np.int32, np.uint64]:
        cm = confusion_matrix(y, y, sample_weight=weight.astype(dtype, copy=False))
        assert cm.dtype == np.int64
    for dtype in [np.float32, np.float64, None, object]:
        cm = confusion_matrix(y, y, sample_weight=weight.astype(dtype, copy=False))
        assert cm.dtype == np.float64

    # np.iinfo(np.uint32).max should be accumulated correctly
    weight = np.full(len(y), 4294967295, dtype=np.uint32)
    cm = confusion_matrix(y, y, sample_weight=weight)
    assert cm[0, 0] == 4294967295
    assert cm[1, 1] == 8589934590

    # np.iinfo(np.int64).max should cause an overflow
    weight = np.full(len(y), 9223372036854775807, dtype=np.int64)
    cm = confusion_matrix(y, y, sample_weight=weight)
    assert cm[0, 0] == 9223372036854775807
    assert cm[1, 1] == -2


@pytest.mark.parametrize("dtype", ["Int64", "Float64", "boolean"])
def test_confusion_matrix_pandas_nullable(dtype):
    """Checks that confusion_matrix works with pandas nullable dtypes.

    Non-regression test for gh-25635.
    """
    pd = pytest.importorskip("pandas")

    y_ndarray = np.array([1, 0, 0, 1, 0, 1, 1, 0, 1])
    y_true = pd.Series(y_ndarray, dtype=dtype)
    y_predicted = pd.Series([0, 0, 1, 1, 0, 1, 1, 1, 1], dtype="int64")

    output = confusion_matrix(y_true, y_predicted)
    expected_output = confusion_matrix(y_ndarray, y_predicted)

    assert_array_equal(output, expected_output)


def test_classification_report_multiclass():
    # Test performance report
    iris = datasets.load_iris()
    y_true, y_pred, _ = make_prediction(dataset=iris, binary=False)

    # print classification report with class names
    expected_report = """\
              precision    recall  f1-score   support

      setosa       0.83      0.79      0.81        24
  versicolor       0.33      0.10      0.15        31
   virginica       0.42      0.90      0.57        20

    accuracy                           0.53        75
   macro avg       0.53      0.60      0.51        75
weighted avg       0.51      0.53      0.47        75
"""
    report = classification_report(
        y_true,
        y_pred,
        labels=np.arange(len(iris.target_names)),
        target_names=iris.target_names,
    )
    assert report == expected_report


def test_classification_report_multiclass_balanced():
    y_true, y_pred = [0, 0, 0, 1, 1, 1, 2, 2, 2], [0, 1, 2, 0, 1, 2, 0, 1, 2]

    expected_report = """\
              precision    recall  f1-score   support

           0       0.33      0.33      0.33         3
           1       0.33      0.33      0.33         3
           2       0.33      0.33      0.33         3

    accuracy                           0.33         9
   macro avg       0.33      0.33      0.33         9
weighted avg       0.33      0.33      0.33         9
"""
    report = classification_report(y_true, y_pred)
    assert report == expected_report


def test_classification_report_multiclass_with_label_detection():
    iris = datasets.load_iris()
    y_true, y_pred, _ = make_prediction(dataset=iris, binary=False)

    # print classification report with label detection
    expected_report = """\
              precision    recall  f1-score   support

           0       0.83      0.79      0.81        24
           1       0.33      0.10      0.15        31
           2       0.42      0.90      0.57        20

    accuracy                           0.53        75
   macro avg       0.53      0.60      0.51        75
weighted avg       0.51      0.53      0.47        75
"""
    report = classification_report(y_true, y_pred)
    assert report == expected_report


def test_classification_report_multiclass_with_digits():
    # Test performance report with added digits in floating point values
    iris = datasets.load_iris()
    y_true, y_pred, _ = make_prediction(dataset=iris, binary=False)

    # print classification report with class names
    expected_report = """\
              precision    recall  f1-score   support

      setosa    0.82609   0.79167   0.80851        24
  versicolor    0.33333   0.09677   0.15000        31
   virginica    0.41860   0.90000   0.57143        20

    accuracy                        0.53333        75
   macro avg    0.52601   0.59615   0.50998        75
weighted avg    0.51375   0.53333   0.47310        75
"""
    report = classification_report(
        y_true,
        y_pred,
        labels=np.arange(len(iris.target_names)),
        target_names=iris.target_names,
        digits=5,
    )
    assert report == expected_report


def test_classification_report_multiclass_with_string_label():
    y_true, y_pred, _ = make_prediction(binary=False)

    y_true = np.array(["blue", "green", "red"])[y_true]
    y_pred = np.array(["blue", "green", "red"])[y_pred]

    expected_report = """\
              precision    recall  f1-score   support

        blue       0.83      0.79      0.81        24
       green       0.33      0.10      0.15        31
         red       0.42      0.90      0.57        20

    accuracy                           0.53        75
   macro avg       0.53      0.60      0.51        75
weighted avg       0.51      0.53      0.47        75
"""
    report = classification_report(y_true, y_pred)
    assert report == expected_report

    expected_report = """\
              precision    recall  f1-score   support

           a       0.83      0.79      0.81        24
           b       0.33      0.10      0.15        31
           c       0.42      0.90      0.57        20

    accuracy                           0.53        75
   macro avg       0.53      0.60      0.51        75
weighted avg       0.51      0.53      0.47        75
"""
    report = classification_report(y_true, y_pred, target_names=["a", "b", "c"])
    assert report == expected_report


def test_classification_report_multiclass_with_unicode_label():
    y_true, y_pred, _ = make_prediction(binary=False)

    labels = np.array(["blue\xa2", "green\xa2", "red\xa2"])
    y_true = labels[y_true]
    y_pred = labels[y_pred]

    expected_report = """\
              precision    recall  f1-score   support

       blue\xa2       0.83      0.79      0.81        24
      green\xa2       0.33      0.10      0.15        31
        red\xa2       0.42      0.90      0.57        20

    accuracy                           0.53        75
   macro avg       0.53      0.60      0.51        75
weighted avg       0.51      0.53      0.47        75
"""
    report = classification_report(y_true, y_pred)
    assert report == expected_report


def test_classification_report_multiclass_with_long_string_label():
    y_true, y_pred, _ = make_prediction(binary=False)

    labels = np.array(["blue", "green" * 5, "red"])
    y_true = labels[y_true]
    y_pred = labels[y_pred]

    expected_report = """\
                           precision    recall  f1-score   support

                     blue       0.83      0.79      0.81        24
greengreengreengreengreen       0.33      0.10      0.15        31
                      red       0.42      0.90      0.57        20

                 accuracy                           0.53        75
                macro avg       0.53      0.60      0.51        75
             weighted avg       0.51      0.53      0.47        75
"""

    report = classification_report(y_true, y_pred)
    assert report == expected_report


def test_classification_report_labels_target_names_unequal_length():
    y_true = [0, 0, 2, 0, 0]
    y_pred = [0, 2, 2, 0, 0]
    target_names = ["class 0", "class 1", "class 2"]

    msg = "labels size, 2, does not match size of target_names, 3"
    with pytest.warns(UserWarning, match=msg):
        classification_report(y_true, y_pred, labels=[0, 2], target_names=target_names)


def test_classification_report_no_labels_target_names_unequal_length():
    y_true = [0, 0, 2, 0, 0]
    y_pred = [0, 2, 2, 0, 0]
    target_names = ["class 0", "class 1", "class 2"]

    err_msg = (
        "Number of classes, 2, does not "
        "match size of target_names, 3. "
        "Try specifying the labels parameter"
    )
    with pytest.raises(ValueError, match=err_msg):
        classification_report(y_true, y_pred, target_names=target_names)


@pytest.mark.filterwarnings(r"ignore::sklearn.exceptions.UndefinedMetricWarning")
def test_multilabel_classification_report():
    n_classes = 4
    n_samples = 50

    _, y_true = make_multilabel_classification(
        n_features=1, n_samples=n_samples, n_classes=n_classes, random_state=0
    )

    _, y_pred = make_multilabel_classification(
        n_features=1, n_samples=n_samples, n_classes=n_classes, random_state=1
    )

    expected_report = """\
              precision    recall  f1-score   support

           0       0.50      0.67      0.57        24
           1       0.51      0.74      0.61        27
           2       0.29      0.08      0.12        26
           3       0.52      0.56      0.54        27

   micro avg       0.50      0.51      0.50       104
   macro avg       0.45      0.51      0.46       104
weighted avg       0.45      0.51      0.46       104
 samples avg       0.46      0.42      0.40       104
"""

    report = classification_report(y_true, y_pred)
    assert report == expected_report


def test_multilabel_zero_one_loss_subset():
    # Dense label indicator matrix format
    y1 = np.array([[0, 1, 1], [1, 0, 1]])
    y2 = np.array([[0, 0, 1], [1, 0, 1]])

    assert zero_one_loss(y1, y2) == 0.5
    assert zero_one_loss(y1, y1) == 0
    assert zero_one_loss(y2, y2) == 0
    assert zero_one_loss(y2, np.logical_not(y2)) == 1
    assert zero_one_loss(y1, np.logical_not(y1)) == 1
    assert zero_one_loss(y1, np.zeros(y1.shape)) == 1
    assert zero_one_loss(y2, np.zeros(y1.shape)) == 1


def test_multilabel_hamming_loss():
    # Dense label indicator matrix format
    y1 = np.array([[0, 1, 1], [1, 0, 1]])
    y2 = np.array([[0, 0, 1], [1, 0, 1]])
    w = np.array([1, 3])

    assert hamming_loss(y1, y2) == 1 / 6
    assert hamming_loss(y1, y1) == 0
    assert hamming_loss(y2, y2) == 0
    assert hamming_loss(y2, 1 - y2) == 1
    assert hamming_loss(y1, 1 - y1) == 1
    assert hamming_loss(y1, np.zeros(y1.shape)) == 4 / 6
    assert hamming_loss(y2, np.zeros(y1.shape)) == 0.5
    assert hamming_loss(y1, y2, sample_weight=w) == 1.0 / 12
    assert hamming_loss(y1, 1 - y2, sample_weight=w) == 11.0 / 12
    assert hamming_loss(y1, np.zeros_like(y1), sample_weight=w) == 2.0 / 3
    # sp_hamming only works with 1-D arrays
    assert hamming_loss(y1[0], y2[0]) == sp_hamming(y1[0], y2[0])


def test_jaccard_score_validation():
    y_true = np.array([0, 1, 0, 1, 1])
    y_pred = np.array([0, 1, 0, 1, 1])
    err_msg = r"pos_label=2 is not a valid label. It should be one of \[0, 1\]"
    with pytest.raises(ValueError, match=err_msg):
        jaccard_score(y_true, y_pred, average="binary", pos_label=2)

    y_true = np.array([[0, 1, 1], [1, 0, 0]])
    y_pred = np.array([[1, 1, 1], [1, 0, 1]])
    msg1 = (
        r"Target is multilabel-indicator but average='binary'. "
        r"Please choose another average setting, one of \[None, "
        r"'micro', 'macro', 'weighted', 'samples'\]."
    )
    with pytest.raises(ValueError, match=msg1):
        jaccard_score(y_true, y_pred, average="binary", pos_label=-1)

    y_true = np.array([0, 1, 1, 0, 2])
    y_pred = np.array([1, 1, 1, 1, 0])
    msg2 = (
        r"Target is multiclass but average='binary'. Please choose "
        r"another average setting, one of \[None, 'micro', 'macro', "
        r"'weighted'\]."
    )
    with pytest.raises(ValueError, match=msg2):
        jaccard_score(y_true, y_pred, average="binary")
    msg3 = "Samplewise metrics are not available outside of multilabel classification."
    with pytest.raises(ValueError, match=msg3):
        jaccard_score(y_true, y_pred, average="samples")

    msg = (
        r"Note that pos_label \(set to 3\) is ignored when "
        r"average != 'binary' \(got 'micro'\). You may use "
        r"labels=\[pos_label\] to specify a single positive "
        "class."
    )
    with pytest.warns(UserWarning, match=msg):
        jaccard_score(y_true, y_pred, average="micro", pos_label=3)


def test_multilabel_jaccard_score(recwarn):
    # Dense label indicator matrix format
    y1 = np.array([[0, 1, 1], [1, 0, 1]])
    y2 = np.array([[0, 0, 1], [1, 0, 1]])

    # size(y1 \inter y2) = [1, 2]
    # size(y1 \union y2) = [2, 2]

    assert jaccard_score(y1, y2, average="samples") == 0.75
    assert jaccard_score(y1, y1, average="samples") == 1
    assert jaccard_score(y2, y2, average="samples") == 1
    assert jaccard_score(y2, np.logical_not(y2), average="samples") == 0
    assert jaccard_score(y1, np.logical_not(y1), average="samples") == 0
    assert jaccard_score(y1, np.zeros(y1.shape), average="samples") == 0
    assert jaccard_score(y2, np.zeros(y1.shape), average="samples") == 0

    y_true = np.array([[0, 1, 1], [1, 0, 0]])
    y_pred = np.array([[1, 1, 1], [1, 0, 1]])
    # average='macro'
    assert_almost_equal(jaccard_score(y_true, y_pred, average="macro"), 2.0 / 3)
    # average='micro'
    assert_almost_equal(jaccard_score(y_true, y_pred, average="micro"), 3.0 / 5)
    # average='samples'
    assert_almost_equal(jaccard_score(y_true, y_pred, average="samples"), 7.0 / 12)
    assert_almost_equal(
        jaccard_score(y_true, y_pred, average="samples", labels=[0, 2]), 1.0 / 2
    )
    assert_almost_equal(
        jaccard_score(y_true, y_pred, average="samples", labels=[1, 2]), 1.0 / 2
    )
    # average=None
    assert_array_equal(
        jaccard_score(y_true, y_pred, average=None), np.array([1.0 / 2, 1.0, 1.0 / 2])
    )

    y_true = np.array([[0, 1, 1], [1, 0, 1]])
    y_pred = np.array([[1, 1, 1], [1, 0, 1]])
    assert_almost_equal(jaccard_score(y_true, y_pred, average="macro"), 5.0 / 6)
    # average='weighted'
    assert_almost_equal(jaccard_score(y_true, y_pred, average="weighted"), 7.0 / 8)

    msg2 = "Got 4 > 2"
    with pytest.raises(ValueError, match=msg2):
        jaccard_score(y_true, y_pred, labels=[4], average="macro")
    msg3 = "Got -1 < 0"
    with pytest.raises(ValueError, match=msg3):
        jaccard_score(y_true, y_pred, labels=[-1], average="macro")

    msg = (
        "Jaccard is ill-defined and being set to 0.0 in labels "
        "with no true or predicted samples."
    )

    with pytest.warns(UndefinedMetricWarning, match=msg):
        assert (
            jaccard_score(np.array([[0, 1]]), np.array([[0, 1]]), average="macro")
            == 0.5
        )

    msg = (
        "Jaccard is ill-defined and being set to 0.0 in samples "
        "with no true or predicted labels."
    )

    with pytest.warns(UndefinedMetricWarning, match=msg):
        assert (
            jaccard_score(
                np.array([[0, 0], [1, 1]]),
                np.array([[0, 0], [1, 1]]),
                average="samples",
            )
            == 0.5
        )

    assert not list(recwarn)


def test_multiclass_jaccard_score(recwarn):
    y_true = ["ant", "ant", "cat", "cat", "ant", "cat", "bird", "bird"]
    y_pred = ["cat", "ant", "cat", "cat", "ant", "bird", "bird", "cat"]
    labels = ["ant", "bird", "cat"]
    lb = LabelBinarizer()
    lb.fit(labels)
    y_true_bin = lb.transform(y_true)
    y_pred_bin = lb.transform(y_pred)
    multi_jaccard_score = partial(jaccard_score, y_true, y_pred)
    bin_jaccard_score = partial(jaccard_score, y_true_bin, y_pred_bin)
    multi_labels_list = [
        ["ant", "bird"],
        ["ant", "cat"],
        ["cat", "bird"],
        ["ant"],
        ["bird"],
        ["cat"],
        None,
    ]
    bin_labels_list = [[0, 1], [0, 2], [2, 1], [0], [1], [2], None]

    # other than average='samples'/'none-samples', test everything else here
    for average in ("macro", "weighted", "micro", None):
        for m_label, b_label in zip(multi_labels_list, bin_labels_list):
            assert_almost_equal(
                multi_jaccard_score(average=average, labels=m_label),
                bin_jaccard_score(average=average, labels=b_label),
            )

    y_true = np.array([[0, 0], [0, 0], [0, 0]])
    y_pred = np.array([[0, 0], [0, 0], [0, 0]])
    with ignore_warnings():
        assert jaccard_score(y_true, y_pred, average="weighted") == 0

    assert not list(recwarn)


def test_average_binary_jaccard_score(recwarn):
    # tp=0, fp=0, fn=1, tn=0
    assert jaccard_score([1], [0], average="binary") == 0.0
    # tp=0, fp=0, fn=0, tn=1
    msg = (
        "Jaccard is ill-defined and being set to 0.0 due to "
        "no true or predicted samples"
    )
    with pytest.warns(UndefinedMetricWarning, match=msg):
        assert jaccard_score([0, 0], [0, 0], average="binary") == 0.0

    # tp=1, fp=0, fn=0, tn=0 (pos_label=0)
    assert jaccard_score([0], [0], pos_label=0, average="binary") == 1.0
    y_true = np.array([1, 0, 1, 1, 0])
    y_pred = np.array([1, 0, 1, 1, 1])
    assert_almost_equal(jaccard_score(y_true, y_pred, average="binary"), 3.0 / 4)
    assert_almost_equal(
        jaccard_score(y_true, y_pred, average="binary", pos_label=0), 1.0 / 2
    )

    assert not list(recwarn)


def test_jaccard_score_zero_division_warning():
    # check that we raised a warning with default behavior if a zero division
    # happens
    y_true = np.array([[1, 0, 1], [0, 0, 0]])
    y_pred = np.array([[0, 0, 0], [0, 0, 0]])
    msg = (
        "Jaccard is ill-defined and being set to 0.0 in "
        "samples with no true or predicted labels."
        " Use `zero_division` parameter to control this behavior."
    )
    with pytest.warns(UndefinedMetricWarning, match=msg):
        score = jaccard_score(y_true, y_pred, average="samples", zero_division="warn")
        assert score == pytest.approx(0.0)


@pytest.mark.parametrize("zero_division, expected_score", [(0, 0), (1, 0.5)])
def test_jaccard_score_zero_division_set_value(zero_division, expected_score):
    # check that we don't issue warning by passing the zero_division parameter
    y_true = np.array([[1, 0, 1], [0, 0, 0]])
    y_pred = np.array([[0, 0, 0], [0, 0, 0]])
    with warnings.catch_warnings():
        warnings.simplefilter("error", UndefinedMetricWarning)
        score = jaccard_score(
            y_true, y_pred, average="samples", zero_division=zero_division
        )
    assert score == pytest.approx(expected_score)


@pytest.mark.filterwarnings(r"ignore::sklearn.exceptions.UndefinedMetricWarning")
def test_precision_recall_f1_score_multilabel_1():
    # Test precision_recall_f1_score on a crafted multilabel example
    # First crafted example

    y_true = np.array([[1, 0, 0, 0], [0, 1, 0, 0], [0, 0, 1, 1]])
    y_pred = np.array([[0, 1, 0, 0], [0, 1, 0, 0], [1, 0, 1, 0]])

    p, r, f, s = precision_recall_fscore_support(y_true, y_pred, average=None)

    # tp = [0, 1, 1, 0]
    # fn = [1, 0, 0, 1]
    # fp = [1, 1, 0, 0]
    # Check per class

    assert_array_almost_equal(p, [0.0, 0.5, 1.0, 0.0], 2)
    assert_array_almost_equal(r, [0.0, 1.0, 1.0, 0.0], 2)
    assert_array_almost_equal(f, [0.0, 1 / 1.5, 1, 0.0], 2)
    assert_array_almost_equal(s, [1, 1, 1, 1], 2)

    f2 = fbeta_score(y_true, y_pred, beta=2, average=None)
    support = s
    assert_array_almost_equal(f2, [0, 0.83, 1, 0], 2)

    # Check macro
    p, r, f, s = precision_recall_fscore_support(y_true, y_pred, average="macro")
    assert_almost_equal(p, 1.5 / 4)
    assert_almost_equal(r, 0.5)
    assert_almost_equal(f, 2.5 / 1.5 * 0.25)
    assert s is None
    assert_almost_equal(
        fbeta_score(y_true, y_pred, beta=2, average="macro"), np.mean(f2)
    )

    # Check micro
    p, r, f, s = precision_recall_fscore_support(y_true, y_pred, average="micro")
    assert_almost_equal(p, 0.5)
    assert_almost_equal(r, 0.5)
    assert_almost_equal(f, 0.5)
    assert s is None
    assert_almost_equal(
        fbeta_score(y_true, y_pred, beta=2, average="micro"),
        (1 + 4) * p * r / (4 * p + r),
    )

    # Check weighted
    p, r, f, s = precision_recall_fscore_support(y_true, y_pred, average="weighted")
    assert_almost_equal(p, 1.5 / 4)
    assert_almost_equal(r, 0.5)
    assert_almost_equal(f, 2.5 / 1.5 * 0.25)
    assert s is None
    assert_almost_equal(
        fbeta_score(y_true, y_pred, beta=2, average="weighted"),
        np.average(f2, weights=support),
    )
    # Check samples
    # |h(x_i) inter y_i | = [0, 1, 1]
    # |y_i| = [1, 1, 2]
    # |h(x_i)| = [1, 1, 2]
    p, r, f, s = precision_recall_fscore_support(y_true, y_pred, average="samples")
    assert_almost_equal(p, 0.5)
    assert_almost_equal(r, 0.5)
    assert_almost_equal(f, 0.5)
    assert s is None
    assert_almost_equal(fbeta_score(y_true, y_pred, beta=2, average="samples"), 0.5)


@pytest.mark.filterwarnings(r"ignore::sklearn.exceptions.UndefinedMetricWarning")
def test_precision_recall_f1_score_multilabel_2():
    # Test precision_recall_f1_score on a crafted multilabel example 2
    # Second crafted example
    y_true = np.array([[1, 0, 0, 0], [0, 1, 0, 0], [0, 1, 1, 0]])
    y_pred = np.array([[0, 0, 0, 1], [0, 0, 0, 1], [1, 1, 0, 0]])

    # tp = [ 0.  1.  0.  0.]
    # fp = [ 1.  0.  0.  2.]
    # fn = [ 1.  1.  1.  0.]

    p, r, f, s = precision_recall_fscore_support(y_true, y_pred, average=None)
    assert_array_almost_equal(p, [0.0, 1.0, 0.0, 0.0], 2)
    assert_array_almost_equal(r, [0.0, 0.5, 0.0, 0.0], 2)
    assert_array_almost_equal(f, [0.0, 0.66, 0.0, 0.0], 2)
    assert_array_almost_equal(s, [1, 2, 1, 0], 2)

    f2 = fbeta_score(y_true, y_pred, beta=2, average=None)
    support = s
    assert_array_almost_equal(f2, [0, 0.55, 0, 0], 2)

    p, r, f, s = precision_recall_fscore_support(y_true, y_pred, average="micro")
    assert_almost_equal(p, 0.25)
    assert_almost_equal(r, 0.25)
    assert_almost_equal(f, 2 * 0.25 * 0.25 / 0.5)
    assert s is None
    assert_almost_equal(
        fbeta_score(y_true, y_pred, beta=2, average="micro"),
        (1 + 4) * p * r / (4 * p + r),
    )

    p, r, f, s = precision_recall_fscore_support(y_true, y_pred, average="macro")
    assert_almost_equal(p, 0.25)
    assert_almost_equal(r, 0.125)
    assert_almost_equal(f, 2 / 12)
    assert s is None
    assert_almost_equal(
        fbeta_score(y_true, y_pred, beta=2, average="macro"), np.mean(f2)
    )

    p, r, f, s = precision_recall_fscore_support(y_true, y_pred, average="weighted")
    assert_almost_equal(p, 2 / 4)
    assert_almost_equal(r, 1 / 4)
    assert_almost_equal(f, 2 / 3 * 2 / 4)
    assert s is None
    assert_almost_equal(
        fbeta_score(y_true, y_pred, beta=2, average="weighted"),
        np.average(f2, weights=support),
    )

    p, r, f, s = precision_recall_fscore_support(y_true, y_pred, average="samples")
    # Check samples
    # |h(x_i) inter y_i | = [0, 0, 1]
    # |y_i| = [1, 1, 2]
    # |h(x_i)| = [1, 1, 2]

    assert_almost_equal(p, 1 / 6)
    assert_almost_equal(r, 1 / 6)
    assert_almost_equal(f, 2 / 4 * 1 / 3)
    assert s is None
    assert_almost_equal(
        fbeta_score(y_true, y_pred, beta=2, average="samples"), 0.1666, 2
    )


@pytest.mark.filterwarnings(r"ignore::sklearn.exceptions.UndefinedMetricWarning")
@pytest.mark.parametrize(
    "zero_division, zero_division_expected",
    [("warn", 0), (0, 0), (1, 1), (np.nan, np.nan)],
)
def test_precision_recall_f1_score_with_an_empty_prediction(
    zero_division, zero_division_expected
):
    y_true = np.array([[0, 1, 0, 0], [1, 0, 0, 0], [0, 1, 1, 0]])
    y_pred = np.array([[0, 0, 0, 0], [0, 0, 0, 1], [0, 1, 1, 0]])

    # true_pos = [ 0.  1.  1.  0.]
    # false_pos = [ 0.  0.  0.  1.]
    # false_neg = [ 1.  1.  0.  0.]

    p, r, f, s = precision_recall_fscore_support(
        y_true, y_pred, average=None, zero_division=zero_division
    )

    assert_array_almost_equal(p, [zero_division_expected, 1.0, 1.0, 0.0], 2)
    assert_array_almost_equal(r, [0.0, 0.5, 1.0, zero_division_expected], 2)
    expected_f = 0
    assert_array_almost_equal(f, [expected_f, 1 / 1.5, 1, expected_f], 2)
    assert_array_almost_equal(s, [1, 2, 1, 0], 2)

    f2 = fbeta_score(y_true, y_pred, beta=2, average=None, zero_division=zero_division)
    support = s
    assert_array_almost_equal(f2, [expected_f, 0.55, 1, expected_f], 2)

    p, r, f, s = precision_recall_fscore_support(
        y_true, y_pred, average="macro", zero_division=zero_division
    )

    value_to_sum = 0 if np.isnan(zero_division_expected) else zero_division_expected
    values_to_average = 3 + (not np.isnan(zero_division_expected))

    assert_almost_equal(p, (2 + value_to_sum) / values_to_average)
    assert_almost_equal(r, (1.5 + value_to_sum) / values_to_average)
    expected_f = (2 / 3 + 1) / 4
    assert_almost_equal(f, expected_f)
    assert s is None
    assert_almost_equal(
        fbeta_score(
            y_true,
            y_pred,
            beta=2,
            average="macro",
            zero_division=zero_division,
        ),
        _nanaverage(f2, weights=None),
    )

    p, r, f, s = precision_recall_fscore_support(
        y_true, y_pred, average="micro", zero_division=zero_division
    )
    assert_almost_equal(p, 2 / 3)
    assert_almost_equal(r, 0.5)
    assert_almost_equal(f, 2 / 3 / (2 / 3 + 0.5))
    assert s is None
    assert_almost_equal(
        fbeta_score(
            y_true, y_pred, beta=2, average="micro", zero_division=zero_division
        ),
        (1 + 4) * p * r / (4 * p + r),
    )

    p, r, f, s = precision_recall_fscore_support(
        y_true, y_pred, average="weighted", zero_division=zero_division
    )
    assert_almost_equal(p, 3 / 4 if zero_division_expected == 0 else 1.0)
    assert_almost_equal(r, 0.5)
    values_to_average = 4
    assert_almost_equal(f, (2 * 2 / 3 + 1) / values_to_average)
    assert s is None
    assert_almost_equal(
        fbeta_score(
            y_true, y_pred, beta=2, average="weighted", zero_division=zero_division
        ),
        _nanaverage(f2, weights=support),
    )

    p, r, f, s = precision_recall_fscore_support(y_true, y_pred, average="samples")
    # |h(x_i) inter y_i | = [0, 0, 2]
    # |y_i| = [1, 1, 2]
    # |h(x_i)| = [0, 1, 2]
    assert_almost_equal(p, 1 / 3)
    assert_almost_equal(r, 1 / 3)
    assert_almost_equal(f, 1 / 3)
    assert s is None
    expected_result = 0.333
    assert_almost_equal(
        fbeta_score(
            y_true, y_pred, beta=2, average="samples", zero_division=zero_division
        ),
        expected_result,
        2,
    )


@pytest.mark.parametrize("beta", [1])
@pytest.mark.parametrize("average", ["macro", "micro", "weighted", "samples"])
@pytest.mark.parametrize("zero_division", [0, 1, np.nan])
def test_precision_recall_f1_no_labels(beta, average, zero_division):
    y_true = np.zeros((20, 3))
    y_pred = np.zeros_like(y_true)

    with warnings.catch_warnings():
        warnings.simplefilter("error")

        p, r, f, s = precision_recall_fscore_support(
            y_true,
            y_pred,
            average=average,
            beta=beta,
            zero_division=zero_division,
        )
        fbeta = fbeta_score(
            y_true,
            y_pred,
            beta=beta,
            average=average,
            zero_division=zero_division,
        )
    assert s is None

    # if zero_division = nan, check that all metrics are nan and exit
    if np.isnan(zero_division):
        for metric in [p, r, f, fbeta]:
            assert np.isnan(metric)
        return

    zero_division = float(zero_division)
    assert_almost_equal(p, zero_division)
    assert_almost_equal(r, zero_division)
    assert_almost_equal(f, zero_division)

    assert_almost_equal(fbeta, float(zero_division))


@pytest.mark.parametrize("average", ["macro", "micro", "weighted", "samples"])
def test_precision_recall_f1_no_labels_check_warnings(average):
    y_true = np.zeros((20, 3))
    y_pred = np.zeros_like(y_true)

    func = precision_recall_fscore_support
    with pytest.warns(UndefinedMetricWarning):
        p, r, f, s = func(y_true, y_pred, average=average, beta=1.0)

    assert_almost_equal(p, 0)
    assert_almost_equal(r, 0)
    assert_almost_equal(f, 0)
    assert s is None

    with pytest.warns(UndefinedMetricWarning):
        fbeta = fbeta_score(y_true, y_pred, average=average, beta=1.0)

    assert_almost_equal(fbeta, 0)


@pytest.mark.parametrize("zero_division", [0, 1, np.nan])
def test_precision_recall_f1_no_labels_average_none(zero_division):
    y_true = np.zeros((20, 3))
    y_pred = np.zeros_like(y_true)

    # tp = [0, 0, 0]
    # fn = [0, 0, 0]
    # fp = [0, 0, 0]
    # support = [0, 0, 0]
    # |y_hat_i inter y_i | = [0, 0, 0]
    # |y_i| = [0, 0, 0]
    # |y_hat_i| = [0, 0, 0]

    with warnings.catch_warnings():
        warnings.simplefilter("error")

        p, r, f, s = precision_recall_fscore_support(
            y_true,
            y_pred,
            average=None,
            beta=1.0,
            zero_division=zero_division,
        )
        fbeta = fbeta_score(
            y_true, y_pred, beta=1.0, average=None, zero_division=zero_division
        )

    zero_division = np.float64(zero_division)
    assert_array_almost_equal(p, [zero_division, zero_division, zero_division], 2)
    assert_array_almost_equal(r, [zero_division, zero_division, zero_division], 2)
    assert_array_almost_equal(f, [zero_division, zero_division, zero_division], 2)
    assert_array_almost_equal(s, [0, 0, 0], 2)

    assert_array_almost_equal(fbeta, [zero_division, zero_division, zero_division], 2)


def test_precision_recall_f1_no_labels_average_none_warn():
    y_true = np.zeros((20, 3))
    y_pred = np.zeros_like(y_true)

    # tp = [0, 0, 0]
    # fn = [0, 0, 0]
    # fp = [0, 0, 0]
    # support = [0, 0, 0]
    # |y_hat_i inter y_i | = [0, 0, 0]
    # |y_i| = [0, 0, 0]
    # |y_hat_i| = [0, 0, 0]

    with pytest.warns(UndefinedMetricWarning):
        p, r, f, s = precision_recall_fscore_support(
            y_true, y_pred, average=None, beta=1
        )

    assert_array_almost_equal(p, [0, 0, 0], 2)
    assert_array_almost_equal(r, [0, 0, 0], 2)
    assert_array_almost_equal(f, [0, 0, 0], 2)
    assert_array_almost_equal(s, [0, 0, 0], 2)

    with pytest.warns(UndefinedMetricWarning):
        fbeta = fbeta_score(y_true, y_pred, beta=1, average=None)

    assert_array_almost_equal(fbeta, [0, 0, 0], 2)


def test_prf_warnings():
    # average of per-label scores
    f, w = precision_recall_fscore_support, UndefinedMetricWarning
    for average in [None, "weighted", "macro"]:
        msg = (
            "Precision is ill-defined and "
            "being set to 0.0 in labels with no predicted samples."
            " Use `zero_division` parameter to control"
            " this behavior."
        )
        with pytest.warns(w, match=msg):
            f([0, 1, 2], [1, 1, 2], average=average)

        msg = (
            "Recall is ill-defined and "
            "being set to 0.0 in labels with no true samples."
            " Use `zero_division` parameter to control"
            " this behavior."
        )
        with pytest.warns(w, match=msg):
            f([1, 1, 2], [0, 1, 2], average=average)

    # average of per-sample scores
    msg = (
        "Precision is ill-defined and "
        "being set to 0.0 in samples with no predicted labels."
        " Use `zero_division` parameter to control"
        " this behavior."
    )
    with pytest.warns(w, match=msg):
        f(np.array([[1, 0], [1, 0]]), np.array([[1, 0], [0, 0]]), average="samples")

    msg = (
        "Recall is ill-defined and "
        "being set to 0.0 in samples with no true labels."
        " Use `zero_division` parameter to control"
        " this behavior."
    )
    with pytest.warns(w, match=msg):
        f(np.array([[1, 0], [0, 0]]), np.array([[1, 0], [1, 0]]), average="samples")

    # single score: micro-average
    msg = (
        "Precision is ill-defined and "
        "being set to 0.0 due to no predicted samples."
        " Use `zero_division` parameter to control"
        " this behavior."
    )
    with pytest.warns(w, match=msg):
        f(np.array([[1, 1], [1, 1]]), np.array([[0, 0], [0, 0]]), average="micro")

    msg = (
        "Recall is ill-defined and "
        "being set to 0.0 due to no true samples."
        " Use `zero_division` parameter to control"
        " this behavior."
    )
    with pytest.warns(w, match=msg):
        f(np.array([[0, 0], [0, 0]]), np.array([[1, 1], [1, 1]]), average="micro")

    # single positive label
    msg = (
        "Precision is ill-defined and "
        "being set to 0.0 due to no predicted samples."
        " Use `zero_division` parameter to control"
        " this behavior."
    )
    with pytest.warns(w, match=msg):
        f([1, 1], [-1, -1], average="binary")

    msg = (
        "Recall is ill-defined and "
        "being set to 0.0 due to no true samples."
        " Use `zero_division` parameter to control"
        " this behavior."
    )
    with pytest.warns(w, match=msg):
        f([-1, -1], [1, 1], average="binary")

    with warnings.catch_warnings(record=True) as record:
        warnings.simplefilter("always")
        precision_recall_fscore_support([0, 0], [0, 0], average="binary")
        msg = (
            "F-score is ill-defined and being set to 0.0 due to no true nor "
            "predicted samples. Use `zero_division` parameter to control this"
            " behavior."
        )
        assert str(record.pop().message) == msg
        msg = (
            "Recall is ill-defined and "
            "being set to 0.0 due to no true samples."
            " Use `zero_division` parameter to control"
            " this behavior."
        )
        assert str(record.pop().message) == msg
        msg = (
            "Precision is ill-defined and "
            "being set to 0.0 due to no predicted samples."
            " Use `zero_division` parameter to control"
            " this behavior."
        )
        assert str(record.pop().message) == msg


@pytest.mark.parametrize("zero_division", [0, 1, np.nan])
def test_prf_no_warnings_if_zero_division_set(zero_division):
    with warnings.catch_warnings():
        warnings.simplefilter("error")

        # average of per-label scores
        for average in [None, "weighted", "macro"]:
            precision_recall_fscore_support(
                [0, 1, 2], [1, 1, 2], average=average, zero_division=zero_division
            )

            precision_recall_fscore_support(
                [1, 1, 2], [0, 1, 2], average=average, zero_division=zero_division
            )

        # average of per-sample scores
        precision_recall_fscore_support(
            np.array([[1, 0], [1, 0]]),
            np.array([[1, 0], [0, 0]]),
            average="samples",
            zero_division=zero_division,
        )

        precision_recall_fscore_support(
            np.array([[1, 0], [0, 0]]),
            np.array([[1, 0], [1, 0]]),
            average="samples",
            zero_division=zero_division,
        )

        # single score: micro-average
        precision_recall_fscore_support(
            np.array([[1, 1], [1, 1]]),
            np.array([[0, 0], [0, 0]]),
            average="micro",
            zero_division=zero_division,
        )

        precision_recall_fscore_support(
            np.array([[0, 0], [0, 0]]),
            np.array([[1, 1], [1, 1]]),
            average="micro",
            zero_division=zero_division,
        )

        # single positive label
        precision_recall_fscore_support(
            [1, 1], [-1, -1], average="binary", zero_division=zero_division
        )

        precision_recall_fscore_support(
            [-1, -1], [1, 1], average="binary", zero_division=zero_division
        )

    with warnings.catch_warnings(record=True) as record:
        warnings.simplefilter("always")
        precision_recall_fscore_support(
            [0, 0], [0, 0], average="binary", zero_division=zero_division
        )
        assert len(record) == 0


@pytest.mark.parametrize("zero_division", ["warn", 0, 1, np.nan])
def test_recall_warnings(zero_division):
    with warnings.catch_warnings():
        warnings.simplefilter("error")

        recall_score(
            np.array([[1, 1], [1, 1]]),
            np.array([[0, 0], [0, 0]]),
            average="micro",
            zero_division=zero_division,
        )

    with warnings.catch_warnings(record=True) as record:
        warnings.simplefilter("always")
        recall_score(
            np.array([[0, 0], [0, 0]]),
            np.array([[1, 1], [1, 1]]),
            average="micro",
            zero_division=zero_division,
        )
        if zero_division == "warn":
            assert (
                str(record.pop().message) == "Recall is ill-defined and "
                "being set to 0.0 due to no true samples."
                " Use `zero_division` parameter to control"
                " this behavior."
            )
        else:
            assert len(record) == 0

        recall_score([0, 0], [0, 0])
        if zero_division == "warn":
            assert (
                str(record.pop().message) == "Recall is ill-defined and "
                "being set to 0.0 due to no true samples."
                " Use `zero_division` parameter to control"
                " this behavior."
            )


@pytest.mark.parametrize("zero_division", ["warn", 0, 1, np.nan])
def test_precision_warnings(zero_division):
    with warnings.catch_warnings(record=True) as record:
        warnings.simplefilter("always")
        precision_score(
            np.array([[1, 1], [1, 1]]),
            np.array([[0, 0], [0, 0]]),
            average="micro",
            zero_division=zero_division,
        )
        if zero_division == "warn":
            assert (
                str(record.pop().message) == "Precision is ill-defined and "
                "being set to 0.0 due to no predicted samples."
                " Use `zero_division` parameter to control"
                " this behavior."
            )
        else:
            assert len(record) == 0

        precision_score([0, 0], [0, 0])
        if zero_division == "warn":
            assert (
                str(record.pop().message) == "Precision is ill-defined and "
                "being set to 0.0 due to no predicted samples."
                " Use `zero_division` parameter to control"
                " this behavior."
            )

    with warnings.catch_warnings():
        warnings.simplefilter("error")

        precision_score(
            np.array([[0, 0], [0, 0]]),
            np.array([[1, 1], [1, 1]]),
            average="micro",
            zero_division=zero_division,
        )


@pytest.mark.parametrize("zero_division", ["warn", 0, 1, np.nan])
def test_fscore_warnings(zero_division):
    with warnings.catch_warnings(record=True) as record:
        warnings.simplefilter("always")

        for score in [f1_score, partial(fbeta_score, beta=2)]:
            score(
                np.array([[1, 1], [1, 1]]),
                np.array([[0, 0], [0, 0]]),
                average="micro",
                zero_division=zero_division,
            )
            assert len(record) == 0

            score(
                np.array([[0, 0], [0, 0]]),
                np.array([[1, 1], [1, 1]]),
                average="micro",
                zero_division=zero_division,
            )
            assert len(record) == 0

            score(
                np.array([[0, 0], [0, 0]]),
                np.array([[0, 0], [0, 0]]),
                average="micro",
                zero_division=zero_division,
            )
            if zero_division == "warn":
                assert (
                    str(record.pop().message) == "F-score is ill-defined and "
                    "being set to 0.0 due to no true nor predicted "
                    "samples. Use `zero_division` parameter to "
                    "control this behavior."
                )
            else:
                assert len(record) == 0


def test_prf_average_binary_data_non_binary():
    # Error if user does not explicitly set non-binary average mode
    y_true_mc = [1, 2, 3, 3]
    y_pred_mc = [1, 2, 3, 1]
    msg_mc = (
        r"Target is multiclass but average='binary'. Please "
        r"choose another average setting, one of \["
        r"None, 'micro', 'macro', 'weighted'\]."
    )
    y_true_ind = np.array([[0, 1, 1], [1, 0, 0], [0, 0, 1]])
    y_pred_ind = np.array([[0, 1, 0], [1, 0, 0], [0, 0, 1]])
    msg_ind = (
        r"Target is multilabel-indicator but average='binary'. Please "
        r"choose another average setting, one of \["
        r"None, 'micro', 'macro', 'weighted', 'samples'\]."
    )

    for y_true, y_pred, msg in [
        (y_true_mc, y_pred_mc, msg_mc),
        (y_true_ind, y_pred_ind, msg_ind),
    ]:
        for metric in [
            precision_score,
            recall_score,
            f1_score,
            partial(fbeta_score, beta=2),
        ]:
            with pytest.raises(ValueError, match=msg):
                metric(y_true, y_pred)


def test__check_targets():
    # Check that _check_targets correctly merges target types, squeezes
    # output and fails if input lengths differ.
    IND = "multilabel-indicator"
    MC = "multiclass"
    BIN = "binary"
    CNT = "continuous"
    MMC = "multiclass-multioutput"
    MCN = "continuous-multioutput"
    # all of length 3
    EXAMPLES = [
        (IND, np.array([[0, 1, 1], [1, 0, 0], [0, 0, 1]])),
        # must not be considered binary
        (IND, np.array([[0, 1], [1, 0], [1, 1]])),
        (MC, [2, 3, 1]),
        (BIN, [0, 1, 1]),
        (CNT, [0.0, 1.5, 1.0]),
        (MC, np.array([[2], [3], [1]])),
        (BIN, np.array([[0], [1], [1]])),
        (CNT, np.array([[0.0], [1.5], [1.0]])),
        (MMC, np.array([[0, 2], [1, 3], [2, 3]])),
        (MCN, np.array([[0.5, 2.0], [1.1, 3.0], [2.0, 3.0]])),
    ]
    # expected type given input types, or None for error
    # (types will be tried in either order)
    EXPECTED = {
        (IND, IND): IND,
        (MC, MC): MC,
        (BIN, BIN): BIN,
        (MC, IND): None,
        (BIN, IND): None,
        (BIN, MC): MC,
        # Disallowed types
        (CNT, CNT): None,
        (MMC, MMC): None,
        (MCN, MCN): None,
        (IND, CNT): None,
        (MC, CNT): None,
        (BIN, CNT): None,
        (MMC, CNT): None,
        (MCN, CNT): None,
        (IND, MMC): None,
        (MC, MMC): None,
        (BIN, MMC): None,
        (MCN, MMC): None,
        (IND, MCN): None,
        (MC, MCN): None,
        (BIN, MCN): None,
    }

    for (type1, y1), (type2, y2) in product(EXAMPLES, repeat=2):
        try:
            expected = EXPECTED[type1, type2]
        except KeyError:
            expected = EXPECTED[type2, type1]
        if expected is None:
            with pytest.raises(ValueError):
                _check_targets(y1, y2)

            if type1 != type2:
                err_msg = (
                    "Classification metrics can't handle a mix "
                    "of {0} and {1} targets".format(type1, type2)
                )
                with pytest.raises(ValueError, match=err_msg):
                    _check_targets(y1, y2)

            else:
                if type1 not in (BIN, MC, IND):
                    err_msg = "{0} is not supported".format(type1)
                    with pytest.raises(ValueError, match=err_msg):
                        _check_targets(y1, y2)

        else:
            merged_type, y1out, y2out, _ = _check_targets(y1, y2)
            assert merged_type == expected
            if merged_type.startswith("multilabel"):
                assert y1out.format == "csr"
                assert y2out.format == "csr"
            else:
                assert_array_equal(y1out, np.squeeze(y1))
                assert_array_equal(y2out, np.squeeze(y2))
            with pytest.raises(ValueError):
                _check_targets(y1[:-1], y2)

    # Make sure seq of seq is not supported
    y1 = [(1, 2), (0, 2, 3)]
    y2 = [(2,), (0, 2)]
    msg = (
        "You appear to be using a legacy multi-label data representation. "
        "Sequence of sequences are no longer supported; use a binary array"
        " or sparse matrix instead - the MultiLabelBinarizer"
        " transformer can convert to this format."
    )
    with pytest.raises(ValueError, match=msg):
        _check_targets(y1, y2)


def test__check_targets_multiclass_with_both_y_true_and_y_pred_binary():
    # https://github.com/scikit-learn/scikit-learn/issues/8098
    y_true = [0, 1]
    y_pred = [0, -1]
    assert _check_targets(y_true, y_pred)[0] == "multiclass"


def test_hinge_loss_binary():
    y_true = np.array([-1, 1, 1, -1])
    pred_decision = np.array([-8.5, 0.5, 1.5, -0.3])
    assert hinge_loss(y_true, pred_decision) == 1.2 / 4

    y_true = np.array([0, 2, 2, 0])
    pred_decision = np.array([-8.5, 0.5, 1.5, -0.3])
    assert hinge_loss(y_true, pred_decision) == 1.2 / 4


def test_hinge_loss_multiclass():
    pred_decision = np.array(
        [
            [+0.36, -0.17, -0.58, -0.99],
            [-0.54, -0.37, -0.48, -0.58],
            [-1.45, -0.58, -0.38, -0.17],
            [-0.54, -0.38, -0.48, -0.58],
            [-2.36, -0.79, -0.27, +0.24],
            [-1.45, -0.58, -0.38, -0.17],
        ]
    )
    y_true = np.array([0, 1, 2, 1, 3, 2])
    dummy_losses = np.array(
        [
            1 - pred_decision[0][0] + pred_decision[0][1],
            1 - pred_decision[1][1] + pred_decision[1][2],
            1 - pred_decision[2][2] + pred_decision[2][3],
            1 - pred_decision[3][1] + pred_decision[3][2],
            1 - pred_decision[4][3] + pred_decision[4][2],
            1 - pred_decision[5][2] + pred_decision[5][3],
        ]
    )
    np.clip(dummy_losses, 0, None, out=dummy_losses)
    dummy_hinge_loss = np.mean(dummy_losses)
    assert hinge_loss(y_true, pred_decision) == dummy_hinge_loss


def test_hinge_loss_multiclass_missing_labels_with_labels_none():
    y_true = np.array([0, 1, 2, 2])
    pred_decision = np.array(
        [
            [+1.27, 0.034, -0.68, -1.40],
            [-1.45, -0.58, -0.38, -0.17],
            [-2.36, -0.79, -0.27, +0.24],
            [-2.36, -0.79, -0.27, +0.24],
        ]
    )
    error_message = (
        "Please include all labels in y_true or pass labels as third argument"
    )
    with pytest.raises(ValueError, match=error_message):
        hinge_loss(y_true, pred_decision)


def test_hinge_loss_multiclass_no_consistent_pred_decision_shape():
    # test for inconsistency between multiclass problem and pred_decision
    # argument
    y_true = np.array([2, 1, 0, 1, 0, 1, 1])
    pred_decision = np.array([0, 1, 2, 1, 0, 2, 1])
    error_message = (
        "The shape of pred_decision cannot be 1d array"
        "with a multiclass target. pred_decision shape "
        "must be (n_samples, n_classes), that is "
        "(7, 3). Got: (7,)"
    )
    with pytest.raises(ValueError, match=re.escape(error_message)):
        hinge_loss(y_true=y_true, pred_decision=pred_decision)

    # test for inconsistency between pred_decision shape and labels number
    pred_decision = np.array([[0, 1], [0, 1], [0, 1], [0, 1], [2, 0], [0, 1], [1, 0]])
    labels = [0, 1, 2]
    error_message = (
        "The shape of pred_decision is not "
        "consistent with the number of classes. "
        "With a multiclass target, pred_decision "
        "shape must be (n_samples, n_classes), that is "
        "(7, 3). Got: (7, 2)"
    )
    with pytest.raises(ValueError, match=re.escape(error_message)):
        hinge_loss(y_true=y_true, pred_decision=pred_decision, labels=labels)


def test_hinge_loss_multiclass_with_missing_labels():
    pred_decision = np.array(
        [
            [+0.36, -0.17, -0.58, -0.99],
            [-0.55, -0.38, -0.48, -0.58],
            [-1.45, -0.58, -0.38, -0.17],
            [-0.55, -0.38, -0.48, -0.58],
            [-1.45, -0.58, -0.38, -0.17],
        ]
    )
    y_true = np.array([0, 1, 2, 1, 2])
    labels = np.array([0, 1, 2, 3])
    dummy_losses = np.array(
        [
            1 - pred_decision[0][0] + pred_decision[0][1],
            1 - pred_decision[1][1] + pred_decision[1][2],
            1 - pred_decision[2][2] + pred_decision[2][3],
            1 - pred_decision[3][1] + pred_decision[3][2],
            1 - pred_decision[4][2] + pred_decision[4][3],
        ]
    )
    np.clip(dummy_losses, 0, None, out=dummy_losses)
    dummy_hinge_loss = np.mean(dummy_losses)
    assert hinge_loss(y_true, pred_decision, labels=labels) == dummy_hinge_loss


def test_hinge_loss_multiclass_missing_labels_only_two_unq_in_y_true():
    # non-regression test for:
    # https://github.com/scikit-learn/scikit-learn/issues/17630
    # check that we can compute the hinge loss when providing an array
    # with labels allowing to not have all labels in y_true
    pred_decision = np.array(
        [
            [+0.36, -0.17, -0.58],
            [-0.15, -0.58, -0.48],
            [-1.45, -0.58, -0.38],
            [-0.55, -0.78, -0.42],
            [-1.45, -0.58, -0.38],
        ]
    )
    y_true = np.array([0, 2, 2, 0, 2])
    labels = np.array([0, 1, 2])
    dummy_losses = np.array(
        [
            1 - pred_decision[0][0] + pred_decision[0][1],
            1 - pred_decision[1][2] + pred_decision[1][0],
            1 - pred_decision[2][2] + pred_decision[2][1],
            1 - pred_decision[3][0] + pred_decision[3][2],
            1 - pred_decision[4][2] + pred_decision[4][1],
        ]
    )
    np.clip(dummy_losses, 0, None, out=dummy_losses)
    dummy_hinge_loss = np.mean(dummy_losses)
    assert_almost_equal(
        hinge_loss(y_true, pred_decision, labels=labels), dummy_hinge_loss
    )


def test_hinge_loss_multiclass_invariance_lists():
    # Currently, invariance of string and integer labels cannot be tested
    # in common invariance tests because invariance tests for multiclass
    # decision functions is not implemented yet.
    y_true = ["blue", "green", "red", "green", "white", "red"]
    pred_decision = [
        [+0.36, -0.17, -0.58, -0.99],
        [-0.55, -0.38, -0.48, -0.58],
        [-1.45, -0.58, -0.38, -0.17],
        [-0.55, -0.38, -0.48, -0.58],
        [-2.36, -0.79, -0.27, +0.24],
        [-1.45, -0.58, -0.38, -0.17],
    ]
    dummy_losses = np.array(
        [
            1 - pred_decision[0][0] + pred_decision[0][1],
            1 - pred_decision[1][1] + pred_decision[1][2],
            1 - pred_decision[2][2] + pred_decision[2][3],
            1 - pred_decision[3][1] + pred_decision[3][2],
            1 - pred_decision[4][3] + pred_decision[4][2],
            1 - pred_decision[5][2] + pred_decision[5][3],
        ]
    )
    np.clip(dummy_losses, 0, None, out=dummy_losses)
    dummy_hinge_loss = np.mean(dummy_losses)
    assert hinge_loss(y_true, pred_decision) == dummy_hinge_loss


def test_log_loss():
    # binary case with symbolic labels ("no" < "yes")
    y_true = ["no", "no", "no", "yes", "yes", "yes"]
    y_pred = np.array(
        [[0.5, 0.5], [0.1, 0.9], [0.01, 0.99], [0.9, 0.1], [0.75, 0.25], [0.001, 0.999]]
    )
    loss = log_loss(y_true, y_pred)
    loss_true = -np.mean(bernoulli.logpmf(np.array(y_true) == "yes", y_pred[:, 1]))
    assert_allclose(loss, loss_true)

    # multiclass case; adapted from http://bit.ly/RJJHWA
    y_true = [1, 0, 2]
    y_pred = [[0.2, 0.7, 0.1], [0.6, 0.2, 0.2], [0.6, 0.1, 0.3]]
    loss = log_loss(y_true, y_pred, normalize=True)
    assert_allclose(loss, 0.6904911)

    # check that we got all the shapes and axes right
    # by doubling the length of y_true and y_pred
    y_true *= 2
    y_pred *= 2
    loss = log_loss(y_true, y_pred, normalize=False)
    assert_allclose(loss, 0.6904911 * 6)

    # raise error if number of classes are not equal.
    y_true = [1, 0, 2]
    y_pred = [[0.3, 0.7], [0.6, 0.4], [0.4, 0.6]]
    with pytest.raises(ValueError):
        log_loss(y_true, y_pred)

    # raise error if labels do not contain all values of y_true
    y_true = ["a", "b", "c"]
    y_pred = [[0.9, 0.1, 0.0], [0.1, 0.9, 0.0], [0.1, 0.1, 0.8]]
    labels = ["a", "c", "d"]
    error_str = (
        "y_true contains values {'b'} not belonging to the passed "
        "labels ['a', 'c', 'd']."
    )
    with pytest.raises(ValueError, match=re.escape(error_str)):
        log_loss(y_true, y_pred, labels=labels)

    # case when y_true is a string array object
    y_true = ["ham", "spam", "spam", "ham"]
    y_pred = [[0.3, 0.7], [0.6, 0.4], [0.4, 0.6], [0.7, 0.3]]
    loss = log_loss(y_true, y_pred)
    assert_allclose(loss, 0.7469410)

    # test labels option

    y_true = [2, 2]
    y_pred = [[0.2, 0.8], [0.6, 0.4]]
    y_score = np.array([[0.1, 0.9], [0.1, 0.9]])
    error_str = (
        "y_true contains only one label (2). Please provide the list of all "
        "expected class labels explicitly through the labels argument."
    )
    with pytest.raises(ValueError, match=re.escape(error_str)):
        log_loss(y_true, y_pred)

    y_pred = [[0.2, 0.8], [0.6, 0.4], [0.7, 0.3]]
    error_str = "Found input variables with inconsistent numbers of samples: [3, 2]"
    with pytest.raises(ValueError, match=re.escape(error_str)):
        log_loss(y_true, y_pred)

    # works when the labels argument is used

    true_log_loss = -np.mean(np.log(y_score[:, 1]))
    calculated_log_loss = log_loss(y_true, y_score, labels=[1, 2])
    assert_allclose(calculated_log_loss, true_log_loss)

    # ensure labels work when len(np.unique(y_true)) != y_pred.shape[1]
    y_true = [1, 2, 2]
    y_score2 = [[0.7, 0.1, 0.2], [0.2, 0.7, 0.1], [0.1, 0.7, 0.2]]
    loss = log_loss(y_true, y_score2, labels=[1, 2, 3])
    assert_allclose(loss, -np.log(0.7))


@pytest.mark.parametrize("dtype", [np.float64, np.float32, np.float16])
def test_log_loss_eps(dtype):
    """Check the behaviour internal eps that changes depending on the input dtype.

    Non-regression test for:
    https://github.com/scikit-learn/scikit-learn/issues/24315
    """
    y_true = np.array([0, 1], dtype=dtype)
    y_pred = np.array([1, 0], dtype=dtype)

    loss = log_loss(y_true, y_pred)
    assert np.isfinite(loss)


@pytest.mark.parametrize("dtype", [np.float64, np.float32, np.float16])
def test_log_loss_not_probabilities_warning(dtype):
    """Check that log_loss raises a warning when y_pred values don't sum to 1."""
    y_true = np.array([0, 1, 1, 0])
    y_pred = np.array([[0.2, 0.7], [0.6, 0.3], [0.4, 0.7], [0.8, 0.3]], dtype=dtype)

    with pytest.warns(UserWarning, match="The y_prob values do not sum to one."):
        log_loss(y_true, y_pred)


@pytest.mark.parametrize(
    "y_true, y_pred",
    [
        ([0, 1, 0], [0, 1, 0]),
        ([0, 1, 0], [[1, 0], [0, 1], [1, 0]]),
        ([0, 1, 2], [[1, 0, 0], [0, 1, 0], [0, 0, 1]]),
    ],
)
def test_log_loss_perfect_predictions(y_true, y_pred):
    """Check that log_loss returns 0 for perfect predictions."""
    # Because of the clipping, the result is not exactly 0
    assert log_loss(y_true, y_pred) == pytest.approx(0)


def test_log_loss_pandas_input():
    # case when input is a pandas series and dataframe gh-5715
    y_tr = np.array(["ham", "spam", "spam", "ham"])
    y_pr = np.array([[0.3, 0.7], [0.6, 0.4], [0.4, 0.6], [0.7, 0.3]])
    types = [(MockDataFrame, MockDataFrame)]
    try:
        from pandas import DataFrame, Series

        types.append((Series, DataFrame))
    except ImportError:
        pass
    for TrueInputType, PredInputType in types:
        # y_pred dataframe, y_true series
        y_true, y_pred = TrueInputType(y_tr), PredInputType(y_pr)
        loss = log_loss(y_true, y_pred)
        assert_allclose(loss, 0.7469410)


def test_log_loss_warnings():
    expected_message = re.escape(
        "Labels passed were ['spam', 'eggs', 'ham']. But this function "
        "assumes labels are ordered lexicographically. "
        "Pass the ordered labels=['eggs', 'ham', 'spam'] and ensure that "
        "the columns of y_prob correspond to this ordering."
    )
    with pytest.warns(UserWarning, match=expected_message):
        log_loss(
            ["eggs", "spam", "ham"],
            [[1, 0, 0], [0, 1, 0], [0, 0, 1]],
            labels=["spam", "eggs", "ham"],
        )


def test_brier_score_loss_binary():
    # Check brier_score_loss function
    y_true = np.array([0, 1, 1, 0, 1, 1])
    y_prob = np.array([0.1, 0.8, 0.9, 0.3, 1.0, 0.95])
    true_score = linalg.norm(y_true - y_prob) ** 2 / len(y_true)

    assert_almost_equal(brier_score_loss(y_true, y_true), 0.0)
    assert_almost_equal(brier_score_loss(y_true, y_prob), true_score)
    assert_almost_equal(brier_score_loss(1.0 + y_true, y_prob), true_score)
    assert_almost_equal(brier_score_loss(2 * y_true - 1, y_prob), true_score)

    # check that using (n_samples, 2) y_prob or y_true gives the same score
    y_prob_reshaped = np.column_stack((1 - y_prob, y_prob))
    y_true_reshaped = np.column_stack((1 - y_true, y_true))
    assert_almost_equal(brier_score_loss(y_true, y_prob_reshaped), true_score)
    assert_almost_equal(brier_score_loss(y_true_reshaped, y_prob_reshaped), true_score)

    # check scale_by_half argument
    assert_almost_equal(
        brier_score_loss(y_true, y_prob, scale_by_half="auto"), true_score
    )
    assert_almost_equal(
        brier_score_loss(y_true, y_prob, scale_by_half=True), true_score
    )
    assert_almost_equal(
        brier_score_loss(y_true, y_prob, scale_by_half=False), 2 * true_score
    )

    # calculate correctly when there's only one class in y_true
    assert_almost_equal(brier_score_loss([-1], [0.4]), 0.4**2)
    assert_almost_equal(brier_score_loss([0], [0.4]), 0.4**2)
    assert_almost_equal(brier_score_loss([1], [0.4]), (1 - 0.4) ** 2)
    assert_almost_equal(brier_score_loss(["foo"], [0.4], pos_label="bar"), 0.4**2)
    assert_almost_equal(
        brier_score_loss(["foo"], [0.4], pos_label="foo"),
        (1 - 0.4) ** 2,
    )


def test_brier_score_loss_multiclass():
    # test cases for multi-class
    assert_almost_equal(
        brier_score_loss(
            ["eggs", "spam", "ham"],
            [[1, 0, 0, 0], [0, 1, 0, 0], [0, 1, 0, 0]],
            labels=["eggs", "ham", "spam", "yams"],
        ),
        2 / 3,
    )

    assert_almost_equal(
        brier_score_loss(
            [1, 0, 2], [[0.2, 0.7, 0.1], [0.6, 0.2, 0.2], [0.6, 0.1, 0.3]]
        ),
        0.41333333,
    )

    # check perfect predictions for 3 classes
    assert_almost_equal(
        brier_score_loss(
            [0, 1, 2], [[1.0, 0.0, 0.0], [0.0, 1.0, 0.0], [0.0, 0.0, 1.0]]
        ),
        0,
    )

    # check perfectly incorrect predictions for 3 classes
    assert_almost_equal(
        brier_score_loss(
            [0, 1, 2], [[0.0, 1.0, 0.0], [1.0, 0.0, 0.0], [1.0, 0.0, 0.0]]
        ),
        2,
    )


def test_brier_score_loss_invalid_inputs():
    # binary case
    y_true = np.array([0, 1, 1, 0, 1, 1])
    y_prob = np.array([0.1, 0.8, 0.9, 0.3, 1.0, 0.95])
    with pytest.raises(ValueError):
        # bad length of y_prob
        brier_score_loss(y_true, y_prob[1:])
    with pytest.raises(ValueError):
        # y_pred has value greater than 1
        brier_score_loss(y_true, y_prob + 1.0)
    with pytest.raises(ValueError):
        # y_pred has value less than 0
        brier_score_loss(y_true, y_prob - 1.0)

    # multiclass case
    y_true = np.array([1, 0, 2])
    y_prob = np.array([[0.2, 0.7, 0.1], [0.6, 0.2, 0.2], [0.6, 0.1, 0.3]])
    with pytest.raises(ValueError):
        # bad length of y_pred
        brier_score_loss(y_true, y_prob[1:])
    with pytest.raises(ValueError):
        # y_pred has value greater than 1
        brier_score_loss(y_true, y_prob + 1.0)
    with pytest.raises(ValueError):
        # y_pred has value less than 0
        brier_score_loss(y_true, y_prob - 1.0)

    # raise an error for multiclass y_true and binary y_prob
    y_true = np.array([0, 1, 2, 0])
    y_prob = np.array([0.8, 0.6, 0.4, 0.2])
    error_message = re.escape(
        "The type of the target inferred from y_true is multiclass "
        "but should be binary according to the shape of y_prob."
    )
    with pytest.raises(ValueError, match=error_message):
        brier_score_loss(y_true, y_prob)

    # raise an error for wrong number of classes
    y_true = [0, 1, 2]
    y_prob = [[1, 0], [0, 1], [0, 1]]
    error_message = (
        "y_true and y_prob contain different number of "
        "classes: 3 vs 2. Please provide the true "
        "labels explicitly through the labels argument. "
        "Classes found in "
        "y_true: [0 1 2]"
    )
    with pytest.raises(ValueError, match=re.escape(error_message)):
        brier_score_loss(y_true, y_prob)

    y_true = ["eggs", "spam", "ham"]
    y_prob = [[1, 0, 0], [0, 1, 0], [0, 1, 0]]
    labels = ["eggs", "spam", "ham", "yams"]
    error_message = (
        "The number of classes in labels is different "
        "from that in y_prob. Classes found in "
        "labels: ['eggs' 'ham' 'spam' 'yams']"
    )
    with pytest.raises(ValueError, match=re.escape(error_message)):
        brier_score_loss(y_true, y_prob, labels=labels)

    # raise error message when there's only one class in y_true
    y_true = ["eggs"]
    y_prob = [[0.9, 0.1]]
    error_message = (
        "y_true contains only one label (eggs). Please "
        "provide the list of all expected class labels explicitly through the "
        "labels argument."
    )
    with pytest.raises(ValueError, match=re.escape(error_message)):
        brier_score_loss(y_true, y_prob)

    # error is fixed when labels is specified
    assert_almost_equal(brier_score_loss(y_true, y_prob, labels=["eggs", "ham"]), 0.01)


def test_brier_score_loss_warnings():
    expected_message = re.escape(
        "Labels passed were ['spam', 'eggs', 'ham']. But this function "
        "assumes labels are ordered lexicographically. "
        "Pass the ordered labels=['eggs', 'ham', 'spam'] and ensure that "
        "the columns of y_prob correspond to this ordering."
    )
    with pytest.warns(UserWarning, match=expected_message):
        brier_score_loss(
            ["eggs", "spam", "ham"],
            [
                [1, 0, 0],
                [0, 1, 0],
                [0, 0, 1],
            ],
            labels=["spam", "eggs", "ham"],
        )


def test_balanced_accuracy_score_unseen():
    msg = "y_pred contains classes not in y_true"
    with pytest.warns(UserWarning, match=msg):
        balanced_accuracy_score([0, 0, 0], [0, 0, 1])


@pytest.mark.parametrize(
    "y_true,y_pred",
    [
        (["a", "b", "a", "b"], ["a", "a", "a", "b"]),
        (["a", "b", "c", "b"], ["a", "a", "a", "b"]),
        (["a", "a", "a", "b"], ["a", "b", "c", "b"]),
    ],
)
def test_balanced_accuracy_score(y_true, y_pred):
    macro_recall = recall_score(
        y_true, y_pred, average="macro", labels=np.unique(y_true)
    )
    with ignore_warnings():
        # Warnings are tested in test_balanced_accuracy_score_unseen
        balanced = balanced_accuracy_score(y_true, y_pred)
    assert balanced == pytest.approx(macro_recall)
    adjusted = balanced_accuracy_score(y_true, y_pred, adjusted=True)
    chance = balanced_accuracy_score(y_true, np.full_like(y_true, y_true[0]))
    assert adjusted == (balanced - chance) / (1 - chance)


@pytest.mark.parametrize(
    "metric",
    [
        jaccard_score,
        f1_score,
        partial(fbeta_score, beta=0.5),
        precision_recall_fscore_support,
        precision_score,
        recall_score,
        brier_score_loss,
    ],
)
@pytest.mark.parametrize(
    "classes", [(False, True), (0, 1), (0.0, 1.0), ("zero", "one")]
)
def test_classification_metric_pos_label_types(metric, classes):
    """Check that the metric works with different types of `pos_label`.

    We can expect `pos_label` to be a bool, an integer, a float, a string.
    No error should be raised for those types.
    """
    rng = np.random.RandomState(42)
    n_samples, pos_label = 10, classes[-1]
    y_true = rng.choice(classes, size=n_samples, replace=True)
    if metric is brier_score_loss:
        # brier score loss requires probabilities
        y_pred = rng.uniform(size=n_samples)
    else:
        y_pred = y_true.copy()
    result = metric(y_true, y_pred, pos_label=pos_label)
    assert not np.any(np.isnan(result))


@pytest.mark.parametrize(
    "y_true, y_pred, expected_score",
    [
        (np.array([0, 1]), np.array([1, 0]), 0.0),
        (np.array([0, 1]), np.array([0, 1]), 1.0),
        (np.array([0, 1]), np.array([0, 0]), 0.0),
        (np.array([0, 0]), np.array([0, 0]), 1.0),
    ],
)
def test_f1_for_small_binary_inputs_with_zero_division(y_true, y_pred, expected_score):
    """Check the behaviour of `zero_division` for f1-score.

    Non-regression test for:
    https://github.com/scikit-learn/scikit-learn/issues/26965
    """
    assert f1_score(y_true, y_pred, zero_division=1.0) == pytest.approx(expected_score)


@pytest.mark.parametrize(
    "scoring",
    [
        make_scorer(f1_score, zero_division=np.nan),
        make_scorer(fbeta_score, beta=2, zero_division=np.nan),
        make_scorer(precision_score, zero_division=np.nan),
        make_scorer(recall_score, zero_division=np.nan),
    ],
)
def test_classification_metric_division_by_zero_nan_validaton(scoring):
    """Check that we validate `np.nan` properly for classification metrics.

    With `n_jobs=2` in cross-validation, the `np.nan` used for the singleton will be
    different in the sub-process and we should not use the `is` operator but
    `math.isnan`.

    Non-regression test for:
    https://github.com/scikit-learn/scikit-learn/issues/27563
    """
    X, y = datasets.make_classification(random_state=0)
    classifier = DecisionTreeClassifier(max_depth=3, random_state=0).fit(X, y)
    cross_val_score(classifier, X, y, scoring=scoring, n_jobs=2, error_score="raise")


def test_d2_log_loss_score():
    y_true = [0, 0, 0, 1, 1, 1]
    y_true_string = ["no", "no", "no", "yes", "yes", "yes"]
    y_pred = np.array(
        [
            [0.5, 0.5],
            [0.9, 0.1],
            [0.4, 0.6],
            [0.6, 0.4],
            [0.35, 0.65],
            [0.01, 0.99],
        ]
    )
    y_pred_null = np.array(
        [
            [0.5, 0.5],
            [0.5, 0.5],
            [0.5, 0.5],
            [0.5, 0.5],
            [0.5, 0.5],
            [0.5, 0.5],
        ]
    )
    d2_score = d2_log_loss_score(y_true=y_true, y_pred=y_pred)
    log_likelihood = log_loss(y_true=y_true, y_pred=y_pred, normalize=False)
    log_likelihood_null = log_loss(y_true=y_true, y_pred=y_pred_null, normalize=False)
    d2_score_true = 1 - log_likelihood / log_likelihood_null
    assert d2_score == pytest.approx(d2_score_true)

    # check that using sample weight also gives the correct d2 score
    sample_weight = np.array([2, 1, 3, 4, 3, 1])
    y_pred_null[:, 0] = sample_weight[:3].sum() / sample_weight.sum()
    y_pred_null[:, 1] = sample_weight[3:].sum() / sample_weight.sum()
    d2_score = d2_log_loss_score(
        y_true=y_true, y_pred=y_pred, sample_weight=sample_weight
    )
    log_likelihood = log_loss(
        y_true=y_true,
        y_pred=y_pred,
        sample_weight=sample_weight,
        normalize=False,
    )
    log_likelihood_null = log_loss(
        y_true=y_true,
        y_pred=y_pred_null,
        sample_weight=sample_weight,
        normalize=False,
    )
    d2_score_true = 1 - log_likelihood / log_likelihood_null
    assert d2_score == pytest.approx(d2_score_true)

    # check if good predictions give a relatively higher value for the d2 score
    y_pred = np.array(
        [
            [0.9, 0.1],
            [0.8, 0.2],
            [0.9, 0.1],
            [0.1, 0.9],
            [0.2, 0.8],
            [0.1, 0.9],
        ]
    )
    d2_score = d2_log_loss_score(y_true, y_pred)
    assert 0.5 < d2_score < 1.0
    # check that a similar value is obtained for string labels
    d2_score_string = d2_log_loss_score(y_true_string, y_pred)
    assert d2_score_string == pytest.approx(d2_score)

    # check if poor predictions gives a relatively low value for the d2 score
    y_pred = np.array(
        [
            [0.5, 0.5],
            [0.1, 0.9],
            [0.1, 0.9],
            [0.9, 0.1],
            [0.75, 0.25],
            [0.1, 0.9],
        ]
    )
    d2_score = d2_log_loss_score(y_true, y_pred)
    assert d2_score < 0
    # check that a similar value is obtained for string labels
    d2_score_string = d2_log_loss_score(y_true_string, y_pred)
    assert d2_score_string == pytest.approx(d2_score)

    # check if simply using the average of the classes as the predictions
    # gives a d2 score of 0
    y_true = [0, 0, 0, 1, 1, 1]
    y_pred = np.array(
        [
            [0.5, 0.5],
            [0.5, 0.5],
            [0.5, 0.5],
            [0.5, 0.5],
            [0.5, 0.5],
            [0.5, 0.5],
        ]
    )
    d2_score = d2_log_loss_score(y_true, y_pred)
    assert d2_score == 0
    d2_score_string = d2_log_loss_score(y_true_string, y_pred)
    assert d2_score_string == 0

    # check if simply using the average of the classes as the predictions
    # gives a d2 score of 0 when the positive class has a higher proportion
    y_true = [0, 1, 1, 1]
    y_true_string = ["no", "yes", "yes", "yes"]
    y_pred = np.array([[0.25, 0.75], [0.25, 0.75], [0.25, 0.75], [0.25, 0.75]])
    d2_score = d2_log_loss_score(y_true, y_pred)
    assert d2_score == 0
    d2_score_string = d2_log_loss_score(y_true_string, y_pred)
    assert d2_score_string == 0
    sample_weight = [2, 2, 2, 2]
    d2_score_with_sample_weight = d2_log_loss_score(
        y_true, y_pred, sample_weight=sample_weight
    )
    assert d2_score_with_sample_weight == 0

    # check that the d2 scores seem correct when more than 2
    # labels are specified
    y_true = ["high", "high", "low", "neutral"]
    sample_weight = [1.4, 0.6, 0.8, 0.2]

    y_pred = np.array(
        [
            [0.8, 0.1, 0.1],
            [0.8, 0.1, 0.1],
            [0.1, 0.8, 0.1],
            [0.1, 0.1, 0.8],
        ]
    )
    d2_score = d2_log_loss_score(y_true, y_pred)
    assert 0.5 < d2_score < 1.0
    d2_score = d2_log_loss_score(y_true, y_pred, sample_weight=sample_weight)
    assert 0.5 < d2_score < 1.0

    y_pred = np.array(
        [
            [0.2, 0.5, 0.3],
            [0.1, 0.7, 0.2],
            [0.1, 0.1, 0.8],
            [0.2, 0.7, 0.1],
        ]
    )
    d2_score = d2_log_loss_score(y_true, y_pred)
    assert d2_score < 0
    d2_score = d2_log_loss_score(y_true, y_pred, sample_weight=sample_weight)
    assert d2_score < 0


def test_d2_log_loss_score_missing_labels():
    """Check that d2_log_loss_score works when not all labels are present in y_true

    non-regression test for https://github.com/scikit-learn/scikit-learn/issues/30713
    """
    y_true = [2, 0, 2, 0]
    labels = [0, 1, 2]
    sample_weight = [1.4, 0.6, 0.7, 0.3]
    y_pred = np.tile([1, 0, 0], (4, 1))

    log_loss_obs = log_loss(y_true, y_pred, sample_weight=sample_weight, labels=labels)

    # Null model consists of weighted average of the classes.
    # Given that the sum of the weights is 3,
    # - weighted average of 0s is (0.6 + 0.3) / 3 = 0.3
    # - weighted average of 1s is 0
    # - weighted average of 2s is (1.4 + 0.7) / 3 = 0.7
    y_pred_null = np.tile([0.3, 0, 0.7], (4, 1))
    log_loss_null = log_loss(
        y_true, y_pred_null, sample_weight=sample_weight, labels=labels
    )

    expected_d2_score = 1 - log_loss_obs / log_loss_null
    d2_score = d2_log_loss_score(
        y_true, y_pred, sample_weight=sample_weight, labels=labels
    )
    assert_allclose(d2_score, expected_d2_score)


def test_d2_log_loss_score_label_order():
    """Check that d2_log_loss_score doesn't depend on the order of the labels."""
    y_true = [2, 0, 2, 0]
    y_pred = np.tile([1, 0, 0], (4, 1))

    d2_score = d2_log_loss_score(y_true, y_pred, labels=[0, 1, 2])
    d2_score_other = d2_log_loss_score(y_true, y_pred, labels=[0, 2, 1])

    assert_allclose(d2_score, d2_score_other)


def test_d2_log_loss_score_raises():
    """Test that d2_log_loss_score raises the appropriate errors on
    invalid inputs."""
    y_true = [0, 1, 2]
    y_pred = [[0.2, 0.8], [0.5, 0.5], [0.4, 0.6]]
    err = "contain different number of classes"
    with pytest.raises(ValueError, match=err):
        d2_log_loss_score(y_true, y_pred)

    # check error if the number of classes in labels do not match the number
    # of classes in y_pred.
    y_true = [0, 1, 2]
    y_pred = [[0.5, 0.5], [0.5, 0.5], [0.5, 0.5]]
    labels = [0, 1, 2]
    err = "number of classes in labels is different"
    with pytest.raises(ValueError, match=err):
        d2_log_loss_score(y_true, y_pred, labels=labels)

    # check error if y_true and y_pred do not have equal lengths
    y_true = [0, 1, 2]
    y_pred = [[0.5, 0.5, 0.5], [0.6, 0.3, 0.1]]
    err = "inconsistent numbers of samples"
    with pytest.raises(ValueError, match=err):
        d2_log_loss_score(y_true, y_pred)

    # check warning for samples < 2
    y_true = [1]
    y_pred = [[0.5, 0.5]]
    err = "score is not well-defined"
    with pytest.warns(UndefinedMetricWarning, match=err):
        d2_log_loss_score(y_true, y_pred)

    # check error when y_true only has 1 label
    y_true = [1, 1, 1]
    y_pred = [[0.5, 0.5], [0.5, 0.5], [0.5, 0.5]]
    err = "y_true contains only one label"
    with pytest.raises(ValueError, match=err):
        d2_log_loss_score(y_true, y_pred)

    # check error when y_true only has 1 label and labels also has
    # only 1 label
    y_true = [1, 1, 1]
    labels = [1]
    y_pred = [[0.5, 0.5], [0.5, 0.5], [0.5, 0.5]]
    err = "The labels array needs to contain at least two"
    with pytest.raises(ValueError, match=err):
        d2_log_loss_score(y_true, y_pred, labels=labels)


<<<<<<< HEAD
@pytest.mark.parametrize(
    "array_namespace, device, _", yield_namespace_device_dtype_combinations()
)
def test_confusion_matrix_array_api(array_namespace, device, _):
    """Test that `confusion_matrix` works for all array types when `labels` are passed
    such that the inner boolean `need_index_conversion` evaluates to `True`."""
    xp = _array_api_for_tests(array_namespace, device)

    y_true = xp.asarray([1, 2, 3], device=device)
    y_pred = xp.asarray([4, 5, 6], device=device)
    labels = xp.asarray([1, 2, 3], device=device)

    with config_context(array_api_dispatch=True):
        result = confusion_matrix(y_true, y_pred, labels=labels)
        assert get_namespace(result)[0] == get_namespace(y_pred)[0]
        assert array_api_device(result) == array_api_device(y_pred)
=======
def test_d2_brier_score():
    """Test that d2_brier_score gives expected outcomes in both the binary and
    multiclass settings.
    """
    # Binary targets
    sample_weight = [2, 2, 3, 1, 1, 1]
    y_true = [0, 1, 1, 0, 0, 1]
    y_true_string = ["no", "yes", "yes", "no", "no", "yes"]

    # check that the value of the returned d2 score is correct
    y_proba = [0.3, 0.5, 0.6, 0.7, 0.9, 0.8]
    y_proba_ref = [0.5, 0.5, 0.5, 0.5, 0.5, 0.5]
    d2_score = d2_brier_score(y_true=y_true, y_proba=y_proba)
    brier_score_model = brier_score_loss(y_true=y_true, y_proba=y_proba)
    brier_score_ref = brier_score_loss(y_true=y_true, y_proba=y_proba_ref)
    d2_score_expected = 1 - brier_score_model / brier_score_ref
    assert pytest.approx(d2_score) == d2_score_expected

    # check that a model which gives a constant prediction equal to the
    # proportion of the positive class should get a d2 score of 0
    y_proba = [0.5, 0.5, 0.5, 0.5, 0.5, 0.5]
    d2_score = d2_brier_score(y_true=y_true, y_proba=y_proba)
    assert d2_score == 0
    d2_score = d2_brier_score(y_true=y_true_string, y_proba=y_proba, pos_label="yes")
    assert d2_score == 0

    # check that a model which gives a constant prediction equal to the
    # proportion of the positive class should get a d2 score of 0
    # when we also provide sample weight
    y_proba = [0.6, 0.6, 0.6, 0.6, 0.6, 0.6]
    d2_score = d2_brier_score(
        y_true=y_true, y_proba=y_proba, sample_weight=sample_weight
    )
    assert d2_score == 0
    d2_score = d2_brier_score(
        y_true=y_true_string,
        y_proba=y_proba,
        sample_weight=sample_weight,
        pos_label="yes",
    )
    assert d2_score == 0

    # Multiclass targets
    sample_weight = [2, 1, 3, 1, 1, 2, 1, 4, 1, 4]
    y_true = [3, 3, 2, 2, 2, 1, 1, 1, 1, 0]
    y_true_string = ["dd", "dd", "cc", "cc", "cc", "bb", "bb", "bb", "bb", "aa"]

    # check that a model which gives a constant prediction equal to the
    # proportion of the given labels gives a d2 score of 0 when we also
    # provide sample weight
    y_proba = [
        [0.2, 0.4, 0.25, 0.15],
        [0.2, 0.4, 0.25, 0.15],
        [0.2, 0.4, 0.25, 0.15],
        [0.2, 0.4, 0.25, 0.15],
        [0.2, 0.4, 0.25, 0.15],
        [0.2, 0.4, 0.25, 0.15],
        [0.2, 0.4, 0.25, 0.15],
        [0.2, 0.4, 0.25, 0.15],
        [0.2, 0.4, 0.25, 0.15],
        [0.2, 0.4, 0.25, 0.15],
    ]
    d2_score = d2_brier_score(
        y_true=y_true, y_proba=y_proba, sample_weight=sample_weight
    )
    assert d2_score == 0
    d2_score = d2_brier_score(
        y_true=y_true_string,
        y_proba=y_proba,
        sample_weight=sample_weight,
    )
    assert d2_score == 0

    # check that a model which gives generally good predictions has
    # a d2 score that is greater than 0.5
    y_proba = [
        [0.1, 0.2, 0.2, 0.5],
        [0.1, 0.2, 0.2, 0.5],
        [0.1, 0.2, 0.5, 0.2],
        [0.1, 0.2, 0.5, 0.2],
        [0.1, 0.2, 0.5, 0.2],
        [0.2, 0.5, 0.2, 0.1],
        [0.2, 0.5, 0.2, 0.1],
        [0.2, 0.5, 0.2, 0.1],
        [0.2, 0.5, 0.2, 0.1],
        [0.5, 0.2, 0.2, 0.1],
    ]
    d2_score = d2_brier_score(
        y_true=y_true, y_proba=y_proba, sample_weight=sample_weight
    )
    assert d2_score > 0.5
    d2_score = d2_brier_score(
        y_true=y_true_string,
        y_proba=y_proba,
        sample_weight=sample_weight,
    )
    assert d2_score > 0.5


def test_d2_brier_score_with_labels():
    """Test that d2_brier_score gives expected outcomes when labels are passed"""
    # Check when labels are provided and some labels may not be present inside
    # y_true, the d2 score is 0, when we use the label proportions based on
    # y_true as the predictions
    y_true = [0, 2, 0, 2]
    labels = [0, 1, 2]
    y_proba = [
        [0.5, 0, 0.5],
        [0.5, 0, 0.5],
        [0.5, 0, 0.5],
        [0.5, 0, 0.5],
    ]
    d2_score = d2_brier_score(y_true=y_true, y_proba=y_proba, labels=labels)
    assert d2_score == 0

    # Also confirm that the order of the labels does not affect the d2 score
    labels = [2, 0, 1]
    new_d2_score = d2_brier_score(y_true=y_true, y_proba=y_proba, labels=labels)
    assert new_d2_score == pytest.approx(d2_score)

    # Check that a simple model with wrong predictions gives a negative d2 score
    y_proba = [
        [0, 0, 1],
        [1, 0, 0],
        [0, 0, 1],
        [1, 0, 0],
    ]
    neg_d2_score = d2_brier_score(y_true=y_true, y_proba=y_proba, labels=labels)
    assert pytest.approx(neg_d2_score) == -3


@pytest.mark.parametrize(
    "y_true, y_pred, labels, error_msg",
    [
        (
            [1, 2, 1, 3],
            [0.8, 0.6, 0.4, 0.2],
            None,
            "inferred from y_true is multiclass but should be binary",
        ),
        (
            ["yes", "no", "yes", "no"],
            [0.8, 0.6, 0.4, 0.2],
            None,
            "pos_label is not specified",
        ),
        (
            [0, 1, 0, 0, 1, 1, 0],
            [0.8, 0.6, 0.4, 0.2],
            None,
            "variables with inconsistent numbers of samples",
        ),
        (
            [0, 1, 0, 1],
            [1.8, 0.6, 0.4, 0.2],
            None,
            "y_prob contains values greater than 1",
        ),
        (
            [0, 1, 0, 1],
            [-0.8, 0.6, 0.4, 0.2],
            None,
            "y_prob contains values less than 0",
        ),
        (
            [1, 1, 1],
            [[0.5, 0.5], [0.5, 0.5], [0.5, 0.5]],
            None,
            "y_true contains only one label",
        ),
        (
            [[1, 0, 1, 0], [2, 3, 3, 2]],
            [[0.3, 0.3, 0.2, 0.2], [0.4, 0.1, 0.3, 0.2]],
            None,
            "Multioutput target data is not supported",
        ),
        (
            [1, 2, 0],
            [[0.5, 0.3, 0.2], [0.5, 0.3, 0.2], [0.5, 0.3, 0.2]],
            [0, 2],
            "not belonging to the passed labels",
        ),
        (
            [0, 0, 0],
            [[0.5, 0.3, 0.2], [0.5, 0.3, 0.2], [0.5, 0.3, 0.2]],
            [0],
            "labels array needs to contain at least two",
        ),
    ],
)
def test_d2_brier_score_raises(y_true, y_pred, labels, error_msg):
    """Test that d2_brier_score raises the appropriate errors
    on invalid inputs."""
    y_true = np.asarray(y_true)
    y_pred = np.asarray(y_pred)
    with pytest.raises(ValueError, match=error_msg):
        d2_brier_score(y_true, y_pred, labels=labels)


def test_d2_brier_score_warning_on_less_than_two_samples():
    """Test that d2_brier_score emits a warning when there are less than
    two samples"""
    y_true = np.array([1])
    y_pred = np.array([0.8])
    warning_message = "not well-defined with less than two samples"
    with pytest.warns(UndefinedMetricWarning, match=warning_message):
        d2_brier_score(y_true, y_pred)
>>>>>>> 4d3497cf
<|MERGE_RESOLUTION|>--- conflicted
+++ resolved
@@ -3410,24 +3410,6 @@
         d2_log_loss_score(y_true, y_pred, labels=labels)
 
 
-<<<<<<< HEAD
-@pytest.mark.parametrize(
-    "array_namespace, device, _", yield_namespace_device_dtype_combinations()
-)
-def test_confusion_matrix_array_api(array_namespace, device, _):
-    """Test that `confusion_matrix` works for all array types when `labels` are passed
-    such that the inner boolean `need_index_conversion` evaluates to `True`."""
-    xp = _array_api_for_tests(array_namespace, device)
-
-    y_true = xp.asarray([1, 2, 3], device=device)
-    y_pred = xp.asarray([4, 5, 6], device=device)
-    labels = xp.asarray([1, 2, 3], device=device)
-
-    with config_context(array_api_dispatch=True):
-        result = confusion_matrix(y_true, y_pred, labels=labels)
-        assert get_namespace(result)[0] == get_namespace(y_pred)[0]
-        assert array_api_device(result) == array_api_device(y_pred)
-=======
 def test_d2_brier_score():
     """Test that d2_brier_score gives expected outcomes in both the binary and
     multiclass settings.
@@ -3635,4 +3617,21 @@
     warning_message = "not well-defined with less than two samples"
     with pytest.warns(UndefinedMetricWarning, match=warning_message):
         d2_brier_score(y_true, y_pred)
->>>>>>> 4d3497cf
+
+
+@pytest.mark.parametrize(
+    "array_namespace, device, _", yield_namespace_device_dtype_combinations()
+)
+def test_confusion_matrix_array_api(array_namespace, device, _):
+    """Test that `confusion_matrix` works for all array types when `labels` are passed
+    such that the inner boolean `need_index_conversion` evaluates to `True`."""
+    xp = _array_api_for_tests(array_namespace, device)
+
+    y_true = xp.asarray([1, 2, 3], device=device)
+    y_pred = xp.asarray([4, 5, 6], device=device)
+    labels = xp.asarray([1, 2, 3], device=device)
+
+    with config_context(array_api_dispatch=True):
+        result = confusion_matrix(y_true, y_pred, labels=labels)
+        assert get_namespace(result)[0] == get_namespace(y_pred)[0]
+        assert array_api_device(result) == array_api_device(y_pred)        