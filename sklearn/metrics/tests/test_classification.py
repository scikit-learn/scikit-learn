--- conflicted
+++ resolved
@@ -1246,11 +1246,7 @@
 def test_jaccard_score_validation():
     y_true = np.array([0, 1, 0, 1, 1])
     y_pred = np.array([0, 1, 0, 1, 1])
-<<<<<<< HEAD
-    err_msg = r"pos_label=2 is not a valid label: \[0, 1\]"
-=======
     err_msg = r"pos_label=2 is not a valid label. It should be one of \[0, 1\]"
->>>>>>> 0864c589
     with pytest.raises(ValueError, match=err_msg):
         jaccard_score(y_true, y_pred, average='binary', pos_label=2)
 
@@ -2324,13 +2320,8 @@
     y_true = np.array([0, 1, 2, 0])
     y_pred = np.array([0.8, 0.6, 0.4, 0.2])
     error_message = (
-<<<<<<< HEAD
-        r"Only binary classification is supported. Labels in y_true: "
-        r"\[0 1 2\]"
-=======
         "Only binary classification is supported. The type of the target is "
         "multiclass"
->>>>>>> 0864c589
     )
 
     with pytest.raises(ValueError, match=error_message):
