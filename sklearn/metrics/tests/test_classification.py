--- conflicted
+++ resolved
@@ -41,11 +41,7 @@
 from sklearn.metrics import precision_recall_fscore_support
 from sklearn.metrics import precision_score
 from sklearn.metrics import recall_score
-<<<<<<< HEAD
 from sklearn.metrics import top_k_accuracy_score
-=======
-from sklearn.metrics import top_n_accuracy_score
->>>>>>> a91fbd24
 from sklearn.metrics import zero_one_loss
 from sklearn.metrics import brier_score_loss
 
@@ -105,7 +101,6 @@
 ###############################################################################
 # Tests
 
-<<<<<<< HEAD
 def test_top_k_accuracy_score():
     # Test top_k_accuracy_score on synthetic five-class prediction task
     y_true = np.array([2, 1, 2, 3])
@@ -124,24 +119,6 @@
     assert_equal(top_k_accuracy_score(y_true, pred_proba, k=3), 0.5)
     assert_equal(top_k_accuracy_score(y_true, pred_proba, k=4), 1.0)
 
-
-=======
-def test_top_n_accuracy_score():
-    # Test top_n_accuracy_score on three-class prediction task
-    y_true, y_pred, pred_proba = make_prediction(binary=False)
-    # edge case, perfect accuracy
-    assert_equal(top_n_accuracy_score(y_true, pred_proba, n=3), 1.0)
-    # edge case. Should be the same as accuracy_score, but 'probabilities'
-    # for SVM don't always align with class predictions. This happens with
-    # make_prediction function so we validate predictions with np.argmax on
-    # pred_proba instead of using generated class predictions y_pred. Maybe
-    # preferable to generate test data with a classifier that produces valid
-    # probabilities.
-    assert_equal(top_n_accuracy_score(y_true, pred_proba, n=1),
-                 accuracy_score(y_true, np.argmax(pred_proba, axis=1)))
-    assert_equal(top_n_accuracy_score(y_true, pred_proba, n=3),
-                 1.0)
->>>>>>> a91fbd24
 
 def test_multilabel_accuracy_score_subset_accuracy():
     # Dense label indicator matrix format
