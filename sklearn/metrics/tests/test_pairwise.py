import warnings
from types import GeneratorType

import numpy as np
from numpy import linalg
from scipy.sparse import issparse
from scipy.spatial.distance import (
    cdist,
    cityblock,
    cosine,
    minkowski,
    pdist,
    squareform,
)

try:
    from scipy.spatial.distance import wminkowski
except ImportError:
    # In scipy 1.6.0, wminkowski is deprecated and minkowski
    # should be used instead.
    from scipy.spatial.distance import minkowski as wminkowski

import pytest

from sklearn import config_context
from sklearn.exceptions import DataConversionWarning
from sklearn.metrics.pairwise import (
    PAIRED_DISTANCES,
    PAIRWISE_BOOLEAN_FUNCTIONS,
    PAIRWISE_DISTANCE_FUNCTIONS,
    PAIRWISE_KERNEL_FUNCTIONS,
    _euclidean_distances_upcast,
    additive_chi2_kernel,
    check_paired_arrays,
    check_pairwise_arrays,
    chi2_kernel,
    cosine_distances,
    cosine_similarity,
    euclidean_distances,
    haversine_distances,
    laplacian_kernel,
    linear_kernel,
    manhattan_distances,
    nan_euclidean_distances,
    paired_cosine_distances,
    paired_distances,
    paired_euclidean_distances,
    paired_manhattan_distances,
    pairwise_distances,
    pairwise_distances_argmin,
    pairwise_distances_argmin_min,
    pairwise_distances_chunked,
    pairwise_kernels,
    polynomial_kernel,
    rbf_kernel,
    sigmoid_kernel,
)
from sklearn.preprocessing import normalize
from sklearn.utils._testing import (
    assert_allclose,
    assert_almost_equal,
    assert_array_equal,
    ignore_warnings,
)
from sklearn.utils.fixes import (
    BSR_CONTAINERS,
    COO_CONTAINERS,
    CSC_CONTAINERS,
    CSR_CONTAINERS,
    DOK_CONTAINERS,
    parse_version,
    sp_version,
)
from sklearn.utils.parallel import Parallel, delayed


def test_pairwise_distances_for_dense_data(global_dtype):
    # Test the pairwise_distance helper function.
    rng = np.random.RandomState(0)

    # Euclidean distance should be equivalent to calling the function.
    X = rng.random_sample((5, 4)).astype(global_dtype, copy=False)
    S = pairwise_distances(X, metric="euclidean")
    S2 = euclidean_distances(X)
    assert_allclose(S, S2)
    assert S.dtype == S2.dtype == global_dtype

    # Euclidean distance, with Y != X.
    Y = rng.random_sample((2, 4)).astype(global_dtype, copy=False)
    S = pairwise_distances(X, Y, metric="euclidean")
    S2 = euclidean_distances(X, Y)
    assert_allclose(S, S2)
    assert S.dtype == S2.dtype == global_dtype

    # Check to ensure NaNs work with pairwise_distances.
    X_masked = rng.random_sample((5, 4)).astype(global_dtype, copy=False)
    Y_masked = rng.random_sample((2, 4)).astype(global_dtype, copy=False)
    X_masked[0, 0] = np.nan
    Y_masked[0, 0] = np.nan
    S_masked = pairwise_distances(X_masked, Y_masked, metric="nan_euclidean")
    S2_masked = nan_euclidean_distances(X_masked, Y_masked)
    assert_allclose(S_masked, S2_masked)
    assert S_masked.dtype == S2_masked.dtype == global_dtype

    # Test with tuples as X and Y
    X_tuples = tuple([tuple([v for v in row]) for row in X])
    Y_tuples = tuple([tuple([v for v in row]) for row in Y])
    S2 = pairwise_distances(X_tuples, Y_tuples, metric="euclidean")
    assert_allclose(S, S2)
    assert S.dtype == S2.dtype == global_dtype

    # Test haversine distance
    # The data should be valid latitude and longitude
    # haversine converts to float64 currently so we don't check dtypes.
    X = rng.random_sample((5, 2)).astype(global_dtype, copy=False)
    X[:, 0] = (X[:, 0] - 0.5) * 2 * np.pi / 2
    X[:, 1] = (X[:, 1] - 0.5) * 2 * np.pi
    S = pairwise_distances(X, metric="haversine")
    S2 = haversine_distances(X)
    assert_allclose(S, S2)

    # Test haversine distance, with Y != X
    Y = rng.random_sample((2, 2)).astype(global_dtype, copy=False)
    Y[:, 0] = (Y[:, 0] - 0.5) * 2 * np.pi / 2
    Y[:, 1] = (Y[:, 1] - 0.5) * 2 * np.pi
    S = pairwise_distances(X, Y, metric="haversine")
    S2 = haversine_distances(X, Y)
    assert_allclose(S, S2)

    # "cityblock" uses scikit-learn metric, cityblock (function) is
    # scipy.spatial.
    # The metric functions from scipy converts to float64 so we don't check the dtypes.
    S = pairwise_distances(X, metric="cityblock")
    S2 = pairwise_distances(X, metric=cityblock)
    assert S.shape[0] == S.shape[1]
    assert S.shape[0] == X.shape[0]
    assert_allclose(S, S2)

    # The manhattan metric should be equivalent to cityblock.
    S = pairwise_distances(X, Y, metric="manhattan")
    S2 = pairwise_distances(X, Y, metric=cityblock)
    assert S.shape[0] == X.shape[0]
    assert S.shape[1] == Y.shape[0]
    assert_allclose(S, S2)

    # Test cosine as a string metric versus cosine callable
    # The string "cosine" uses sklearn.metric,
    # while the function cosine is scipy.spatial
    S = pairwise_distances(X, Y, metric="cosine")
    S2 = pairwise_distances(X, Y, metric=cosine)
    assert S.shape[0] == X.shape[0]
    assert S.shape[1] == Y.shape[0]
    assert_allclose(S, S2)


@pytest.mark.parametrize("coo_container", COO_CONTAINERS)
@pytest.mark.parametrize("csc_container", CSC_CONTAINERS)
@pytest.mark.parametrize("bsr_container", BSR_CONTAINERS)
@pytest.mark.parametrize("csr_container", CSR_CONTAINERS)
def test_pairwise_distances_for_sparse_data(
    coo_container, csc_container, bsr_container, csr_container, global_dtype
):
    # Test the pairwise_distance helper function.
    rng = np.random.RandomState(0)
    X = rng.random_sample((5, 4)).astype(global_dtype, copy=False)
    Y = rng.random_sample((2, 4)).astype(global_dtype, copy=False)

    # Test with sparse X and Y,
    # currently only supported for Euclidean, L1 and cosine.
    X_sparse = csr_container(X)
    Y_sparse = csr_container(Y)

    S = pairwise_distances(X_sparse, Y_sparse, metric="euclidean")
    S2 = euclidean_distances(X_sparse, Y_sparse)
    assert_allclose(S, S2)
    assert S.dtype == S2.dtype == global_dtype

    S = pairwise_distances(X_sparse, Y_sparse, metric="cosine")
    S2 = cosine_distances(X_sparse, Y_sparse)
    assert_allclose(S, S2)
    assert S.dtype == S2.dtype == global_dtype

    S = pairwise_distances(X_sparse, csc_container(Y), metric="manhattan")
    S2 = manhattan_distances(bsr_container(X), coo_container(Y))
    assert_allclose(S, S2)
    if global_dtype == np.float64:
        assert S.dtype == S2.dtype == global_dtype
    else:
        # TODO Fix manhattan_distances to preserve dtype.
        # currently pairwise_distances uses manhattan_distances but converts the result
        # back to the input dtype
        with pytest.raises(AssertionError):
            assert S.dtype == S2.dtype == global_dtype

    S2 = manhattan_distances(X, Y)
    assert_allclose(S, S2)
    if global_dtype == np.float64:
        assert S.dtype == S2.dtype == global_dtype
    else:
        # TODO Fix manhattan_distances to preserve dtype.
        # currently pairwise_distances uses manhattan_distances but converts the result
        # back to the input dtype
        with pytest.raises(AssertionError):
            assert S.dtype == S2.dtype == global_dtype

    # Test with scipy.spatial.distance metric, with a kwd
    kwds = {"p": 2.0}
    S = pairwise_distances(X, Y, metric="minkowski", **kwds)
    S2 = pairwise_distances(X, Y, metric=minkowski, **kwds)
    assert_allclose(S, S2)

    # same with Y = None
    kwds = {"p": 2.0}
    S = pairwise_distances(X, metric="minkowski", **kwds)
    S2 = pairwise_distances(X, metric=minkowski, **kwds)
    assert_allclose(S, S2)

    # Test that scipy distance metrics throw an error if sparse matrix given
    with pytest.raises(TypeError):
        pairwise_distances(X_sparse, metric="minkowski")
    with pytest.raises(TypeError):
        pairwise_distances(X, Y_sparse, metric="minkowski")


@pytest.mark.parametrize("metric", PAIRWISE_BOOLEAN_FUNCTIONS)
def test_pairwise_boolean_distance(metric):
    # test that we convert to boolean arrays for boolean distances
    rng = np.random.RandomState(0)
    X = rng.randn(5, 4)
    Y = X.copy()
    Y[0, 0] = 1 - Y[0, 0]

    # ignore conversion to boolean in pairwise_distances
    with ignore_warnings(category=DataConversionWarning):
        for Z in [Y, None]:
            res = pairwise_distances(X, Z, metric=metric)
            np.nan_to_num(res, nan=0, posinf=0, neginf=0, copy=False)
            assert np.sum(res != 0) == 0

    # non-boolean arrays are converted to boolean for boolean
    # distance metrics with a data conversion warning
    msg = "Data was converted to boolean for metric %s" % metric
    with pytest.warns(DataConversionWarning, match=msg):
        pairwise_distances(X, metric=metric)

    # Check that the warning is raised if X is boolean by Y is not boolean:
    with pytest.warns(DataConversionWarning, match=msg):
        pairwise_distances(X.astype(bool), Y=Y, metric=metric)

    # Check that no warning is raised if X is already boolean and Y is None:
    with warnings.catch_warnings():
        warnings.simplefilter("error", DataConversionWarning)
        pairwise_distances(X.astype(bool), metric=metric)


def test_no_data_conversion_warning():
    # No warnings issued if metric is not a boolean distance function
    rng = np.random.RandomState(0)
    X = rng.randn(5, 4)
    with warnings.catch_warnings():
        warnings.simplefilter("error", DataConversionWarning)
        pairwise_distances(X, metric="minkowski")


@pytest.mark.parametrize("func", [pairwise_distances, pairwise_kernels])
def test_pairwise_precomputed(func):
    # Test correct shape
    with pytest.raises(ValueError, match=".* shape .*"):
        func(np.zeros((5, 3)), metric="precomputed")
    # with two args
    with pytest.raises(ValueError, match=".* shape .*"):
        func(np.zeros((5, 3)), np.zeros((4, 4)), metric="precomputed")
    # even if shape[1] agrees (although thus second arg is spurious)
    with pytest.raises(ValueError, match=".* shape .*"):
        func(np.zeros((5, 3)), np.zeros((4, 3)), metric="precomputed")

    # Test not copied (if appropriate dtype)
    S = np.zeros((5, 5))
    S2 = func(S, metric="precomputed")
    assert S is S2
    # with two args
    S = np.zeros((5, 3))
    S2 = func(S, np.zeros((3, 3)), metric="precomputed")
    assert S is S2

    # Test always returns float dtype
    S = func(np.array([[1]], dtype="int"), metric="precomputed")
    assert "f" == S.dtype.kind

    # Test converts list to array-like
    S = func([[1.0]], metric="precomputed")
    assert isinstance(S, np.ndarray)


def test_pairwise_precomputed_non_negative():
    # Test non-negative values
    with pytest.raises(ValueError, match=".* non-negative values.*"):
        pairwise_distances(np.full((5, 5), -1), metric="precomputed")


_minkowski_kwds = {"w": np.arange(1, 5).astype("double", copy=False), "p": 1}
_wminkowski_kwds = {"w": np.arange(1, 5).astype("double", copy=False), "p": 1}


def callable_rbf_kernel(x, y, **kwds):
    # Callable version of pairwise.rbf_kernel.
    K = rbf_kernel(np.atleast_2d(x), np.atleast_2d(y), **kwds)
    # unpack the output since this is a scalar packed in a 0-dim array
    return K.item()


@pytest.mark.parametrize(
    "func, metric, kwds",
    [
        (pairwise_distances, "euclidean", {}),
        pytest.param(
            pairwise_distances,
            minkowski,
            _minkowski_kwds,
        ),
        pytest.param(
            pairwise_distances,
            "minkowski",
            _minkowski_kwds,
        ),
        pytest.param(
            pairwise_distances,
            wminkowski,
            _wminkowski_kwds,
            marks=pytest.mark.skipif(
                sp_version >= parse_version("1.6.0"),
                reason="wminkowski is now minkowski and it has been already tested.",
            ),
        ),
        pytest.param(
            pairwise_distances,
            "wminkowski",
            _wminkowski_kwds,
            marks=pytest.mark.skipif(
                sp_version >= parse_version("1.6.0"),
                reason="wminkowski is now minkowski and it has been already tested.",
            ),
        ),
        (pairwise_kernels, "polynomial", {"degree": 1}),
        (pairwise_kernels, callable_rbf_kernel, {"gamma": 0.1}),
    ],
)
@pytest.mark.parametrize("dtype", [np.float64, np.float32, int])
def test_pairwise_parallel(func, metric, kwds, dtype):
    rng = np.random.RandomState(0)
    X = np.array(5 * rng.random_sample((5, 4)), dtype=dtype)
    Y = np.array(5 * rng.random_sample((3, 4)), dtype=dtype)

    S = func(X, metric=metric, n_jobs=1, **kwds)
    S2 = func(X, metric=metric, n_jobs=2, **kwds)
    assert_allclose(S, S2)

    S = func(X, Y, metric=metric, n_jobs=1, **kwds)
    S2 = func(X, Y, metric=metric, n_jobs=2, **kwds)
    assert_allclose(S, S2)


def test_pairwise_callable_nonstrict_metric():
    # paired_distances should allow callable metric where metric(x, x) != 0
    # Knowing that the callable is a strict metric would allow the diagonal to
    # be left uncalculated and set to 0.
    assert pairwise_distances([[1.0]], metric=lambda x, y: 5)[0, 0] == 5


# Test with all metrics that should be in PAIRWISE_KERNEL_FUNCTIONS.
@pytest.mark.parametrize(
    "metric",
    ["rbf", "laplacian", "sigmoid", "polynomial", "linear", "chi2", "additive_chi2"],
)
@pytest.mark.parametrize("csr_container", CSR_CONTAINERS)
def test_pairwise_kernels(metric, csr_container):
    # Test the pairwise_kernels helper function.

    rng = np.random.RandomState(0)
    X = rng.random_sample((5, 4))
    Y = rng.random_sample((2, 4))
    function = PAIRWISE_KERNEL_FUNCTIONS[metric]
    # Test with Y=None
    K1 = pairwise_kernels(X, metric=metric)
    K2 = function(X)
    assert_allclose(K1, K2)
    # Test with Y=Y
    K1 = pairwise_kernels(X, Y=Y, metric=metric)
    K2 = function(X, Y=Y)
    assert_allclose(K1, K2)
    # Test with tuples as X and Y
    X_tuples = tuple([tuple([v for v in row]) for row in X])
    Y_tuples = tuple([tuple([v for v in row]) for row in Y])
    K2 = pairwise_kernels(X_tuples, Y_tuples, metric=metric)
    assert_allclose(K1, K2)

    # Test with sparse X and Y
    X_sparse = csr_container(X)
    Y_sparse = csr_container(Y)
    if metric in ["chi2", "additive_chi2"]:
        # these don't support sparse matrices yet
        return
    K1 = pairwise_kernels(X_sparse, Y=Y_sparse, metric=metric)
    assert_allclose(K1, K2)


def test_pairwise_kernels_callable():
    # Test the pairwise_kernels helper function
    # with a callable function, with given keywords.
    rng = np.random.RandomState(0)
    X = rng.random_sample((5, 4))
    Y = rng.random_sample((2, 4))

    metric = callable_rbf_kernel
    kwds = {"gamma": 0.1}
    K1 = pairwise_kernels(X, Y=Y, metric=metric, **kwds)
    K2 = rbf_kernel(X, Y=Y, **kwds)
    assert_allclose(K1, K2)

    # callable function, X=Y
    K1 = pairwise_kernels(X, Y=X, metric=metric, **kwds)
    K2 = rbf_kernel(X, Y=X, **kwds)
    assert_allclose(K1, K2)


def test_pairwise_kernels_filter_param():
    rng = np.random.RandomState(0)
    X = rng.random_sample((5, 4))
    Y = rng.random_sample((2, 4))
    K = rbf_kernel(X, Y, gamma=0.1)
    params = {"gamma": 0.1, "blabla": ":)"}
    K2 = pairwise_kernels(X, Y, metric="rbf", filter_params=True, **params)
    assert_allclose(K, K2)

    with pytest.raises(TypeError):
        pairwise_kernels(X, Y, metric="rbf", **params)


@pytest.mark.parametrize("metric, func", PAIRED_DISTANCES.items())
@pytest.mark.parametrize("csr_container", CSR_CONTAINERS)
def test_paired_distances(metric, func, csr_container):
    # Test the pairwise_distance helper function.
    rng = np.random.RandomState(0)
    # Euclidean distance should be equivalent to calling the function.
    X = rng.random_sample((5, 4))
    # Euclidean distance, with Y != X.
    Y = rng.random_sample((5, 4))

    S = paired_distances(X, Y, metric=metric)
    S2 = func(X, Y)
    assert_allclose(S, S2)
    S3 = func(csr_container(X), csr_container(Y))
    assert_allclose(S, S3)
    if metric in PAIRWISE_DISTANCE_FUNCTIONS:
        # Check the pairwise_distances implementation
        # gives the same value
        distances = PAIRWISE_DISTANCE_FUNCTIONS[metric](X, Y)
        distances = np.diag(distances)
        assert_allclose(distances, S)


def test_paired_distances_callable(global_dtype):
    # Test the paired_distance helper function
    # with the callable implementation
    rng = np.random.RandomState(0)
    # Euclidean distance should be equivalent to calling the function.
    X = rng.random_sample((5, 4)).astype(global_dtype, copy=False)
    # Euclidean distance, with Y != X.
    Y = rng.random_sample((5, 4)).astype(global_dtype, copy=False)

    S = paired_distances(X, Y, metric="manhattan")
    S2 = paired_distances(X, Y, metric=lambda x, y: np.abs(x - y).sum(axis=0))
    assert_allclose(S, S2)

    # Test that a value error is raised when the lengths of X and Y should not
    # differ
    Y = rng.random_sample((3, 4))
    with pytest.raises(ValueError):
        paired_distances(X, Y)


@pytest.mark.parametrize("dok_container", DOK_CONTAINERS)
@pytest.mark.parametrize("csr_container", CSR_CONTAINERS)
def test_pairwise_distances_argmin_min(dok_container, csr_container, global_dtype):
    # Check pairwise minimum distances computation for any metric
    X = np.asarray([[0], [1]], dtype=global_dtype)
    Y = np.asarray([[-2], [3]], dtype=global_dtype)

    Xsp = dok_container(X)
    Ysp = csr_container(Y, dtype=global_dtype)

    expected_idx = [0, 1]
    expected_vals = [2, 2]
    expected_vals_sq = [4, 4]

    # euclidean metric
    idx, vals = pairwise_distances_argmin_min(X, Y, metric="euclidean")
    idx2 = pairwise_distances_argmin(X, Y, metric="euclidean")
    assert_allclose(idx, expected_idx)
    assert_allclose(idx2, expected_idx)
    assert_allclose(vals, expected_vals)
    # sparse matrix case
    idxsp, valssp = pairwise_distances_argmin_min(Xsp, Ysp, metric="euclidean")
    idxsp2 = pairwise_distances_argmin(Xsp, Ysp, metric="euclidean")
    assert_allclose(idxsp, expected_idx)
    assert_allclose(idxsp2, expected_idx)
    assert_allclose(valssp, expected_vals)
    # We don't want np.matrix here
    assert type(idxsp) == np.ndarray
    assert type(valssp) == np.ndarray

    # Squared Euclidean metric
    idx, vals = pairwise_distances_argmin_min(X, Y, metric="sqeuclidean")
    idx2, vals2 = pairwise_distances_argmin_min(
        X, Y, metric="euclidean", metric_kwargs={"squared": True}
    )
    idx3 = pairwise_distances_argmin(X, Y, metric="sqeuclidean")
    idx4 = pairwise_distances_argmin(
        X, Y, metric="euclidean", metric_kwargs={"squared": True}
    )

    assert_allclose(vals, expected_vals_sq)
    assert_allclose(vals2, expected_vals_sq)

    assert_allclose(idx, expected_idx)
    assert_allclose(idx2, expected_idx)
    assert_allclose(idx3, expected_idx)
    assert_allclose(idx4, expected_idx)

    # Non-euclidean scikit-learn metric
    idx, vals = pairwise_distances_argmin_min(X, Y, metric="manhattan")
    idx2 = pairwise_distances_argmin(X, Y, metric="manhattan")
    assert_allclose(idx, expected_idx)
    assert_allclose(idx2, expected_idx)
    assert_allclose(vals, expected_vals)
    # sparse matrix case
    idxsp, valssp = pairwise_distances_argmin_min(Xsp, Ysp, metric="manhattan")
    idxsp2 = pairwise_distances_argmin(Xsp, Ysp, metric="manhattan")
    assert_allclose(idxsp, expected_idx)
    assert_allclose(idxsp2, expected_idx)
    assert_allclose(valssp, expected_vals)

    # Non-euclidean Scipy distance (callable)
    idx, vals = pairwise_distances_argmin_min(
        X, Y, metric=minkowski, metric_kwargs={"p": 2}
    )
    assert_allclose(idx, expected_idx)
    assert_allclose(vals, expected_vals)

    # Non-euclidean Scipy distance (string)
    idx, vals = pairwise_distances_argmin_min(
        X, Y, metric="minkowski", metric_kwargs={"p": 2}
    )
    assert_allclose(idx, expected_idx)
    assert_allclose(vals, expected_vals)

    # Compare with naive implementation
    rng = np.random.RandomState(0)
    X = rng.randn(97, 149)
    Y = rng.randn(111, 149)

    dist = pairwise_distances(X, Y, metric="manhattan")
    dist_orig_ind = dist.argmin(axis=0)
    dist_orig_val = dist[dist_orig_ind, range(len(dist_orig_ind))]

    dist_chunked_ind, dist_chunked_val = pairwise_distances_argmin_min(
        X, Y, axis=0, metric="manhattan"
    )
    assert_allclose(dist_orig_ind, dist_chunked_ind, rtol=1e-7)
    assert_allclose(dist_orig_val, dist_chunked_val, rtol=1e-7)

    # Changing the axis and permuting datasets must give the same results
    argmin_0, dist_0 = pairwise_distances_argmin_min(X, Y, axis=0)
    argmin_1, dist_1 = pairwise_distances_argmin_min(Y, X, axis=1)

    assert_allclose(dist_0, dist_1)
    assert_array_equal(argmin_0, argmin_1)

    argmin_0, dist_0 = pairwise_distances_argmin_min(X, X, axis=0)
    argmin_1, dist_1 = pairwise_distances_argmin_min(X, X, axis=1)

    assert_allclose(dist_0, dist_1)
    assert_array_equal(argmin_0, argmin_1)

    # Changing the axis and permuting datasets must give the same results
    argmin_0 = pairwise_distances_argmin(X, Y, axis=0)
    argmin_1 = pairwise_distances_argmin(Y, X, axis=1)

    assert_array_equal(argmin_0, argmin_1)

    argmin_0 = pairwise_distances_argmin(X, X, axis=0)
    argmin_1 = pairwise_distances_argmin(X, X, axis=1)

    assert_array_equal(argmin_0, argmin_1)

    # F-contiguous arrays must be supported and must return identical results.
    argmin_C_contiguous = pairwise_distances_argmin(X, Y)
    argmin_F_contiguous = pairwise_distances_argmin(
        np.asfortranarray(X), np.asfortranarray(Y)
    )

    assert_array_equal(argmin_C_contiguous, argmin_F_contiguous)


def _reduce_func(dist, start):
    return dist[:, :100]


def test_pairwise_distances_chunked_reduce(global_dtype):
    rng = np.random.RandomState(0)
    X = rng.random_sample((400, 4)).astype(global_dtype, copy=False)
    # Reduced Euclidean distance
    S = pairwise_distances(X)[:, :100]
    S_chunks = pairwise_distances_chunked(
        X, None, reduce_func=_reduce_func, working_memory=2**-16
    )
    assert isinstance(S_chunks, GeneratorType)
    S_chunks = list(S_chunks)
    assert len(S_chunks) > 1
    assert S_chunks[0].dtype == X.dtype

    # atol is for diagonal where S is explicitly zeroed on the diagonal
    assert_allclose(np.vstack(S_chunks), S, atol=1e-7)


def test_pairwise_distances_chunked_reduce_none(global_dtype):
    # check that the reduce func is allowed to return None
    rng = np.random.RandomState(0)
    X = rng.random_sample((10, 4)).astype(global_dtype, copy=False)
    S_chunks = pairwise_distances_chunked(
        X, None, reduce_func=lambda dist, start: None, working_memory=2**-16
    )
    assert isinstance(S_chunks, GeneratorType)
    S_chunks = list(S_chunks)
    assert len(S_chunks) > 1
    assert all(chunk is None for chunk in S_chunks)


@pytest.mark.parametrize(
    "good_reduce",
    [
        lambda D, start: list(D),
        lambda D, start: np.array(D),
        lambda D, start: (list(D), list(D)),
    ]
    + [
        lambda D, start, scipy_csr_type=scipy_csr_type: scipy_csr_type(D)
        for scipy_csr_type in CSR_CONTAINERS
    ]
    + [
        lambda D, start, scipy_dok_type=scipy_dok_type: (
            scipy_dok_type(D),
            np.array(D),
            list(D),
        )
        for scipy_dok_type in DOK_CONTAINERS
    ],
)
def test_pairwise_distances_chunked_reduce_valid(good_reduce):
    X = np.arange(10).reshape(-1, 1)
    S_chunks = pairwise_distances_chunked(
        X, None, reduce_func=good_reduce, working_memory=64
    )
    next(S_chunks)


@pytest.mark.parametrize(
    ("bad_reduce", "err_type", "message"),
    [
        (
            lambda D, s: np.concatenate([D, D[-1:]]),
            ValueError,
            r"length 11\..* input: 10\.",
        ),
        (
            lambda D, s: (D, np.concatenate([D, D[-1:]])),
            ValueError,
            r"length \(10, 11\)\..* input: 10\.",
        ),
        (lambda D, s: (D[:9], D), ValueError, r"length \(9, 10\)\..* input: 10\."),
        (
            lambda D, s: 7,
            TypeError,
            r"returned 7\. Expected sequence\(s\) of length 10\.",
        ),
        (
            lambda D, s: (7, 8),
            TypeError,
            r"returned \(7, 8\)\. Expected sequence\(s\) of length 10\.",
        ),
        (
            lambda D, s: (np.arange(10), 9),
            TypeError,
            r", 9\)\. Expected sequence\(s\) of length 10\.",
        ),
    ],
)
def test_pairwise_distances_chunked_reduce_invalid(
    global_dtype, bad_reduce, err_type, message
):
    X = np.arange(10).reshape(-1, 1).astype(global_dtype, copy=False)
    S_chunks = pairwise_distances_chunked(
        X, None, reduce_func=bad_reduce, working_memory=64
    )
    with pytest.raises(err_type, match=message):
        next(S_chunks)


def check_pairwise_distances_chunked(X, Y, working_memory, metric="euclidean"):
    gen = pairwise_distances_chunked(X, Y, working_memory=working_memory, metric=metric)
    assert isinstance(gen, GeneratorType)
    blockwise_distances = list(gen)
    Y = X if Y is None else Y
    min_block_mib = len(Y) * 8 * 2**-20

    for block in blockwise_distances:
        memory_used = block.nbytes
        assert memory_used <= max(working_memory, min_block_mib) * 2**20

    blockwise_distances = np.vstack(blockwise_distances)
    S = pairwise_distances(X, Y, metric=metric)
    assert_allclose(blockwise_distances, S, atol=1e-7)


@pytest.mark.parametrize("metric", ("euclidean", "l2", "sqeuclidean"))
def test_pairwise_distances_chunked_diagonal(metric, global_dtype):
    rng = np.random.RandomState(0)
    X = rng.normal(size=(1000, 10), scale=1e10).astype(global_dtype, copy=False)
    chunks = list(pairwise_distances_chunked(X, working_memory=1, metric=metric))
    assert len(chunks) > 1
    assert_allclose(np.diag(np.vstack(chunks)), 0, rtol=1e-10)


@pytest.mark.parametrize("metric", ("euclidean", "l2", "sqeuclidean"))
def test_parallel_pairwise_distances_diagonal(metric, global_dtype):
    rng = np.random.RandomState(0)
    X = rng.normal(size=(1000, 10), scale=1e10).astype(global_dtype, copy=False)
    distances = pairwise_distances(X, metric=metric, n_jobs=2)
    assert_allclose(np.diag(distances), 0, atol=1e-10)


@ignore_warnings
def test_pairwise_distances_chunked(global_dtype):
    # Test the pairwise_distance helper function.
    rng = np.random.RandomState(0)
    # Euclidean distance should be equivalent to calling the function.
    X = rng.random_sample((200, 4)).astype(global_dtype, copy=False)
    check_pairwise_distances_chunked(X, None, working_memory=1, metric="euclidean")
    # Test small amounts of memory
    for power in range(-16, 0):
        check_pairwise_distances_chunked(
            X, None, working_memory=2**power, metric="euclidean"
        )
    # X as list
    check_pairwise_distances_chunked(
        X.tolist(), None, working_memory=1, metric="euclidean"
    )
    # Euclidean distance, with Y != X.
    Y = rng.random_sample((100, 4)).astype(global_dtype, copy=False)
    check_pairwise_distances_chunked(X, Y, working_memory=1, metric="euclidean")
    check_pairwise_distances_chunked(
        X.tolist(), Y.tolist(), working_memory=1, metric="euclidean"
    )
    # absurdly large working_memory
    check_pairwise_distances_chunked(X, Y, working_memory=10000, metric="euclidean")
    # "cityblock" uses scikit-learn metric, cityblock (function) is
    # scipy.spatial.
    check_pairwise_distances_chunked(X, Y, working_memory=1, metric="cityblock")

    # Test precomputed returns all at once
    D = pairwise_distances(X)
    gen = pairwise_distances_chunked(D, working_memory=2**-16, metric="precomputed")
    assert isinstance(gen, GeneratorType)
    assert next(gen) is D
    with pytest.raises(StopIteration):
        next(gen)


@pytest.mark.parametrize(
    "x_array_constr",
    [np.array] + CSR_CONTAINERS,
    ids=["dense"] + [container.__name__ for container in CSR_CONTAINERS],
)
@pytest.mark.parametrize(
    "y_array_constr",
    [np.array] + CSR_CONTAINERS,
    ids=["dense"] + [container.__name__ for container in CSR_CONTAINERS],
)
def test_euclidean_distances_known_result(x_array_constr, y_array_constr):
    # Check the pairwise Euclidean distances computation on known result
    X = x_array_constr([[0]])
    Y = y_array_constr([[1], [2]])
    D = euclidean_distances(X, Y)
    assert_allclose(D, [[1.0, 2.0]])


@pytest.mark.parametrize(
    "y_array_constr",
    [np.array] + CSR_CONTAINERS,
    ids=["dense"] + [container.__name__ for container in CSR_CONTAINERS],
)
def test_euclidean_distances_with_norms(global_dtype, y_array_constr):
    # check that we still get the right answers with {X,Y}_norm_squared
    # and that we get a wrong answer with wrong {X,Y}_norm_squared
    rng = np.random.RandomState(0)
    X = rng.random_sample((10, 10)).astype(global_dtype, copy=False)
    Y = rng.random_sample((20, 10)).astype(global_dtype, copy=False)

    # norms will only be used if their dtype is float64
    X_norm_sq = (X.astype(np.float64) ** 2).sum(axis=1).reshape(1, -1)
    Y_norm_sq = (Y.astype(np.float64) ** 2).sum(axis=1).reshape(1, -1)

    Y = y_array_constr(Y)

    D1 = euclidean_distances(X, Y)
    D2 = euclidean_distances(X, Y, X_norm_squared=X_norm_sq)
    D3 = euclidean_distances(X, Y, Y_norm_squared=Y_norm_sq)
    D4 = euclidean_distances(X, Y, X_norm_squared=X_norm_sq, Y_norm_squared=Y_norm_sq)
    assert_allclose(D2, D1)
    assert_allclose(D3, D1)
    assert_allclose(D4, D1)

    # check we get the wrong answer with wrong {X,Y}_norm_squared
    wrong_D = euclidean_distances(
        X,
        Y,
        X_norm_squared=np.zeros_like(X_norm_sq),
        Y_norm_squared=np.zeros_like(Y_norm_sq),
    )
    with pytest.raises(AssertionError):
        assert_allclose(wrong_D, D1)


@pytest.mark.parametrize("symmetric", [True, False])
def test_euclidean_distances_float32_norms(global_random_seed, symmetric):
    # Non-regression test for #27621
    rng = np.random.RandomState(global_random_seed)
    X = rng.random_sample((10, 10))
    Y = X if symmetric else rng.random_sample((20, 10))
    X_norm_sq = (X.astype(np.float32) ** 2).sum(axis=1).reshape(1, -1)
    Y_norm_sq = (Y.astype(np.float32) ** 2).sum(axis=1).reshape(1, -1)
    D1 = euclidean_distances(X, Y)
    D2 = euclidean_distances(X, Y, X_norm_squared=X_norm_sq)
    D3 = euclidean_distances(X, Y, Y_norm_squared=Y_norm_sq)
    D4 = euclidean_distances(X, Y, X_norm_squared=X_norm_sq, Y_norm_squared=Y_norm_sq)
    assert_allclose(D2, D1)
    assert_allclose(D3, D1)
    assert_allclose(D4, D1)


def test_euclidean_distances_norm_shapes():
    # Check all accepted shapes for the norms or appropriate error messages.
    rng = np.random.RandomState(0)
    X = rng.random_sample((10, 10))
    Y = rng.random_sample((20, 10))

    X_norm_squared = (X**2).sum(axis=1)
    Y_norm_squared = (Y**2).sum(axis=1)

    D1 = euclidean_distances(
        X, Y, X_norm_squared=X_norm_squared, Y_norm_squared=Y_norm_squared
    )
    D2 = euclidean_distances(
        X,
        Y,
        X_norm_squared=X_norm_squared.reshape(-1, 1),
        Y_norm_squared=Y_norm_squared.reshape(-1, 1),
    )
    D3 = euclidean_distances(
        X,
        Y,
        X_norm_squared=X_norm_squared.reshape(1, -1),
        Y_norm_squared=Y_norm_squared.reshape(1, -1),
    )

    assert_allclose(D2, D1)
    assert_allclose(D3, D1)

    with pytest.raises(ValueError, match="Incompatible dimensions for X"):
        euclidean_distances(X, Y, X_norm_squared=X_norm_squared[:5])
    with pytest.raises(ValueError, match="Incompatible dimensions for Y"):
        euclidean_distances(X, Y, Y_norm_squared=Y_norm_squared[:5])


@pytest.mark.parametrize(
    "x_array_constr",
    [np.array] + CSR_CONTAINERS,
    ids=["dense"] + [container.__name__ for container in CSR_CONTAINERS],
)
@pytest.mark.parametrize(
    "y_array_constr",
    [np.array] + CSR_CONTAINERS,
    ids=["dense"] + [container.__name__ for container in CSR_CONTAINERS],
)
def test_euclidean_distances(global_dtype, x_array_constr, y_array_constr):
    # check that euclidean distances gives same result as scipy cdist
    # when X and Y != X are provided
    rng = np.random.RandomState(0)
    X = rng.random_sample((100, 10)).astype(global_dtype, copy=False)
    X[X < 0.8] = 0
    Y = rng.random_sample((10, 10)).astype(global_dtype, copy=False)
    Y[Y < 0.8] = 0

    expected = cdist(X, Y)

    X = x_array_constr(X)
    Y = y_array_constr(Y)
    distances = euclidean_distances(X, Y)

    # the default rtol=1e-7 is too close to the float32 precision
    # and fails due to rounding errors.
    assert_allclose(distances, expected, rtol=1e-6)
    assert distances.dtype == global_dtype


@pytest.mark.parametrize(
    "x_array_constr",
    [np.array] + CSR_CONTAINERS,
    ids=["dense"] + [container.__name__ for container in CSR_CONTAINERS],
)
def test_euclidean_distances_sym(global_dtype, x_array_constr):
    # check that euclidean distances gives same result as scipy pdist
    # when only X is provided
    rng = np.random.RandomState(0)
    X = rng.random_sample((100, 10)).astype(global_dtype, copy=False)
    X[X < 0.8] = 0

    expected = squareform(pdist(X))

    X = x_array_constr(X)
    distances = euclidean_distances(X)

    # the default rtol=1e-7 is too close to the float32 precision
    # and fails due to rounding errors.
    assert_allclose(distances, expected, rtol=1e-6)
    assert distances.dtype == global_dtype


@pytest.mark.parametrize("batch_size", [None, 5, 7, 101])
@pytest.mark.parametrize(
    "x_array_constr",
    [np.array] + CSR_CONTAINERS,
    ids=["dense"] + [container.__name__ for container in CSR_CONTAINERS],
)
@pytest.mark.parametrize(
    "y_array_constr",
    [np.array] + CSR_CONTAINERS,
    ids=["dense"] + [container.__name__ for container in CSR_CONTAINERS],
)
def test_euclidean_distances_upcast(batch_size, x_array_constr, y_array_constr):
    # check batches handling when Y != X (#13910)
    rng = np.random.RandomState(0)
    X = rng.random_sample((100, 10)).astype(np.float32)
    X[X < 0.8] = 0
    Y = rng.random_sample((10, 10)).astype(np.float32)
    Y[Y < 0.8] = 0

    expected = cdist(X, Y)

    X = x_array_constr(X)
    Y = y_array_constr(Y)
    distances = _euclidean_distances_upcast(X, Y=Y, batch_size=batch_size)
    distances = np.sqrt(np.maximum(distances, 0))

    # the default rtol=1e-7 is too close to the float32 precision
    # and fails due to rounding errors.
    assert_allclose(distances, expected, rtol=1e-6)


@pytest.mark.parametrize("batch_size", [None, 5, 7, 101])
@pytest.mark.parametrize(
    "x_array_constr",
    [np.array] + CSR_CONTAINERS,
    ids=["dense"] + [container.__name__ for container in CSR_CONTAINERS],
)
def test_euclidean_distances_upcast_sym(batch_size, x_array_constr):
    # check batches handling when X is Y (#13910)
    rng = np.random.RandomState(0)
    X = rng.random_sample((100, 10)).astype(np.float32)
    X[X < 0.8] = 0

    expected = squareform(pdist(X))

    X = x_array_constr(X)
    distances = _euclidean_distances_upcast(X, Y=X, batch_size=batch_size)
    distances = np.sqrt(np.maximum(distances, 0))

    # the default rtol=1e-7 is too close to the float32 precision
    # and fails due to rounding errors.
    assert_allclose(distances, expected, rtol=1e-6)


@pytest.mark.parametrize(
    "dtype, eps, rtol",
    [
        (np.float32, 1e-4, 1e-5),
        pytest.param(
            np.float64,
            1e-8,
            0.99,
            marks=pytest.mark.xfail(reason="failing due to lack of precision"),
        ),
    ],
)
@pytest.mark.parametrize("dim", [1, 1000000])
def test_euclidean_distances_extreme_values(dtype, eps, rtol, dim):
    # check that euclidean distances is correct with float32 input thanks to
    # upcasting. On float64 there are still precision issues.
    X = np.array([[1.0] * dim], dtype=dtype)
    Y = np.array([[1.0 + eps] * dim], dtype=dtype)

    distances = euclidean_distances(X, Y)
    expected = cdist(X, Y)

    assert_allclose(distances, expected, rtol=1e-5)


@pytest.mark.parametrize("squared", [True, False])
def test_nan_euclidean_distances_equal_to_euclidean_distance(squared):
    # with no nan values
    rng = np.random.RandomState(1337)
    X = rng.randn(3, 4)
    Y = rng.randn(4, 4)

    normal_distance = euclidean_distances(X, Y=Y, squared=squared)
    nan_distance = nan_euclidean_distances(X, Y=Y, squared=squared)
    assert_allclose(normal_distance, nan_distance)


@pytest.mark.parametrize("X", [np.array([[np.inf, 0]]), np.array([[0, -np.inf]])])
@pytest.mark.parametrize("Y", [np.array([[np.inf, 0]]), np.array([[0, -np.inf]]), None])
def test_nan_euclidean_distances_infinite_values(X, Y):
    with pytest.raises(ValueError) as excinfo:
        nan_euclidean_distances(X, Y=Y)

    exp_msg = "Input contains infinity or a value too large for dtype('float64')."
    assert exp_msg == str(excinfo.value)


@pytest.mark.parametrize(
    "X, X_diag, missing_value",
    [
        (np.array([[0, 1], [1, 0]]), np.sqrt(2), np.nan),
        (np.array([[0, 1], [1, np.nan]]), np.sqrt(2), np.nan),
        (np.array([[np.nan, 1], [1, np.nan]]), np.nan, np.nan),
        (np.array([[np.nan, 1], [np.nan, 0]]), np.sqrt(2), np.nan),
        (np.array([[0, np.nan], [1, np.nan]]), np.sqrt(2), np.nan),
        (np.array([[0, 1], [1, 0]]), np.sqrt(2), -1),
        (np.array([[0, 1], [1, -1]]), np.sqrt(2), -1),
        (np.array([[-1, 1], [1, -1]]), np.nan, -1),
        (np.array([[-1, 1], [-1, 0]]), np.sqrt(2), -1),
        (np.array([[0, -1], [1, -1]]), np.sqrt(2), -1),
    ],
)
def test_nan_euclidean_distances_2x2(X, X_diag, missing_value):
    exp_dist = np.array([[0.0, X_diag], [X_diag, 0]])

    dist = nan_euclidean_distances(X, missing_values=missing_value)
    assert_allclose(exp_dist, dist)

    dist_sq = nan_euclidean_distances(X, squared=True, missing_values=missing_value)
    assert_allclose(exp_dist**2, dist_sq)

    dist_two = nan_euclidean_distances(X, X, missing_values=missing_value)
    assert_allclose(exp_dist, dist_two)

    dist_two_copy = nan_euclidean_distances(X, X.copy(), missing_values=missing_value)
    assert_allclose(exp_dist, dist_two_copy)


@pytest.mark.parametrize("missing_value", [np.nan, -1])
def test_nan_euclidean_distances_complete_nan(missing_value):
    X = np.array([[missing_value, missing_value], [0, 1]])

    exp_dist = np.array([[np.nan, np.nan], [np.nan, 0]])

    dist = nan_euclidean_distances(X, missing_values=missing_value)
    assert_allclose(exp_dist, dist)

    dist = nan_euclidean_distances(X, X.copy(), missing_values=missing_value)
    assert_allclose(exp_dist, dist)


@pytest.mark.parametrize("missing_value", [np.nan, -1])
def test_nan_euclidean_distances_not_trival(missing_value):
    X = np.array(
        [
            [1.0, missing_value, 3.0, 4.0, 2.0],
            [missing_value, 4.0, 6.0, 1.0, missing_value],
            [3.0, missing_value, missing_value, missing_value, 1.0],
        ]
    )

    Y = np.array(
        [
            [missing_value, 7.0, 7.0, missing_value, 2.0],
            [missing_value, missing_value, 5.0, 4.0, 7.0],
            [missing_value, missing_value, missing_value, 4.0, 5.0],
        ]
    )

    # Check for symmetry
    D1 = nan_euclidean_distances(X, Y, missing_values=missing_value)
    D2 = nan_euclidean_distances(Y, X, missing_values=missing_value)

    assert_almost_equal(D1, D2.T)

    # Check with explicit formula and squared=True
    assert_allclose(
        nan_euclidean_distances(
            X[:1], Y[:1], squared=True, missing_values=missing_value
        ),
        [[5.0 / 2.0 * ((7 - 3) ** 2 + (2 - 2) ** 2)]],
    )

    # Check with explicit formula and squared=False
    assert_allclose(
        nan_euclidean_distances(
            X[1:2], Y[1:2], squared=False, missing_values=missing_value
        ),
        [[np.sqrt(5.0 / 2.0 * ((6 - 5) ** 2 + (1 - 4) ** 2))]],
    )

    # Check when Y = X is explicitly passed
    D3 = nan_euclidean_distances(X, missing_values=missing_value)
    D4 = nan_euclidean_distances(X, X, missing_values=missing_value)
    D5 = nan_euclidean_distances(X, X.copy(), missing_values=missing_value)
    assert_allclose(D3, D4)
    assert_allclose(D4, D5)

    # Check copy = True against copy = False
    D6 = nan_euclidean_distances(X, Y, copy=True)
    D7 = nan_euclidean_distances(X, Y, copy=False)
    assert_allclose(D6, D7)


@pytest.mark.parametrize("missing_value", [np.nan, -1])
def test_nan_euclidean_distances_one_feature_match_positive(missing_value):
    # First feature is the only feature that is non-nan and in both
    # samples. The result of `nan_euclidean_distances` with squared=True
    # should be non-negative. The non-squared version should all be close to 0.
    X = np.array(
        [
            [-122.27, 648.0, missing_value, 37.85],
            [-122.27, missing_value, 2.34701493, missing_value],
        ]
    )

    dist_squared = nan_euclidean_distances(
        X, missing_values=missing_value, squared=True
    )
    assert np.all(dist_squared >= 0)

    dist = nan_euclidean_distances(X, missing_values=missing_value, squared=False)
    assert_allclose(dist, 0.0)


def test_cosine_distances():
    # Check the pairwise Cosine distances computation
    rng = np.random.RandomState(1337)
    x = np.abs(rng.rand(910))
    XA = np.vstack([x, x])
    D = cosine_distances(XA)
    assert_allclose(D, [[0.0, 0.0], [0.0, 0.0]], atol=1e-10)
    # check that all elements are in [0, 2]
    assert np.all(D >= 0.0)
    assert np.all(D <= 2.0)
    # check that diagonal elements are equal to 0
    assert_allclose(D[np.diag_indices_from(D)], [0.0, 0.0])

    XB = np.vstack([x, -x])
    D2 = cosine_distances(XB)
    # check that all elements are in [0, 2]
    assert np.all(D2 >= 0.0)
    assert np.all(D2 <= 2.0)
    # check that diagonal elements are equal to 0 and non diagonal to 2
    assert_allclose(D2, [[0.0, 2.0], [2.0, 0.0]])

    # check large random matrix
    X = np.abs(rng.rand(1000, 5000))
    D = cosine_distances(X)
    # check that diagonal elements are equal to 0
    assert_allclose(D[np.diag_indices_from(D)], [0.0] * D.shape[0])
    assert np.all(D >= 0.0)
    assert np.all(D <= 2.0)


def test_haversine_distances():
    # Check haversine distance with distances computation
    def slow_haversine_distances(x, y):
        diff_lat = y[0] - x[0]
        diff_lon = y[1] - x[1]
        a = np.sin(diff_lat / 2) ** 2 + (
            np.cos(x[0]) * np.cos(y[0]) * np.sin(diff_lon / 2) ** 2
        )
        c = 2 * np.arcsin(np.sqrt(a))
        return c

    rng = np.random.RandomState(0)
    X = rng.random_sample((5, 2))
    Y = rng.random_sample((10, 2))
    D1 = np.array([[slow_haversine_distances(x, y) for y in Y] for x in X])
    D2 = haversine_distances(X, Y)
    assert_allclose(D1, D2)
    # Test haversine distance does not accept X where n_feature != 2
    X = rng.random_sample((10, 3))
    err_msg = "Haversine distance only valid in 2 dimensions"
    with pytest.raises(ValueError, match=err_msg):
        haversine_distances(X)


# Paired distances


def test_paired_euclidean_distances():
    # Check the paired Euclidean distances computation
    X = [[0], [0]]
    Y = [[1], [2]]
    D = paired_euclidean_distances(X, Y)
    assert_allclose(D, [1.0, 2.0])


def test_paired_manhattan_distances():
    # Check the paired manhattan distances computation
    X = [[0], [0]]
    Y = [[1], [2]]
    D = paired_manhattan_distances(X, Y)
    assert_allclose(D, [1.0, 2.0])


def test_paired_cosine_distances():
    # Check the paired manhattan distances computation
    X = [[0], [0]]
    Y = [[1], [2]]
    D = paired_cosine_distances(X, Y)
    assert_allclose(D, [0.5, 0.5])


def test_chi_square_kernel():
    rng = np.random.RandomState(0)
    X = rng.random_sample((5, 4))
    Y = rng.random_sample((10, 4))
    K_add = additive_chi2_kernel(X, Y)
    gamma = 0.1
    K = chi2_kernel(X, Y, gamma=gamma)
    assert K.dtype == float
    for i, x in enumerate(X):
        for j, y in enumerate(Y):
            chi2 = -np.sum((x - y) ** 2 / (x + y))
            chi2_exp = np.exp(gamma * chi2)
            assert_almost_equal(K_add[i, j], chi2)
            assert_almost_equal(K[i, j], chi2_exp)

    # check diagonal is ones for data with itself
    K = chi2_kernel(Y)
    assert_array_equal(np.diag(K), 1)
    # check off-diagonal is < 1 but > 0:
    assert np.all(K > 0)
    assert np.all(K - np.diag(np.diag(K)) < 1)
    # check that float32 is preserved
    X = rng.random_sample((5, 4)).astype(np.float32)
    Y = rng.random_sample((10, 4)).astype(np.float32)
    K = chi2_kernel(X, Y)
    assert K.dtype == np.float32

    # check integer type gets converted,
    # check that zeros are handled
    X = rng.random_sample((10, 4)).astype(np.int32)
    K = chi2_kernel(X, X)
    assert np.isfinite(K).all()
    assert K.dtype == float

    # check that kernel of similar things is greater than dissimilar ones
    X = [[0.3, 0.7], [1.0, 0]]
    Y = [[0, 1], [0.9, 0.1]]
    K = chi2_kernel(X, Y)
    assert K[0, 0] > K[0, 1]
    assert K[1, 1] > K[1, 0]

    # test negative input
    with pytest.raises(ValueError):
        chi2_kernel([[0, -1]])
    with pytest.raises(ValueError):
        chi2_kernel([[0, -1]], [[-1, -1]])
    with pytest.raises(ValueError):
        chi2_kernel([[0, 1]], [[-1, -1]])

    # different n_features in X and Y
    with pytest.raises(ValueError):
        chi2_kernel([[0, 1]], [[0.2, 0.2, 0.6]])


@pytest.mark.parametrize(
    "kernel",
    (
        linear_kernel,
        polynomial_kernel,
        rbf_kernel,
        laplacian_kernel,
        sigmoid_kernel,
        cosine_similarity,
    ),
)
def test_kernel_symmetry(kernel):
    # Valid kernels should be symmetric
    rng = np.random.RandomState(0)
    X = rng.random_sample((5, 4))
    K = kernel(X, X)
    assert_allclose(K, K.T, 15)


@pytest.mark.parametrize(
    "kernel",
    (
        linear_kernel,
        polynomial_kernel,
        rbf_kernel,
        laplacian_kernel,
        sigmoid_kernel,
        cosine_similarity,
    ),
)
@pytest.mark.parametrize("csr_container", CSR_CONTAINERS)
def test_kernel_sparse(kernel, csr_container):
    rng = np.random.RandomState(0)
    X = rng.random_sample((5, 4))
    X_sparse = csr_container(X)
    K = kernel(X, X)
    K2 = kernel(X_sparse, X_sparse)
    assert_allclose(K, K2)


def test_linear_kernel():
    rng = np.random.RandomState(0)
    X = rng.random_sample((5, 4))
    K = linear_kernel(X, X)
    # the diagonal elements of a linear kernel are their squared norm
    assert_allclose(K.flat[::6], [linalg.norm(x) ** 2 for x in X])


def test_rbf_kernel():
    rng = np.random.RandomState(0)
    X = rng.random_sample((5, 4))
    K = rbf_kernel(X, X)
    # the diagonal elements of a rbf kernel are 1
    assert_allclose(K.flat[::6], np.ones(5))


def test_laplacian_kernel():
    rng = np.random.RandomState(0)
    X = rng.random_sample((5, 4))
    K = laplacian_kernel(X, X)
    # the diagonal elements of a laplacian kernel are 1
    assert_allclose(np.diag(K), np.ones(5))

    # off-diagonal elements are < 1 but > 0:
    assert np.all(K > 0)
    assert np.all(K - np.diag(np.diag(K)) < 1)


@pytest.mark.parametrize(
    "metric, pairwise_func",
    [("linear", linear_kernel), ("cosine", cosine_similarity)],
)
@pytest.mark.parametrize("csr_container", CSR_CONTAINERS)
def test_pairwise_similarity_sparse_output(metric, pairwise_func, csr_container):
    rng = np.random.RandomState(0)
    X = rng.random_sample((5, 4))
    Y = rng.random_sample((3, 4))
    Xcsr = csr_container(X)
    Ycsr = csr_container(Y)

    # should be sparse
    K1 = pairwise_func(Xcsr, Ycsr, dense_output=False)
    assert issparse(K1)

    # should be dense, and equal to K1
    K2 = pairwise_func(X, Y, dense_output=True)
    assert not issparse(K2)
    assert_allclose(K1.toarray(), K2)

    # show the kernel output equal to the sparse.toarray()
    K3 = pairwise_kernels(X, Y=Y, metric=metric)
    assert_allclose(K1.toarray(), K3)


@pytest.mark.parametrize("csr_container", CSR_CONTAINERS)
def test_cosine_similarity(csr_container):
    # Test the cosine_similarity.

    rng = np.random.RandomState(0)
    X = rng.random_sample((5, 4))
    Y = rng.random_sample((3, 4))
    Xcsr = csr_container(X)
    Ycsr = csr_container(Y)

    for X_, Y_ in ((X, None), (X, Y), (Xcsr, None), (Xcsr, Ycsr)):
        # Test that the cosine is kernel is equal to a linear kernel when data
        # has been previously normalized by L2-norm.
        K1 = pairwise_kernels(X_, Y=Y_, metric="cosine")
        X_ = normalize(X_)
        if Y_ is not None:
            Y_ = normalize(Y_)
        K2 = pairwise_kernels(X_, Y=Y_, metric="linear")
        assert_allclose(K1, K2)


def test_check_dense_matrices():
    # Ensure that pairwise array check works for dense matrices.
    # Check that if XB is None, XB is returned as reference to XA
    XA = np.resize(np.arange(40), (5, 8))
    XA_checked, XB_checked = check_pairwise_arrays(XA, None)
    assert XA_checked is XB_checked
    assert_array_equal(XA, XA_checked)


def test_check_XB_returned():
    # Ensure that if XA and XB are given correctly, they return as equal.
    # Check that if XB is not None, it is returned equal.
    # Note that the second dimension of XB is the same as XA.
    XA = np.resize(np.arange(40), (5, 8))
    XB = np.resize(np.arange(32), (4, 8))
    XA_checked, XB_checked = check_pairwise_arrays(XA, XB)
    assert_array_equal(XA, XA_checked)
    assert_array_equal(XB, XB_checked)

    XB = np.resize(np.arange(40), (5, 8))
    XA_checked, XB_checked = check_paired_arrays(XA, XB)
    assert_array_equal(XA, XA_checked)
    assert_array_equal(XB, XB_checked)


def test_check_different_dimensions():
    # Ensure an error is raised if the dimensions are different.
    XA = np.resize(np.arange(45), (5, 9))
    XB = np.resize(np.arange(32), (4, 8))
    with pytest.raises(ValueError):
        check_pairwise_arrays(XA, XB)

    XB = np.resize(np.arange(4 * 9), (4, 9))
    with pytest.raises(ValueError):
        check_paired_arrays(XA, XB)


def test_check_invalid_dimensions():
    # Ensure an error is raised on 1D input arrays.
    # The modified tests are not 1D. In the old test, the array was internally
    # converted to 2D anyways
    XA = np.arange(45).reshape(9, 5)
    XB = np.arange(32).reshape(4, 8)
    with pytest.raises(ValueError):
        check_pairwise_arrays(XA, XB)
    XA = np.arange(45).reshape(9, 5)
    XB = np.arange(32).reshape(4, 8)
    with pytest.raises(ValueError):
        check_pairwise_arrays(XA, XB)


@pytest.mark.parametrize("csr_container", CSR_CONTAINERS)
def test_check_sparse_arrays(csr_container):
    # Ensures that checks return valid sparse matrices.
    rng = np.random.RandomState(0)
    XA = rng.random_sample((5, 4))
    XA_sparse = csr_container(XA)
    XB = rng.random_sample((5, 4))
    XB_sparse = csr_container(XB)
    XA_checked, XB_checked = check_pairwise_arrays(XA_sparse, XB_sparse)
    # compare their difference because testing csr matrices for
    # equality with '==' does not work as expected.
    assert issparse(XA_checked)
    assert abs(XA_sparse - XA_checked).sum() == 0
    assert issparse(XB_checked)
    assert abs(XB_sparse - XB_checked).sum() == 0

    XA_checked, XA_2_checked = check_pairwise_arrays(XA_sparse, XA_sparse)
    assert issparse(XA_checked)
    assert abs(XA_sparse - XA_checked).sum() == 0
    assert issparse(XA_2_checked)
    assert abs(XA_2_checked - XA_checked).sum() == 0


def tuplify(X):
    # Turns a numpy matrix (any n-dimensional array) into tuples.
    s = X.shape
    if len(s) > 1:
        # Tuplify each sub-array in the input.
        return tuple(tuplify(row) for row in X)
    else:
        # Single dimension input, just return tuple of contents.
        return tuple(r for r in X)


def test_check_tuple_input():
    # Ensures that checks return valid tuples.
    rng = np.random.RandomState(0)
    XA = rng.random_sample((5, 4))
    XA_tuples = tuplify(XA)
    XB = rng.random_sample((5, 4))
    XB_tuples = tuplify(XB)
    XA_checked, XB_checked = check_pairwise_arrays(XA_tuples, XB_tuples)
    assert_array_equal(XA_tuples, XA_checked)
    assert_array_equal(XB_tuples, XB_checked)


def test_check_preserve_type():
    # Ensures that type float32 is preserved.
    XA = np.resize(np.arange(40), (5, 8)).astype(np.float32)
    XB = np.resize(np.arange(40), (5, 8)).astype(np.float32)

    XA_checked, XB_checked = check_pairwise_arrays(XA, None)
    assert XA_checked.dtype == np.float32

    # both float32
    XA_checked, XB_checked = check_pairwise_arrays(XA, XB)
    assert XA_checked.dtype == np.float32
    assert XB_checked.dtype == np.float32

    # mismatched A
    XA_checked, XB_checked = check_pairwise_arrays(XA.astype(float), XB)
    assert XA_checked.dtype == float
    assert XB_checked.dtype == float

    # mismatched B
    XA_checked, XB_checked = check_pairwise_arrays(XA, XB.astype(float))
    assert XA_checked.dtype == float
    assert XB_checked.dtype == float


@pytest.mark.parametrize("n_jobs", [1, 2])
@pytest.mark.parametrize("metric", ["seuclidean", "mahalanobis"])
@pytest.mark.parametrize(
    "dist_function", [pairwise_distances, pairwise_distances_chunked]
)
def test_pairwise_distances_data_derived_params(n_jobs, metric, dist_function):
    # check that pairwise_distances give the same result in sequential and
    # parallel, when metric has data-derived parameters.
    with config_context(working_memory=0.1):  # to have more than 1 chunk
        rng = np.random.RandomState(0)
        X = rng.random_sample((100, 10))

        expected_dist = squareform(pdist(X, metric=metric))
        dist = np.vstack(tuple(dist_function(X, metric=metric, n_jobs=n_jobs)))

        assert_allclose(dist, expected_dist)


@pytest.mark.parametrize("metric", ["seuclidean", "mahalanobis"])
def test_pairwise_distances_data_derived_params_error(metric):
    # check that pairwise_distances raises an error when Y is passed but
    # metric has data-derived params that are not provided by the user.
    rng = np.random.RandomState(0)
    X = rng.random_sample((100, 10))
    Y = rng.random_sample((100, 10))

    with pytest.raises(
        ValueError,
        match=rf"The '(V|VI)' parameter is required for the " rf"{metric} metric",
    ):
        pairwise_distances(X, Y, metric=metric)


@pytest.mark.parametrize(
    "metric",
    [
        "braycurtis",
        "canberra",
        "chebyshev",
        "correlation",
        "hamming",
        "mahalanobis",
        "minkowski",
        "seuclidean",
        "sqeuclidean",
        "cityblock",
        "cosine",
        "euclidean",
    ],
)
@pytest.mark.parametrize("y_is_x", [True, False], ids=["Y is X", "Y is not X"])
def test_numeric_pairwise_distances_datatypes(metric, global_dtype, y_is_x):
    # Check that pairwise distances gives the same result as pdist and cdist
    # regardless of input datatype when using any scipy metric for comparing
    # numeric vectors
    #
    # This test is necessary because pairwise_distances used to throw an
    # error when using metric='seuclidean' and the input data was not
    # of type np.float64 (#15730)

    rng = np.random.RandomState(0)

    X = rng.random_sample((5, 4)).astype(global_dtype, copy=False)

    params = {}
    if y_is_x:
        Y = X
        expected_dist = squareform(pdist(X, metric=metric))
    else:
        Y = rng.random_sample((5, 4)).astype(global_dtype, copy=False)
        expected_dist = cdist(X, Y, metric=metric)
        # precompute parameters for seuclidean & mahalanobis when x is not y
        if metric == "seuclidean":
            params = {"V": np.var(np.vstack([X, Y]), axis=0, ddof=1, dtype=np.float64)}
        elif metric == "mahalanobis":
            params = {"VI": np.linalg.inv(np.cov(np.vstack([X, Y]).T)).T}

    dist = pairwise_distances(X, Y, metric=metric, **params)

    assert_allclose(dist, expected_dist)


@pytest.mark.parametrize(
<<<<<<< HEAD
    "pairwise_distances_func",
    [pairwise_distances, pairwise_distances_argmin, pairwise_distances_argmin_min],
)
def test_nan_euclidean_support(pairwise_distances_func):
    """Check that `nan_euclidean` is lenient with `nan` values."""

    X = [[0, 1], [1, np.nan], [2, 3], [3, 5]]
    output = pairwise_distances_func(X, X, metric="nan_euclidean")

    assert not np.isnan(output).any()


def test_nan_euclidean_constant_input_argmin():
    """Check that the behavior of constant input is the same in the case of
    full of nan vector and full of zero vector.
    """

    X_nan = [[np.nan, np.nan], [np.nan, np.nan], [np.nan, np.nan]]
    argmin_nan = pairwise_distances_argmin(X_nan, X_nan, metric="nan_euclidean")

    X_const = [[np.nan, np.nan], [np.nan, np.nan], [np.nan, np.nan]]
    argmin_const = pairwise_distances_argmin(X_const, X_const, metric="nan_euclidean")

    assert (argmin_nan == argmin_const).all()


def test_sparse_manhattan_readonly_dataset():
=======
    "X,Y,expected_distance",
    [
        (
            ["a", "ab", "abc"],
            None,
            [[0.0, 1.0, 2.0], [1.0, 0.0, 1.0], [2.0, 1.0, 0.0]],
        ),
        (
            ["a", "ab", "abc"],
            ["a", "ab"],
            [[0.0, 1.0], [1.0, 0.0], [2.0, 1.0]],
        ),
    ],
)
def test_pairwise_dist_custom_metric_for_string(X, Y, expected_distance):
    """Check pairwise_distances with lists of strings as input."""

    def dummy_string_similarity(x, y):
        return np.abs(len(x) - len(y))

    actual_distance = pairwise_distances(X=X, Y=Y, metric=dummy_string_similarity)
    assert_allclose(actual_distance, expected_distance)


def test_pairwise_dist_custom_metric_for_bool():
    """Check that pairwise_distances does not convert boolean input to float
    when using a custom metric.
    """

    def dummy_bool_dist(v1, v2):
        # dummy distance func using `&` and thus relying on the input data being boolean
        return 1 - (v1 & v2).sum() / (v1 | v2).sum()

    X = np.array([[1, 0, 0, 0], [1, 0, 1, 0], [1, 1, 1, 1]], dtype=bool)

    expected_distance = np.array(
        [
            [0.0, 0.5, 0.75],
            [0.5, 0.0, 0.5],
            [0.75, 0.5, 0.0],
        ]
    )

    actual_distance = pairwise_distances(X=X, metric=dummy_bool_dist)
    assert_allclose(actual_distance, expected_distance)


@pytest.mark.parametrize("csr_container", CSR_CONTAINERS)
def test_sparse_manhattan_readonly_dataset(csr_container):
>>>>>>> 0f27a26d
    # Non-regression test for: https://github.com/scikit-learn/scikit-learn/issues/7981
    matrices1 = [csr_container(np.ones((5, 5)))]
    matrices2 = [csr_container(np.ones((5, 5)))]
    # Joblib memory maps datasets which makes them read-only.
    # The following call was reporting as failing in #7981, but this must pass.
    Parallel(n_jobs=2, max_nbytes=0)(
        delayed(manhattan_distances)(m1, m2) for m1, m2 in zip(matrices1, matrices2)
    )<|MERGE_RESOLUTION|>--- conflicted
+++ resolved
@@ -1609,7 +1609,6 @@
 
 
 @pytest.mark.parametrize(
-<<<<<<< HEAD
     "pairwise_distances_func",
     [pairwise_distances, pairwise_distances_argmin, pairwise_distances_argmin_min],
 )
@@ -1636,8 +1635,7 @@
     assert (argmin_nan == argmin_const).all()
 
 
-def test_sparse_manhattan_readonly_dataset():
-=======
+@pytest.mark.parametrize(
     "X,Y,expected_distance",
     [
         (
@@ -1687,7 +1685,6 @@
 
 @pytest.mark.parametrize("csr_container", CSR_CONTAINERS)
 def test_sparse_manhattan_readonly_dataset(csr_container):
->>>>>>> 0f27a26d
     # Non-regression test for: https://github.com/scikit-learn/scikit-learn/issues/7981
     matrices1 = [csr_container(np.ones((5, 5)))]
     matrices2 = [csr_container(np.ones((5, 5)))]
