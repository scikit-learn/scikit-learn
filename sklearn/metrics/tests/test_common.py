--- conflicted
+++ resolved
@@ -2077,7 +2077,6 @@
     linear_kernel: [check_array_api_metric_pairwise],
     polynomial_kernel: [check_array_api_metric_pairwise],
     rbf_kernel: [check_array_api_metric_pairwise],
-<<<<<<< HEAD
     root_mean_squared_error: [
         check_array_api_regression_metric,
         check_array_api_regression_metric_multioutput,
@@ -2086,9 +2085,7 @@
         check_array_api_regression_metric,
         check_array_api_regression_metric_multioutput,
     ],
-=======
     sigmoid_kernel: [check_array_api_metric_pairwise],
->>>>>>> 23fc332b
 }
 
 
