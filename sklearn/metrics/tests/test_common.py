--- conflicted
+++ resolved
@@ -1975,34 +1975,13 @@
         # Exception type may need to be updated in the future for other libraries.
         numpy_as_array_works = False
 
-<<<<<<< HEAD
     assert_func = assert_allclose if use_allclose else assert_array_equal
     assert_kwargs = {"atol": _atol_for_type(dtype_name)} if use_allclose else {}
 
-    if numpy_as_array_works:
-        metric_xp = metric(a_xp, b_xp, **metric_kwargs)
-        assert_func(
-            metric_xp,
-            metric_np,
-            **assert_kwargs,
-        )
-        metric_xp_mixed_1 = metric(a_np, b_xp, **metric_kwargs)
-        assert_func(
-            metric_xp_mixed_1,
-            metric_np,
-            **assert_kwargs,
-        )
-        metric_xp_mixed_2 = metric(a_xp, b_np, **metric_kwargs)
-        assert_func(
-            metric_xp_mixed_2,
-            metric_np,
-            **assert_kwargs,
-        )
-=======
     def _check_metric_matches(metric_a, metric_b, convert_a=False):
         if convert_a:
             metric_a = _convert_to_numpy(xp.asarray(metric_a), xp)
-        assert_allclose(metric_a, metric_b, atol=_atol_for_type(dtype_name))
+        assert_func(metric_a, metric_b, **assert_kwargs)
 
     def _check_each_metric_matches(metric_a, metric_b, convert_a=False):
         for metric_a_val, metric_b_val in zip(metric_a, metric_b):
@@ -2033,21 +2012,10 @@
 
             metric_xp_mixed_2 = metric(a_xp, b_np, **metric_kwargs)
             _check_metric_matches(metric_xp_mixed_2, metric_np)
->>>>>>> bde39c1a
 
     with config_context(array_api_dispatch=True):
         metric_xp = metric(a_xp, b_xp, **metric_kwargs)
 
-<<<<<<< HEAD
-        def _check_metric_matches(xp_val, np_val):
-            assert_func(
-                _convert_to_numpy(xp.asarray(xp_val), xp),
-                np_val,
-                **assert_kwargs,
-            )
-
-=======
->>>>>>> bde39c1a
         # Handle cases where there are multiple return values, e.g. roc_curve:
         if isinstance(metric_xp, tuple):
             _check_each_metric_matches(metric_xp, metric_np, convert_a=True)
