--- conflicted
+++ resolved
@@ -1898,19 +1898,15 @@
         check_array_api_binary_classification_metric,
         check_array_api_multiclass_classification_metric,
     ],
-<<<<<<< HEAD
-    mean_absolute_error: [
-        check_array_api_regression_metric,
-        check_array_api_multioutput_regression_metric,
-    ],
-    r2_score: [check_array_api_regression_metric],
-=======
     mean_tweedie_deviance: [check_array_api_regression_metric],
     r2_score: [
         check_array_api_regression_metric,
         check_array_api_regression_metric_multioutput,
     ],
->>>>>>> e12f192c
+    mean_absolute_error: [
+        check_array_api_regression_metric,
+        check_array_api_multioutput_regression_metric,
+    ],
 }
 
 
