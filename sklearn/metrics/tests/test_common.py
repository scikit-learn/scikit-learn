--- conflicted
+++ resolved
@@ -49,12 +49,9 @@
     recall_score,
     roc_auc_score,
     roc_curve,
-<<<<<<< HEAD
-    specificity_score,
-=======
     root_mean_squared_error,
     root_mean_squared_log_error,
->>>>>>> 2a67349b
+    specificity_score,
     top_k_accuracy_score,
     tpr_fpr_tnr_fnr_score,
     zero_one_loss,
