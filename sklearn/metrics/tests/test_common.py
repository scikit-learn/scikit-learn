--- conflicted
+++ resolved
@@ -1882,26 +1882,25 @@
     )
 
 
-<<<<<<< HEAD
-def check_array_api_metric_pairwise(metric, array_namespace, device, dtype_name):
-
-    X_np = np.array([[0.1, 0.2, 0.3], [0.4, 0.5, 0.6]], dtype=dtype_name)
-    Y_np = np.array([[0.2, 0.3, 0.4], [0.5, 0.6, 0.7]], dtype=dtype_name)
-
-    metric_kwargs = {}
-    if "dense_output" in signature(metric).parameters:
-        metric_kwargs["dense_output"] = True
-
-    check_array_api_metric(
-        metric, array_namespace, device, dtype_name, x_np=X_np, y_np=Y_np
-    )
-=======
 def check_array_api_multioutput_regression_metric(
     metric, array_namespace, device, dtype_name
 ):
     metric = partial(metric, multioutput="raw_values")
     check_array_api_regression_metric(metric, array_namespace, device, dtype_name)
->>>>>>> 5c28a8e0
+
+
+def check_array_api_metric_pairwise(metric, array_namespace, device, dtype_name):
+
+    X_np = np.array([[0.1, 0.2, 0.3], [0.4, 0.5, 0.6]], dtype=dtype_name)
+    Y_np = np.array([[0.2, 0.3, 0.4], [0.5, 0.6, 0.7]], dtype=dtype_name)
+
+    metric_kwargs = {}
+    if "dense_output" in signature(metric).parameters:
+        metric_kwargs["dense_output"] = True
+
+    check_array_api_metric(
+        metric, array_namespace, device, dtype_name, x_np=X_np, y_np=Y_np
+    )
 
 
 array_api_metric_checkers = {
@@ -1918,14 +1917,11 @@
         check_array_api_regression_metric,
         check_array_api_regression_metric_multioutput,
     ],
-<<<<<<< HEAD
     cosine_similarity: [check_array_api_metric_pairwise],
-=======
     mean_absolute_error: [
         check_array_api_regression_metric,
         check_array_api_multioutput_regression_metric,
     ],
->>>>>>> 5c28a8e0
 }
 
 
