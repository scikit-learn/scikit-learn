import re
import pytest
import numpy as np
import warnings
from scipy.sparse import csr_matrix

from sklearn import datasets
from sklearn import svm

from sklearn.utils.extmath import softmax
from sklearn.datasets import make_multilabel_classification
from sklearn.random_projection import _sparse_random_matrix
from sklearn.utils.validation import check_array, check_consistent_length
from sklearn.utils.validation import check_random_state

from sklearn.utils._testing import assert_allclose
from sklearn.utils._testing import assert_almost_equal
from sklearn.utils._testing import assert_array_equal
from sklearn.utils._testing import assert_array_almost_equal

from sklearn.metrics import accuracy_score
from sklearn.metrics import auc
from sklearn.metrics import average_precision_score
from sklearn.metrics import coverage_error
from sklearn.metrics import det_curve
from sklearn.metrics import label_ranking_average_precision_score
from sklearn.metrics import precision_recall_curve
from sklearn.metrics import label_ranking_loss
from sklearn.metrics import roc_auc_score
from sklearn.metrics import roc_curve
from sklearn.metrics._ranking import _ndcg_sample_scores, _dcg_sample_scores
from sklearn.metrics import ndcg_score, dcg_score
from sklearn.metrics import top_k_accuracy_score

from sklearn.exceptions import UndefinedMetricWarning
from sklearn.model_selection import train_test_split
from sklearn.linear_model import LogisticRegression


###############################################################################
# Utilities for testing

CURVE_FUNCS = [
    det_curve,
    precision_recall_curve,
    roc_curve,
]


def make_prediction(dataset=None, binary=False):
    """Make some classification predictions on a toy dataset using a SVC

    If binary is True restrict to a binary classification problem instead of a
    multiclass classification problem
    """

    if dataset is None:
        # import some data to play with
        dataset = datasets.load_iris()

    X = dataset.data
    y = dataset.target

    if binary:
        # restrict to a binary classification task
        X, y = X[y < 2], y[y < 2]

    n_samples, n_features = X.shape
    p = np.arange(n_samples)

    rng = check_random_state(37)
    rng.shuffle(p)
    X, y = X[p], y[p]
    half = int(n_samples / 2)

    # add noisy features to make the problem harder and avoid perfect results
    rng = np.random.RandomState(0)
    X = np.c_[X, rng.randn(n_samples, 200 * n_features)]

    # run classifier, get class probabilities and label predictions
    clf = svm.SVC(kernel="linear", probability=True, random_state=0)
    y_score = clf.fit(X[:half], y[:half]).predict_proba(X[half:])

    if binary:
        # only interested in probabilities of the positive case
        # XXX: do we really want a special API for the binary case?
        y_score = y_score[:, 1]

    y_pred = clf.predict(X[half:])
    y_true = y[half:]
    return y_true, y_pred, y_score


###############################################################################
# Tests


def _auc(y_true, y_score):
    """Alternative implementation to check for correctness of
    `roc_auc_score`."""
    pos_label = np.unique(y_true)[1]

    # Count the number of times positive samples are correctly ranked above
    # negative samples.
    pos = y_score[y_true == pos_label]
    neg = y_score[y_true != pos_label]
    diff_matrix = pos.reshape(1, -1) - neg.reshape(-1, 1)
    n_correct = np.sum(diff_matrix > 0)

    return n_correct / float(len(pos) * len(neg))


def _average_precision(y_true, y_score):
    """Alternative implementation to check for correctness of
    `average_precision_score`.

    Note that this implementation fails on some edge cases.
    For example, for constant predictions e.g. [0.5, 0.5, 0.5],
    y_true = [1, 0, 0] returns an average precision of 0.33...
    but y_true = [0, 0, 1] returns 1.0.
    """
    pos_label = np.unique(y_true)[1]
    n_pos = np.sum(y_true == pos_label)
    order = np.argsort(y_score)[::-1]
    y_score = y_score[order]
    y_true = y_true[order]

    score = 0
    for i in range(len(y_score)):
        if y_true[i] == pos_label:
            # Compute precision up to document i
            # i.e, percentage of relevant documents up to document i.
            prec = 0
            for j in range(0, i + 1):
                if y_true[j] == pos_label:
                    prec += 1.0
            prec /= i + 1.0
            score += prec

    return score / n_pos


def _average_precision_slow(y_true, y_score):
    """A second alternative implementation of average precision that closely
    follows the Wikipedia article's definition (see References). This should
    give identical results as `average_precision_score` for all inputs.

    References
    ----------
    .. [1] `Wikipedia entry for the Average precision
       <https://en.wikipedia.org/wiki/Average_precision>`_
    """
    precision, recall, threshold = precision_recall_curve(y_true, y_score)
    precision = list(reversed(precision))
    recall = list(reversed(recall))
    average_precision = 0
    for i in range(1, len(precision)):
        average_precision += precision[i] * (recall[i] - recall[i - 1])
    return average_precision


def _partial_roc_auc_score(y_true, y_predict, max_fpr):
    """Alternative implementation to check for correctness of `roc_auc_score`
    with `max_fpr` set.
    """

    def _partial_roc(y_true, y_predict, max_fpr):
        fpr, tpr, _ = roc_curve(y_true, y_predict)
        new_fpr = fpr[fpr <= max_fpr]
        new_fpr = np.append(new_fpr, max_fpr)
        new_tpr = tpr[fpr <= max_fpr]
        idx_out = np.argmax(fpr > max_fpr)
        idx_in = idx_out - 1
        x_interp = [fpr[idx_in], fpr[idx_out]]
        y_interp = [tpr[idx_in], tpr[idx_out]]
        new_tpr = np.append(new_tpr, np.interp(max_fpr, x_interp, y_interp))
        return (new_fpr, new_tpr)

    new_fpr, new_tpr = _partial_roc(y_true, y_predict, max_fpr)
    partial_auc = auc(new_fpr, new_tpr)

    # Formula (5) from McClish 1989
    fpr1 = 0
    fpr2 = max_fpr
    min_area = 0.5 * (fpr2 - fpr1) * (fpr2 + fpr1)
    max_area = fpr2 - fpr1
    return 0.5 * (1 + (partial_auc - min_area) / (max_area - min_area))


@pytest.mark.parametrize("drop", [True, False])
def test_roc_curve(drop):
    # Test Area under Receiver Operating Characteristic (ROC) curve
    y_true, _, y_score = make_prediction(binary=True)
    expected_auc = _auc(y_true, y_score)

    fpr, tpr, thresholds = roc_curve(y_true, y_score, drop_intermediate=drop)
    roc_auc = auc(fpr, tpr)
    assert_array_almost_equal(roc_auc, expected_auc, decimal=2)
    assert_almost_equal(roc_auc, roc_auc_score(y_true, y_score))
    assert fpr.shape == tpr.shape
    assert fpr.shape == thresholds.shape


def test_roc_curve_end_points():
    # Make sure that roc_curve returns a curve start at 0 and ending and
    # 1 even in corner cases
    rng = np.random.RandomState(0)
    y_true = np.array([0] * 50 + [1] * 50)
    y_pred = rng.randint(3, size=100)
    fpr, tpr, thr = roc_curve(y_true, y_pred, drop_intermediate=True)
    assert fpr[0] == 0
    assert fpr[-1] == 1
    assert fpr.shape == tpr.shape
    assert fpr.shape == thr.shape


def test_roc_returns_consistency():
    # Test whether the returned threshold matches up with tpr
    # make small toy dataset
    y_true, _, y_score = make_prediction(binary=True)
    fpr, tpr, thresholds = roc_curve(y_true, y_score)

    # use the given thresholds to determine the tpr
    tpr_correct = []
    for t in thresholds:
        tp = np.sum((y_score >= t) & y_true)
        p = np.sum(y_true)
        tpr_correct.append(1.0 * tp / p)

    # compare tpr and tpr_correct to see if the thresholds' order was correct
    assert_array_almost_equal(tpr, tpr_correct, decimal=2)
    assert fpr.shape == tpr.shape
    assert fpr.shape == thresholds.shape


def test_roc_curve_multi():
    # roc_curve not applicable for multi-class problems
    y_true, _, y_score = make_prediction(binary=False)

    with pytest.raises(ValueError):
        roc_curve(y_true, y_score)


def test_roc_curve_confidence():
    # roc_curve for confidence scores
    y_true, _, y_score = make_prediction(binary=True)

    fpr, tpr, thresholds = roc_curve(y_true, y_score - 0.5)
    roc_auc = auc(fpr, tpr)
    assert_array_almost_equal(roc_auc, 0.90, decimal=2)
    assert fpr.shape == tpr.shape
    assert fpr.shape == thresholds.shape


def test_roc_curve_hard():
    # roc_curve for hard decisions
    y_true, pred, y_score = make_prediction(binary=True)

    # always predict one
    trivial_pred = np.ones(y_true.shape)
    fpr, tpr, thresholds = roc_curve(y_true, trivial_pred)
    roc_auc = auc(fpr, tpr)
    assert_array_almost_equal(roc_auc, 0.50, decimal=2)
    assert fpr.shape == tpr.shape
    assert fpr.shape == thresholds.shape

    # always predict zero
    trivial_pred = np.zeros(y_true.shape)
    fpr, tpr, thresholds = roc_curve(y_true, trivial_pred)
    roc_auc = auc(fpr, tpr)
    assert_array_almost_equal(roc_auc, 0.50, decimal=2)
    assert fpr.shape == tpr.shape
    assert fpr.shape == thresholds.shape

    # hard decisions
    fpr, tpr, thresholds = roc_curve(y_true, pred)
    roc_auc = auc(fpr, tpr)
    assert_array_almost_equal(roc_auc, 0.78, decimal=2)
    assert fpr.shape == tpr.shape
    assert fpr.shape == thresholds.shape


def test_roc_curve_one_label():
    y_true = [1, 1, 1, 1, 1, 1, 1, 1, 1, 1]
    y_pred = [0, 1, 0, 1, 0, 1, 0, 1, 0, 1]
    # assert there are warnings
    expected_message = (
        "No negative samples in y_true, false positive value should be meaningless"
    )
    with pytest.warns(UndefinedMetricWarning, match=expected_message):
        fpr, tpr, thresholds = roc_curve(y_true, y_pred)

    # all true labels, all fpr should be nan
    assert_array_equal(fpr, np.full(len(thresholds), np.nan))
    assert fpr.shape == tpr.shape
    assert fpr.shape == thresholds.shape

    # assert there are warnings
    expected_message = (
        "No positive samples in y_true, true positive value should be meaningless"
    )
    with pytest.warns(UndefinedMetricWarning, match=expected_message):
        fpr, tpr, thresholds = roc_curve([1 - x for x in y_true], y_pred)
    # all negative labels, all tpr should be nan
    assert_array_equal(tpr, np.full(len(thresholds), np.nan))
    assert fpr.shape == tpr.shape
    assert fpr.shape == thresholds.shape


def test_roc_curve_toydata():
    # Binary classification
    y_true = [0, 1]
    y_score = [0, 1]
    tpr, fpr, _ = roc_curve(y_true, y_score)
    roc_auc = roc_auc_score(y_true, y_score)
    assert_array_almost_equal(tpr, [0, 0, 1])
    assert_array_almost_equal(fpr, [0, 1, 1])
    assert_almost_equal(roc_auc, 1.0)

    y_true = [0, 1]
    y_score = [1, 0]
    tpr, fpr, _ = roc_curve(y_true, y_score)
    roc_auc = roc_auc_score(y_true, y_score)
    assert_array_almost_equal(tpr, [0, 1, 1])
    assert_array_almost_equal(fpr, [0, 0, 1])
    assert_almost_equal(roc_auc, 0.0)

    y_true = [1, 0]
    y_score = [1, 1]
    tpr, fpr, _ = roc_curve(y_true, y_score)
    roc_auc = roc_auc_score(y_true, y_score)
    assert_array_almost_equal(tpr, [0, 1])
    assert_array_almost_equal(fpr, [0, 1])
    assert_almost_equal(roc_auc, 0.5)

    y_true = [1, 0]
    y_score = [1, 0]
    tpr, fpr, _ = roc_curve(y_true, y_score)
    roc_auc = roc_auc_score(y_true, y_score)
    assert_array_almost_equal(tpr, [0, 0, 1])
    assert_array_almost_equal(fpr, [0, 1, 1])
    assert_almost_equal(roc_auc, 1.0)

    y_true = [1, 0]
    y_score = [0.5, 0.5]
    tpr, fpr, _ = roc_curve(y_true, y_score)
    roc_auc = roc_auc_score(y_true, y_score)
    assert_array_almost_equal(tpr, [0, 1])
    assert_array_almost_equal(fpr, [0, 1])
    assert_almost_equal(roc_auc, 0.5)

    y_true = [0, 0]
    y_score = [0.25, 0.75]
    # assert UndefinedMetricWarning because of no positive sample in y_true
    expected_message = (
        "No positive samples in y_true, true positive value should be meaningless"
    )
    with pytest.warns(UndefinedMetricWarning, match=expected_message):
        tpr, fpr, _ = roc_curve(y_true, y_score)

    with pytest.raises(ValueError):
        roc_auc_score(y_true, y_score)
    assert_array_almost_equal(tpr, [0.0, 0.5, 1.0])
    assert_array_almost_equal(fpr, [np.nan, np.nan, np.nan])

    y_true = [1, 1]
    y_score = [0.25, 0.75]
    # assert UndefinedMetricWarning because of no negative sample in y_true
    expected_message = (
        "No negative samples in y_true, false positive value should be meaningless"
    )
    with pytest.warns(UndefinedMetricWarning, match=expected_message):
        tpr, fpr, _ = roc_curve(y_true, y_score)

    with pytest.raises(ValueError):
        roc_auc_score(y_true, y_score)
    assert_array_almost_equal(tpr, [np.nan, np.nan, np.nan])
    assert_array_almost_equal(fpr, [0.0, 0.5, 1.0])

    # Multi-label classification task
    y_true = np.array([[0, 1], [0, 1]])
    y_score = np.array([[0, 1], [0, 1]])
    with pytest.raises(ValueError):
        roc_auc_score(y_true, y_score, average="macro")
    with pytest.raises(ValueError):
        roc_auc_score(y_true, y_score, average="weighted")
    assert_almost_equal(roc_auc_score(y_true, y_score, average="samples"), 1.0)
    assert_almost_equal(roc_auc_score(y_true, y_score, average="micro"), 1.0)

    y_true = np.array([[0, 1], [0, 1]])
    y_score = np.array([[0, 1], [1, 0]])
    with pytest.raises(ValueError):
        roc_auc_score(y_true, y_score, average="macro")
    with pytest.raises(ValueError):
        roc_auc_score(y_true, y_score, average="weighted")
    assert_almost_equal(roc_auc_score(y_true, y_score, average="samples"), 0.5)
    assert_almost_equal(roc_auc_score(y_true, y_score, average="micro"), 0.5)

    y_true = np.array([[1, 0], [0, 1]])
    y_score = np.array([[0, 1], [1, 0]])
    assert_almost_equal(roc_auc_score(y_true, y_score, average="macro"), 0)
    assert_almost_equal(roc_auc_score(y_true, y_score, average="weighted"), 0)
    assert_almost_equal(roc_auc_score(y_true, y_score, average="samples"), 0)
    assert_almost_equal(roc_auc_score(y_true, y_score, average="micro"), 0)

    y_true = np.array([[1, 0], [0, 1]])
    y_score = np.array([[0.5, 0.5], [0.5, 0.5]])
    assert_almost_equal(roc_auc_score(y_true, y_score, average="macro"), 0.5)
    assert_almost_equal(roc_auc_score(y_true, y_score, average="weighted"), 0.5)
    assert_almost_equal(roc_auc_score(y_true, y_score, average="samples"), 0.5)
    assert_almost_equal(roc_auc_score(y_true, y_score, average="micro"), 0.5)


def test_roc_curve_drop_intermediate():
    # Test that drop_intermediate drops the correct thresholds
    y_true = [0, 0, 0, 0, 1, 1]
    y_score = [0.0, 0.2, 0.5, 0.6, 0.7, 1.0]
    tpr, fpr, thresholds = roc_curve(y_true, y_score, drop_intermediate=True)
    assert_array_almost_equal(thresholds, [2.0, 1.0, 0.7, 0.0])

    # Test dropping thresholds with repeating scores
    y_true = [0, 0, 0, 0, 0, 0, 0, 1, 1, 1, 1, 1, 1]
    y_score = [0.0, 0.1, 0.6, 0.6, 0.7, 0.8, 0.9, 0.6, 0.7, 0.8, 0.9, 0.9, 1.0]
    tpr, fpr, thresholds = roc_curve(y_true, y_score, drop_intermediate=True)
    assert_array_almost_equal(thresholds, [2.0, 1.0, 0.9, 0.7, 0.6, 0.0])


def test_roc_curve_fpr_tpr_increasing():
    # Ensure that fpr and tpr returned by roc_curve are increasing.
    # Construct an edge case with float y_score and sample_weight
    # when some adjacent values of fpr and tpr are actually the same.
    y_true = [0, 0, 1, 1, 1]
    y_score = [0.1, 0.7, 0.3, 0.4, 0.5]
    sample_weight = np.repeat(0.2, 5)
    fpr, tpr, _ = roc_curve(y_true, y_score, sample_weight=sample_weight)
    assert (np.diff(fpr) < 0).sum() == 0
    assert (np.diff(tpr) < 0).sum() == 0


def test_auc():
    # Test Area Under Curve (AUC) computation
    x = [0, 1]
    y = [0, 1]
    assert_array_almost_equal(auc(x, y), 0.5)
    x = [1, 0]
    y = [0, 1]
    assert_array_almost_equal(auc(x, y), 0.5)
    x = [1, 0, 0]
    y = [0, 1, 1]
    assert_array_almost_equal(auc(x, y), 0.5)
    x = [0, 1]
    y = [1, 1]
    assert_array_almost_equal(auc(x, y), 1)
    x = [0, 0.5, 1]
    y = [0, 0.5, 1]
    assert_array_almost_equal(auc(x, y), 0.5)


def test_auc_errors():
    # Incompatible shapes
    with pytest.raises(ValueError):
        auc([0.0, 0.5, 1.0], [0.1, 0.2])

    # Too few x values
    with pytest.raises(ValueError):
        auc([0.0], [0.1])

    # x is not in order
    x = [2, 1, 3, 4]
    y = [5, 6, 7, 8]
    error_message = "x is neither increasing nor decreasing : {}".format(np.array(x))
    with pytest.raises(ValueError, match=re.escape(error_message)):
        auc(x, y)


@pytest.mark.parametrize(
    "y_true, labels",
    [
        (np.array([0, 1, 0, 2]), [0, 1, 2]),
        (np.array([0, 1, 0, 2]), None),
        (["a", "b", "a", "c"], ["a", "b", "c"]),
        (["a", "b", "a", "c"], None),
    ],
)
def test_multiclass_ovo_roc_auc_toydata(y_true, labels):
    # Tests the one-vs-one multiclass ROC AUC algorithm
    # on a small example, representative of an expected use case.
    y_scores = np.array(
        [[0.1, 0.8, 0.1], [0.3, 0.4, 0.3], [0.35, 0.5, 0.15], [0, 0.2, 0.8]]
    )

    # Used to compute the expected output.
    # Consider labels 0 and 1:
    # positive label is 0, negative label is 1
    score_01 = roc_auc_score([1, 0, 1], [0.1, 0.3, 0.35])
    # positive label is 1, negative label is 0
    score_10 = roc_auc_score([0, 1, 0], [0.8, 0.4, 0.5])
    average_score_01 = (score_01 + score_10) / 2

    # Consider labels 0 and 2:
    score_02 = roc_auc_score([1, 1, 0], [0.1, 0.35, 0])
    score_20 = roc_auc_score([0, 0, 1], [0.1, 0.15, 0.8])
    average_score_02 = (score_02 + score_20) / 2

    # Consider labels 1 and 2:
    score_12 = roc_auc_score([1, 0], [0.4, 0.2])
    score_21 = roc_auc_score([0, 1], [0.3, 0.8])
    average_score_12 = (score_12 + score_21) / 2

    # Unweighted, one-vs-one multiclass ROC AUC algorithm
    ovo_unweighted_score = (average_score_01 + average_score_02 + average_score_12) / 3
    assert_almost_equal(
        roc_auc_score(y_true, y_scores, labels=labels, multi_class="ovo"),
        ovo_unweighted_score,
    )

    # Weighted, one-vs-one multiclass ROC AUC algorithm
    # Each term is weighted by the prevalence for the positive label.
    pair_scores = [average_score_01, average_score_02, average_score_12]
    prevalence = [0.75, 0.75, 0.50]
    ovo_weighted_score = np.average(pair_scores, weights=prevalence)
    assert_almost_equal(
        roc_auc_score(
            y_true, y_scores, labels=labels, multi_class="ovo", average="weighted"
        ),
        ovo_weighted_score,
    )


@pytest.mark.parametrize(
    "y_true, labels",
    [
        (np.array([0, 2, 0, 2]), [0, 1, 2]),
        (np.array(["a", "d", "a", "d"]), ["a", "b", "d"]),
    ],
)
def test_multiclass_ovo_roc_auc_toydata_binary(y_true, labels):
    # Tests the one-vs-one multiclass ROC AUC algorithm for binary y_true
    #
    # on a small example, representative of an expected use case.
    y_scores = np.array(
        [[0.2, 0.0, 0.8], [0.6, 0.0, 0.4], [0.55, 0.0, 0.45], [0.4, 0.0, 0.6]]
    )

    # Used to compute the expected output.
    # Consider labels 0 and 1:
    # positive label is 0, negative label is 1
    score_01 = roc_auc_score([1, 0, 1, 0], [0.2, 0.6, 0.55, 0.4])
    # positive label is 1, negative label is 0
    score_10 = roc_auc_score([0, 1, 0, 1], [0.8, 0.4, 0.45, 0.6])
    ovo_score = (score_01 + score_10) / 2

    assert_almost_equal(
        roc_auc_score(y_true, y_scores, labels=labels, multi_class="ovo"), ovo_score
    )

    # Weighted, one-vs-one multiclass ROC AUC algorithm
    assert_almost_equal(
        roc_auc_score(
            y_true, y_scores, labels=labels, multi_class="ovo", average="weighted"
        ),
        ovo_score,
    )


@pytest.mark.parametrize(
    "y_true, labels",
    [
        (np.array([0, 1, 2, 2]), None),
        (["a", "b", "c", "c"], None),
        ([0, 1, 2, 2], [0, 1, 2]),
        (["a", "b", "c", "c"], ["a", "b", "c"]),
    ],
)
def test_multiclass_ovr_roc_auc_toydata(y_true, labels):
    # Tests the unweighted, one-vs-rest multiclass ROC AUC algorithm
    # on a small example, representative of an expected use case.
    y_scores = np.array(
        [[1.0, 0.0, 0.0], [0.1, 0.5, 0.4], [0.1, 0.1, 0.8], [0.3, 0.3, 0.4]]
    )
    # Compute the expected result by individually computing the 'one-vs-rest'
    # ROC AUC scores for classes 0, 1, and 2.
    out_0 = roc_auc_score([1, 0, 0, 0], y_scores[:, 0])
    out_1 = roc_auc_score([0, 1, 0, 0], y_scores[:, 1])
    out_2 = roc_auc_score([0, 0, 1, 1], y_scores[:, 2])
    result_unweighted = (out_0 + out_1 + out_2) / 3.0

    assert_almost_equal(
        roc_auc_score(y_true, y_scores, multi_class="ovr", labels=labels),
        result_unweighted,
    )

    # Tests the weighted, one-vs-rest multiclass ROC AUC algorithm
    # on the same input (Provost & Domingos, 2000)
    result_weighted = out_0 * 0.25 + out_1 * 0.25 + out_2 * 0.5
    assert_almost_equal(
        roc_auc_score(
            y_true, y_scores, multi_class="ovr", labels=labels, average="weighted"
        ),
        result_weighted,
    )


@pytest.mark.parametrize(
    "msg, y_true, labels",
    [
        ("Parameter 'labels' must be unique", np.array([0, 1, 2, 2]), [0, 2, 0]),
        (
            "Parameter 'labels' must be unique",
            np.array(["a", "b", "c", "c"]),
            ["a", "a", "b"],
        ),
        (
            "Number of classes in y_true not equal to the number of columns "
            "in 'y_score'",
            np.array([0, 2, 0, 2]),
            None,
        ),
        (
            "Parameter 'labels' must be ordered",
            np.array(["a", "b", "c", "c"]),
            ["a", "c", "b"],
        ),
        (
            "Number of given labels, 2, not equal to the number of columns in "
            "'y_score', 3",
            np.array([0, 1, 2, 2]),
            [0, 1],
        ),
        (
            "Number of given labels, 2, not equal to the number of columns in "
            "'y_score', 3",
            np.array(["a", "b", "c", "c"]),
            ["a", "b"],
        ),
        (
            "Number of given labels, 4, not equal to the number of columns in "
            "'y_score', 3",
            np.array([0, 1, 2, 2]),
            [0, 1, 2, 3],
        ),
        (
            "Number of given labels, 4, not equal to the number of columns in "
            "'y_score', 3",
            np.array(["a", "b", "c", "c"]),
            ["a", "b", "c", "d"],
        ),
        (
            "'y_true' contains labels not in parameter 'labels'",
            np.array(["a", "b", "c", "e"]),
            ["a", "b", "c"],
        ),
        (
            "'y_true' contains labels not in parameter 'labels'",
            np.array(["a", "b", "c", "d"]),
            ["a", "b", "c"],
        ),
        (
            "'y_true' contains labels not in parameter 'labels'",
            np.array([0, 1, 2, 3]),
            [0, 1, 2],
        ),
    ],
)
@pytest.mark.parametrize("multi_class", ["ovo", "ovr"])
def test_roc_auc_score_multiclass_labels_error(msg, y_true, labels, multi_class):
    y_scores = np.array(
        [[0.1, 0.8, 0.1], [0.3, 0.4, 0.3], [0.35, 0.5, 0.15], [0, 0.2, 0.8]]
    )

    with pytest.raises(ValueError, match=msg):
        roc_auc_score(y_true, y_scores, labels=labels, multi_class=multi_class)


@pytest.mark.parametrize(
    "msg, kwargs",
    [
        (
            (
                r"average must be one of \('macro', 'weighted'\) for "
                r"multiclass problems"
            ),
            {"average": "samples", "multi_class": "ovo"},
        ),
        (
            (
                r"average must be one of \('macro', 'weighted'\) for "
                r"multiclass problems"
            ),
            {"average": "micro", "multi_class": "ovr"},
        ),
        (
            (
                r"sample_weight is not supported for multiclass one-vs-one "
                r"ROC AUC, 'sample_weight' must be None in this case"
            ),
            {"multi_class": "ovo", "sample_weight": []},
        ),
        (
            (
                r"Partial AUC computation not available in multiclass setting, "
                r"'max_fpr' must be set to `None`, received `max_fpr=0.5` "
                r"instead"
            ),
            {"multi_class": "ovo", "max_fpr": 0.5},
        ),
        (
            (
                r"multi_class='ovp' is not supported for multiclass ROC AUC, "
                r"multi_class must be in \('ovo', 'ovr'\)"
            ),
            {"multi_class": "ovp"},
        ),
        (r"multi_class must be in \('ovo', 'ovr'\)", {}),
    ],
)
def test_roc_auc_score_multiclass_error(msg, kwargs):
    # Test that roc_auc_score function returns an error when trying
    # to compute multiclass AUC for parameters where an output
    # is not defined.
    rng = check_random_state(404)
    y_score = rng.rand(20, 3)
    y_prob = softmax(y_score)
    y_true = rng.randint(0, 3, size=20)
    with pytest.raises(ValueError, match=msg):
        roc_auc_score(y_true, y_prob, **kwargs)


def test_auc_score_non_binary_class():
    # Test that roc_auc_score function returns an error when trying
    # to compute AUC for non-binary class values.
    rng = check_random_state(404)
    y_pred = rng.rand(10)
    # y_true contains only one class value
    y_true = np.zeros(10, dtype="int")
    err_msg = "ROC AUC score is not defined"
    with pytest.raises(ValueError, match=err_msg):
        roc_auc_score(y_true, y_pred)
    y_true = np.ones(10, dtype="int")
    with pytest.raises(ValueError, match=err_msg):
        roc_auc_score(y_true, y_pred)
    y_true = np.full(10, -1, dtype="int")
    with pytest.raises(ValueError, match=err_msg):
        roc_auc_score(y_true, y_pred)

    with warnings.catch_warnings(record=True):
        rng = check_random_state(404)
        y_pred = rng.rand(10)
        # y_true contains only one class value
        y_true = np.zeros(10, dtype="int")
        with pytest.raises(ValueError, match=err_msg):
            roc_auc_score(y_true, y_pred)
        y_true = np.ones(10, dtype="int")
        with pytest.raises(ValueError, match=err_msg):
            roc_auc_score(y_true, y_pred)
        y_true = np.full(10, -1, dtype="int")
        with pytest.raises(ValueError, match=err_msg):
            roc_auc_score(y_true, y_pred)


@pytest.mark.parametrize("curve_func", CURVE_FUNCS)
def test_binary_clf_curve_multiclass_error(curve_func):
    rng = check_random_state(404)
    y_true = rng.randint(0, 3, size=10)
    y_pred = rng.rand(10)
    msg = "multiclass format is not supported"
    with pytest.raises(ValueError, match=msg):
        curve_func(y_true, y_pred)


@pytest.mark.parametrize("curve_func", CURVE_FUNCS)
def test_binary_clf_curve_implicit_pos_label(curve_func):
    # Check that using string class labels raises an informative
    # error for any supported string dtype:
    msg = (
        "y_true takes value in {'a', 'b'} and pos_label is "
        "not specified: either make y_true take "
        "value in {0, 1} or {-1, 1} or pass pos_label "
        "explicitly."
    )
    with pytest.raises(ValueError, match=msg):
        curve_func(np.array(["a", "b"], dtype="<U1"), [0.0, 1.0])

    with pytest.raises(ValueError, match=msg):
        curve_func(np.array(["a", "b"], dtype=object), [0.0, 1.0])

    # The error message is slightly different for bytes-encoded
    # class labels, but otherwise the behavior is the same:
    msg = (
        "y_true takes value in {b'a', b'b'} and pos_label is "
        "not specified: either make y_true take "
        "value in {0, 1} or {-1, 1} or pass pos_label "
        "explicitly."
    )
    with pytest.raises(ValueError, match=msg):
        curve_func(np.array([b"a", b"b"], dtype="<S1"), [0.0, 1.0])

    # Check that it is possible to use floating point class labels
    # that are interpreted similarly to integer class labels:
    y_pred = [0.0, 1.0, 0.2, 0.42]
    int_curve = curve_func([0, 1, 1, 0], y_pred)
    float_curve = curve_func([0.0, 1.0, 1.0, 0.0], y_pred)
    for int_curve_part, float_curve_part in zip(int_curve, float_curve):
        np.testing.assert_allclose(int_curve_part, float_curve_part)


@pytest.mark.parametrize("curve_func", CURVE_FUNCS)
def test_binary_clf_curve_zero_sample_weight(curve_func):
    y_true = [0, 0, 1, 1, 1]
    y_score = [0.1, 0.2, 0.3, 0.4, 0.5]
    sample_weight = [1, 1, 1, 0.5, 0]

    result_1 = curve_func(y_true, y_score, sample_weight=sample_weight)
    result_2 = curve_func(y_true[:-1], y_score[:-1], sample_weight=sample_weight[:-1])

    for arr_1, arr_2 in zip(result_1, result_2):
        assert_allclose(arr_1, arr_2)


def test_precision_recall_curve():
    y_true, _, y_score = make_prediction(binary=True)
    _test_precision_recall_curve(y_true, y_score)

    # Use {-1, 1} for labels; make sure original labels aren't modified
    y_true[np.where(y_true == 0)] = -1
    y_true_copy = y_true.copy()
    _test_precision_recall_curve(y_true, y_score)
    assert_array_equal(y_true_copy, y_true)

    labels = [1, 0, 0, 1]
    predict_probas = [1, 2, 3, 4]
    p, r, t = precision_recall_curve(labels, predict_probas)
    assert_array_almost_equal(p, np.array([0.5, 0.33333333, 0.5, 1.0, 1.0]))
    assert_array_almost_equal(r, np.array([1.0, 0.5, 0.5, 0.5, 0.0]))
    assert_array_almost_equal(t, np.array([1, 2, 3, 4]))
    assert p.size == r.size
    assert p.size == t.size + 1


def _test_precision_recall_curve(y_true, y_score):
    # Test Precision-Recall and aread under PR curve
    p, r, thresholds = precision_recall_curve(y_true, y_score)
    precision_recall_auc = _average_precision_slow(y_true, y_score)
    assert_array_almost_equal(precision_recall_auc, 0.859, 3)
    assert_array_almost_equal(
        precision_recall_auc, average_precision_score(y_true, y_score)
    )
    # `_average_precision` is not very precise in case of 0.5 ties: be tolerant
    assert_almost_equal(
        _average_precision(y_true, y_score), precision_recall_auc, decimal=2
    )
    assert p.size == r.size
    assert p.size == thresholds.size + 1
    # Smoke test in the case of proba having only one value
    p, r, thresholds = precision_recall_curve(y_true, np.zeros_like(y_score))
    assert p.size == r.size
    assert p.size == thresholds.size + 1


def test_precision_recall_curve_toydata():
    with np.errstate(all="raise"):
        # Binary classification
        y_true = [0, 1]
        y_score = [0, 1]
        p, r, _ = precision_recall_curve(y_true, y_score)
        auc_prc = average_precision_score(y_true, y_score)
        assert_array_almost_equal(p, [1, 1])
        assert_array_almost_equal(r, [1, 0])
        assert_almost_equal(auc_prc, 1.0)

        y_true = [0, 1]
        y_score = [1, 0]
        p, r, _ = precision_recall_curve(y_true, y_score)
        auc_prc = average_precision_score(y_true, y_score)
        assert_array_almost_equal(p, [0.5, 0.0, 1.0])
        assert_array_almost_equal(r, [1.0, 0.0, 0.0])
        # Here we are doing a terrible prediction: we are always getting
        # it wrong, hence the average_precision_score is the accuracy at
        # chance: 50%
        assert_almost_equal(auc_prc, 0.5)

        y_true = [1, 0]
        y_score = [1, 1]
        p, r, _ = precision_recall_curve(y_true, y_score)
        auc_prc = average_precision_score(y_true, y_score)
        assert_array_almost_equal(p, [0.5, 1])
        assert_array_almost_equal(r, [1.0, 0])
        assert_almost_equal(auc_prc, 0.5)

        y_true = [1, 0]
        y_score = [1, 0]
        p, r, _ = precision_recall_curve(y_true, y_score)
        auc_prc = average_precision_score(y_true, y_score)
        assert_array_almost_equal(p, [1, 1])
        assert_array_almost_equal(r, [1, 0])
        assert_almost_equal(auc_prc, 1.0)

        y_true = [1, 0]
        y_score = [0.5, 0.5]
        p, r, _ = precision_recall_curve(y_true, y_score)
        auc_prc = average_precision_score(y_true, y_score)
        assert_array_almost_equal(p, [0.5, 1])
        assert_array_almost_equal(r, [1, 0.0])
        assert_almost_equal(auc_prc, 0.5)

        y_true = [0, 0]
        y_score = [0.25, 0.75]
        p, r, _ = precision_recall_curve(y_true, y_score)
        auc_prc = average_precision_score(y_true, y_score)
        assert_array_almost_equal(p, [0, 1])
        assert_array_almost_equal(r, [1, 0.])
        assert_almost_equal(auc_prc, 0.)

        y_true = [1, 1]
        y_score = [0.25, 0.75]
        p, r, _ = precision_recall_curve(y_true, y_score)
        assert_almost_equal(average_precision_score(y_true, y_score), 1.0)
        assert_array_almost_equal(p, [1.0, 1.0, 1.0])
        assert_array_almost_equal(r, [1, 0.5, 0.0])

        # Multi-label classification task
        y_true = np.array([[0, 1], [0, 1]])
        y_score = np.array([[0, 1], [0, 1]])
<<<<<<< HEAD
        assert_almost_equal(average_precision_score(y_true, y_score,
                                                    average="macro"), 0.5)
        assert_almost_equal(average_precision_score(y_true, y_score,
                                                    average="weighted"), 1.)
        assert_almost_equal(average_precision_score(y_true, y_score,
                                                    average="samples"), 1.)
        assert_almost_equal(average_precision_score(y_true, y_score,
                                                    average="micro"), 1.)

        y_true = np.array([[0, 1], [0, 1]])
        y_score = np.array([[0, 1], [1, 0]])
        assert_almost_equal(average_precision_score(y_true, y_score,
                                                    average="macro"), 0.5)
        assert_almost_equal(average_precision_score(y_true, y_score,
                                                    average="weighted"), 1.)
        assert_almost_equal(average_precision_score(y_true, y_score,
                                                    average="samples"), 0.75)
        assert_almost_equal(average_precision_score(y_true, y_score,
                                                    average="micro"), 0.5)

        y_true = np.array([[1, 0], [0, 1]])
        y_score = np.array([[0, 1], [1, 0]])
        assert_almost_equal(average_precision_score(y_true, y_score,
                                                    average="macro"), 0.5)
        assert_almost_equal(average_precision_score(y_true, y_score,
                                                    average="weighted"), 0.5)
        assert_almost_equal(average_precision_score(y_true, y_score,
                                                    average="samples"), 0.5)
        assert_almost_equal(average_precision_score(y_true, y_score,
                                                    average="micro"), 0.5)

        y_true = np.array([[1, 0], [0, 1]])
        y_score = np.array([[0.5, 0.5], [0.5, 0.5]])
        assert_almost_equal(average_precision_score(y_true, y_score,
                                                    average="macro"), 0.5)
        assert_almost_equal(average_precision_score(y_true, y_score,
                                                    average="weighted"), 0.5)
        assert_almost_equal(average_precision_score(y_true, y_score,
                                                    average="samples"), 0.5)
        assert_almost_equal(average_precision_score(y_true, y_score,
                                                    average="micro"), 0.5)

        y_true = np.array([[0, 0], [0, 0]])
        y_score = np.array([[0, 1], [0, 1]])
        assert_almost_equal(average_precision_score(y_true, y_score,
                                                    average="macro"), 0.)
        assert_almost_equal(average_precision_score(y_true, y_score,
                                                    average="weighted"), 0.)
        assert_almost_equal(average_precision_score(y_true, y_score,
                                                    average="samples"), 0.)
        assert_almost_equal(average_precision_score(y_true, y_score,
                                                    average="micro"), 0.)

        y_true = np.array([[1, 1], [1, 1]])
        y_score = np.array([[0, 1], [0, 1]])
        assert_almost_equal(average_precision_score(y_true, y_score,
                                                    average="macro"), 1.)
        assert_almost_equal(average_precision_score(y_true, y_score,
                                                    average="weighted"), 1.)
        assert_almost_equal(average_precision_score(y_true, y_score,
                                                    average="samples"), 1.)
        assert_almost_equal(average_precision_score(y_true, y_score,
                                                    average="micro"), 1.)
=======
        with pytest.raises(Exception):
            average_precision_score(y_true, y_score, average="macro")
        with pytest.raises(Exception):
            average_precision_score(y_true, y_score, average="weighted")
        assert_almost_equal(
            average_precision_score(y_true, y_score, average="samples"), 1.0
        )
        assert_almost_equal(
            average_precision_score(y_true, y_score, average="micro"), 1.0
        )

        y_true = np.array([[0, 1], [0, 1]])
        y_score = np.array([[0, 1], [1, 0]])
        with pytest.raises(Exception):
            average_precision_score(y_true, y_score, average="macro")
        with pytest.raises(Exception):
            average_precision_score(y_true, y_score, average="weighted")
        assert_almost_equal(
            average_precision_score(y_true, y_score, average="samples"), 0.75
        )
        assert_almost_equal(
            average_precision_score(y_true, y_score, average="micro"), 0.5
        )

        y_true = np.array([[1, 0], [0, 1]])
        y_score = np.array([[0, 1], [1, 0]])
        assert_almost_equal(
            average_precision_score(y_true, y_score, average="macro"), 0.5
        )
        assert_almost_equal(
            average_precision_score(y_true, y_score, average="weighted"), 0.5
        )
        assert_almost_equal(
            average_precision_score(y_true, y_score, average="samples"), 0.5
        )
        assert_almost_equal(
            average_precision_score(y_true, y_score, average="micro"), 0.5
        )

        y_true = np.array([[1, 0], [0, 1]])
        y_score = np.array([[0.5, 0.5], [0.5, 0.5]])
        assert_almost_equal(
            average_precision_score(y_true, y_score, average="macro"), 0.5
        )
        assert_almost_equal(
            average_precision_score(y_true, y_score, average="weighted"), 0.5
        )
        assert_almost_equal(
            average_precision_score(y_true, y_score, average="samples"), 0.5
        )
        assert_almost_equal(
            average_precision_score(y_true, y_score, average="micro"), 0.5
        )
>>>>>>> 3fd4bcbf

    with np.errstate(all="ignore"):
        # if one class is never present weighted should not be NaN
        y_true = np.array([[0, 0], [0, 1]])
        y_score = np.array([[0, 0], [0, 1]])
        assert_almost_equal(
            average_precision_score(y_true, y_score, average="weighted"), 1
        )


def test_average_precision_constant_values():
    # Check the average_precision_score of a constant predictor is
    # the TPR

    # Generate a dataset with 25% of positives
    y_true = np.zeros(100, dtype=int)
    y_true[::4] = 1
    # And a constant score
    y_score = np.ones(100)
    # The precision is then the fraction of positive whatever the recall
    # is, as there is only one threshold:
    assert average_precision_score(y_true, y_score) == 0.25


def test_average_precision_score_pos_label_errors():
    # Raise an error when pos_label is not in binary y_true
    y_true = np.array([0, 1])
    y_pred = np.array([0, 1])
    err_msg = r"pos_label=2 is not a valid label. It should be one of \[0, 1\]"
    with pytest.raises(ValueError, match=err_msg):
        average_precision_score(y_true, y_pred, pos_label=2)
    # Raise an error for multilabel-indicator y_true with
    # pos_label other than 1
    y_true = np.array([[1, 0], [0, 1], [0, 1], [1, 0]])
    y_pred = np.array([[0.9, 0.1], [0.1, 0.9], [0.8, 0.2], [0.2, 0.8]])
    err_msg = (
        "Parameter pos_label is fixed to 1 for multilabel-indicator y_true. "
        "Do not set pos_label or set pos_label to 1."
    )
    with pytest.raises(ValueError, match=err_msg):
        average_precision_score(y_true, y_pred, pos_label=0)


def test_score_scale_invariance():
    # Test that average_precision_score and roc_auc_score are invariant by
    # the scaling or shifting of probabilities
    # This test was expanded (added scaled_down) in response to github
    # issue #3864 (and others), where overly aggressive rounding was causing
    # problems for users with very small y_score values
    y_true, _, y_score = make_prediction(binary=True)

    roc_auc = roc_auc_score(y_true, y_score)
    roc_auc_scaled_up = roc_auc_score(y_true, 100 * y_score)
    roc_auc_scaled_down = roc_auc_score(y_true, 1e-6 * y_score)
    roc_auc_shifted = roc_auc_score(y_true, y_score - 10)
    assert roc_auc == roc_auc_scaled_up
    assert roc_auc == roc_auc_scaled_down
    assert roc_auc == roc_auc_shifted

    pr_auc = average_precision_score(y_true, y_score)
    pr_auc_scaled_up = average_precision_score(y_true, 100 * y_score)
    pr_auc_scaled_down = average_precision_score(y_true, 1e-6 * y_score)
    pr_auc_shifted = average_precision_score(y_true, y_score - 10)
    assert pr_auc == pr_auc_scaled_up
    assert pr_auc == pr_auc_scaled_down
    assert pr_auc == pr_auc_shifted


@pytest.mark.parametrize(
    "y_true,y_score,expected_fpr,expected_fnr",
    [
        ([0, 0, 1], [0, 0.5, 1], [0], [0]),
        ([0, 0, 1], [0, 0.25, 0.5], [0], [0]),
        ([0, 0, 1], [0.5, 0.75, 1], [0], [0]),
        ([0, 0, 1], [0.25, 0.5, 0.75], [0], [0]),
        ([0, 1, 0], [0, 0.5, 1], [0.5], [0]),
        ([0, 1, 0], [0, 0.25, 0.5], [0.5], [0]),
        ([0, 1, 0], [0.5, 0.75, 1], [0.5], [0]),
        ([0, 1, 0], [0.25, 0.5, 0.75], [0.5], [0]),
        ([0, 1, 1], [0, 0.5, 1], [0.0], [0]),
        ([0, 1, 1], [0, 0.25, 0.5], [0], [0]),
        ([0, 1, 1], [0.5, 0.75, 1], [0], [0]),
        ([0, 1, 1], [0.25, 0.5, 0.75], [0], [0]),
        ([1, 0, 0], [0, 0.5, 1], [1, 1, 0.5], [0, 1, 1]),
        ([1, 0, 0], [0, 0.25, 0.5], [1, 1, 0.5], [0, 1, 1]),
        ([1, 0, 0], [0.5, 0.75, 1], [1, 1, 0.5], [0, 1, 1]),
        ([1, 0, 0], [0.25, 0.5, 0.75], [1, 1, 0.5], [0, 1, 1]),
        ([1, 0, 1], [0, 0.5, 1], [1, 1, 0], [0, 0.5, 0.5]),
        ([1, 0, 1], [0, 0.25, 0.5], [1, 1, 0], [0, 0.5, 0.5]),
        ([1, 0, 1], [0.5, 0.75, 1], [1, 1, 0], [0, 0.5, 0.5]),
        ([1, 0, 1], [0.25, 0.5, 0.75], [1, 1, 0], [0, 0.5, 0.5]),
    ],
)
def test_det_curve_toydata(y_true, y_score, expected_fpr, expected_fnr):
    # Check on a batch of small examples.
    fpr, fnr, _ = det_curve(y_true, y_score)

    assert_allclose(fpr, expected_fpr)
    assert_allclose(fnr, expected_fnr)


@pytest.mark.parametrize(
    "y_true,y_score,expected_fpr,expected_fnr",
    [
        ([1, 0], [0.5, 0.5], [1], [0]),
        ([0, 1], [0.5, 0.5], [1], [0]),
        ([0, 0, 1], [0.25, 0.5, 0.5], [0.5], [0]),
        ([0, 1, 0], [0.25, 0.5, 0.5], [0.5], [0]),
        ([0, 1, 1], [0.25, 0.5, 0.5], [0], [0]),
        ([1, 0, 0], [0.25, 0.5, 0.5], [1], [0]),
        ([1, 0, 1], [0.25, 0.5, 0.5], [1], [0]),
        ([1, 1, 0], [0.25, 0.5, 0.5], [1], [0]),
    ],
)
def test_det_curve_tie_handling(y_true, y_score, expected_fpr, expected_fnr):
    fpr, fnr, _ = det_curve(y_true, y_score)

    assert_allclose(fpr, expected_fpr)
    assert_allclose(fnr, expected_fnr)


def test_det_curve_sanity_check():
    # Exactly duplicated inputs yield the same result.
    assert_allclose(
        det_curve([0, 0, 1], [0, 0.5, 1]),
        det_curve([0, 0, 0, 0, 1, 1], [0, 0, 0.5, 0.5, 1, 1]),
    )


@pytest.mark.parametrize("y_score", [(0), (0.25), (0.5), (0.75), (1)])
def test_det_curve_constant_scores(y_score):
    fpr, fnr, threshold = det_curve(
        y_true=[0, 1, 0, 1, 0, 1], y_score=np.full(6, y_score)
    )

    assert_allclose(fpr, [1])
    assert_allclose(fnr, [0])
    assert_allclose(threshold, [y_score])


@pytest.mark.parametrize(
    "y_true",
    [
        ([0, 0, 0, 0, 0, 1]),
        ([0, 0, 0, 0, 1, 1]),
        ([0, 0, 0, 1, 1, 1]),
        ([0, 0, 1, 1, 1, 1]),
        ([0, 1, 1, 1, 1, 1]),
    ],
)
def test_det_curve_perfect_scores(y_true):
    fpr, fnr, _ = det_curve(y_true=y_true, y_score=y_true)

    assert_allclose(fpr, [0])
    assert_allclose(fnr, [0])


@pytest.mark.parametrize(
    "y_true, y_pred, err_msg",
    [
        ([0, 1], [0, 0.5, 1], "inconsistent numbers of samples"),
        ([0, 1, 1], [0, 0.5], "inconsistent numbers of samples"),
        ([0, 0, 0], [0, 0.5, 1], "Only one class present in y_true"),
        ([1, 1, 1], [0, 0.5, 1], "Only one class present in y_true"),
        (
            ["cancer", "cancer", "not cancer"],
            [0.2, 0.3, 0.8],
            "pos_label is not specified",
        ),
    ],
)
def test_det_curve_bad_input(y_true, y_pred, err_msg):
    # input variables with inconsistent numbers of samples
    with pytest.raises(ValueError, match=err_msg):
        det_curve(y_true, y_pred)


def test_det_curve_pos_label():
    y_true = ["cancer"] * 3 + ["not cancer"] * 7
    y_pred_pos_not_cancer = np.array([0.1, 0.4, 0.6, 0.2, 0.3, 0.4, 0.5, 0.6, 0.7, 0.9])
    y_pred_pos_cancer = 1 - y_pred_pos_not_cancer

    fpr_pos_cancer, fnr_pos_cancer, th_pos_cancer = det_curve(
        y_true,
        y_pred_pos_cancer,
        pos_label="cancer",
    )
    fpr_pos_not_cancer, fnr_pos_not_cancer, th_pos_not_cancer = det_curve(
        y_true,
        y_pred_pos_not_cancer,
        pos_label="not cancer",
    )

    # check that the first threshold will change depending which label we
    # consider positive
    assert th_pos_cancer[0] == pytest.approx(0.4)
    assert th_pos_not_cancer[0] == pytest.approx(0.2)

    # check for the symmetry of the fpr and fnr
    assert_allclose(fpr_pos_cancer, fnr_pos_not_cancer[::-1])
    assert_allclose(fnr_pos_cancer, fpr_pos_not_cancer[::-1])


def check_lrap_toy(lrap_score):
    # Check on several small example that it works
    assert_almost_equal(lrap_score([[0, 1]], [[0.25, 0.75]]), 1)
    assert_almost_equal(lrap_score([[0, 1]], [[0.75, 0.25]]), 1 / 2)
    assert_almost_equal(lrap_score([[1, 1]], [[0.75, 0.25]]), 1)

    assert_almost_equal(lrap_score([[0, 0, 1]], [[0.25, 0.5, 0.75]]), 1)
    assert_almost_equal(lrap_score([[0, 1, 0]], [[0.25, 0.5, 0.75]]), 1 / 2)
    assert_almost_equal(lrap_score([[0, 1, 1]], [[0.25, 0.5, 0.75]]), 1)
    assert_almost_equal(lrap_score([[1, 0, 0]], [[0.25, 0.5, 0.75]]), 1 / 3)
    assert_almost_equal(
        lrap_score([[1, 0, 1]], [[0.25, 0.5, 0.75]]), (2 / 3 + 1 / 1) / 2
    )
    assert_almost_equal(
        lrap_score([[1, 1, 0]], [[0.25, 0.5, 0.75]]), (2 / 3 + 1 / 2) / 2
    )

    assert_almost_equal(lrap_score([[0, 0, 1]], [[0.75, 0.5, 0.25]]), 1 / 3)
    assert_almost_equal(lrap_score([[0, 1, 0]], [[0.75, 0.5, 0.25]]), 1 / 2)
    assert_almost_equal(
        lrap_score([[0, 1, 1]], [[0.75, 0.5, 0.25]]), (1 / 2 + 2 / 3) / 2
    )
    assert_almost_equal(lrap_score([[1, 0, 0]], [[0.75, 0.5, 0.25]]), 1)
    assert_almost_equal(lrap_score([[1, 0, 1]], [[0.75, 0.5, 0.25]]), (1 + 2 / 3) / 2)
    assert_almost_equal(lrap_score([[1, 1, 0]], [[0.75, 0.5, 0.25]]), 1)
    assert_almost_equal(lrap_score([[1, 1, 1]], [[0.75, 0.5, 0.25]]), 1)

    assert_almost_equal(lrap_score([[0, 0, 1]], [[0.5, 0.75, 0.25]]), 1 / 3)
    assert_almost_equal(lrap_score([[0, 1, 0]], [[0.5, 0.75, 0.25]]), 1)
    assert_almost_equal(lrap_score([[0, 1, 1]], [[0.5, 0.75, 0.25]]), (1 + 2 / 3) / 2)
    assert_almost_equal(lrap_score([[1, 0, 0]], [[0.5, 0.75, 0.25]]), 1 / 2)
    assert_almost_equal(
        lrap_score([[1, 0, 1]], [[0.5, 0.75, 0.25]]), (1 / 2 + 2 / 3) / 2
    )
    assert_almost_equal(lrap_score([[1, 1, 0]], [[0.5, 0.75, 0.25]]), 1)
    assert_almost_equal(lrap_score([[1, 1, 1]], [[0.5, 0.75, 0.25]]), 1)

    # Tie handling
    assert_almost_equal(lrap_score([[1, 0]], [[0.5, 0.5]]), 0.5)
    assert_almost_equal(lrap_score([[0, 1]], [[0.5, 0.5]]), 0.5)
    assert_almost_equal(lrap_score([[1, 1]], [[0.5, 0.5]]), 1)

    assert_almost_equal(lrap_score([[0, 0, 1]], [[0.25, 0.5, 0.5]]), 0.5)
    assert_almost_equal(lrap_score([[0, 1, 0]], [[0.25, 0.5, 0.5]]), 0.5)
    assert_almost_equal(lrap_score([[0, 1, 1]], [[0.25, 0.5, 0.5]]), 1)
    assert_almost_equal(lrap_score([[1, 0, 0]], [[0.25, 0.5, 0.5]]), 1 / 3)
    assert_almost_equal(
        lrap_score([[1, 0, 1]], [[0.25, 0.5, 0.5]]), (2 / 3 + 1 / 2) / 2
    )
    assert_almost_equal(
        lrap_score([[1, 1, 0]], [[0.25, 0.5, 0.5]]), (2 / 3 + 1 / 2) / 2
    )
    assert_almost_equal(lrap_score([[1, 1, 1]], [[0.25, 0.5, 0.5]]), 1)

    assert_almost_equal(lrap_score([[1, 1, 0]], [[0.5, 0.5, 0.5]]), 2 / 3)

    assert_almost_equal(lrap_score([[1, 1, 1, 0]], [[0.5, 0.5, 0.5, 0.5]]), 3 / 4)


def check_zero_or_all_relevant_labels(lrap_score):
    random_state = check_random_state(0)

    for n_labels in range(2, 5):
        y_score = random_state.uniform(size=(1, n_labels))
        y_score_ties = np.zeros_like(y_score)

        # No relevant labels
        y_true = np.zeros((1, n_labels))
        assert lrap_score(y_true, y_score) == 1.0
        assert lrap_score(y_true, y_score_ties) == 1.0

        # Only relevant labels
        y_true = np.ones((1, n_labels))
        assert lrap_score(y_true, y_score) == 1.0
        assert lrap_score(y_true, y_score_ties) == 1.0

    # Degenerate case: only one label
    assert_almost_equal(
        lrap_score([[1], [0], [1], [0]], [[0.5], [0.5], [0.5], [0.5]]), 1.0
    )


def check_lrap_error_raised(lrap_score):
    # Raise value error if not appropriate format
    with pytest.raises(ValueError):
        lrap_score([0, 1, 0], [0.25, 0.3, 0.2])
    with pytest.raises(ValueError):
        lrap_score([0, 1, 2], [[0.25, 0.75, 0.0], [0.7, 0.3, 0.0], [0.8, 0.2, 0.0]])
    with pytest.raises(ValueError):
        lrap_score(
            [(0), (1), (2)], [[0.25, 0.75, 0.0], [0.7, 0.3, 0.0], [0.8, 0.2, 0.0]]
        )

    # Check that y_true.shape != y_score.shape raise the proper exception
    with pytest.raises(ValueError):
        lrap_score([[0, 1], [0, 1]], [0, 1])
    with pytest.raises(ValueError):
        lrap_score([[0, 1], [0, 1]], [[0, 1]])
    with pytest.raises(ValueError):
        lrap_score([[0, 1], [0, 1]], [[0], [1]])
    with pytest.raises(ValueError):
        lrap_score([[0, 1]], [[0, 1], [0, 1]])
    with pytest.raises(ValueError):
        lrap_score([[0], [1]], [[0, 1], [0, 1]])
    with pytest.raises(ValueError):
        lrap_score([[0, 1], [0, 1]], [[0], [1]])


def check_lrap_only_ties(lrap_score):
    # Check tie handling in score
    # Basic check with only ties and increasing label space
    for n_labels in range(2, 10):
        y_score = np.ones((1, n_labels))

        # Check for growing number of consecutive relevant
        for n_relevant in range(1, n_labels):
            # Check for a bunch of positions
            for pos in range(n_labels - n_relevant):
                y_true = np.zeros((1, n_labels))
                y_true[0, pos : pos + n_relevant] = 1
                assert_almost_equal(lrap_score(y_true, y_score), n_relevant / n_labels)


def check_lrap_without_tie_and_increasing_score(lrap_score):
    # Check that Label ranking average precision works for various
    # Basic check with increasing label space size and decreasing score
    for n_labels in range(2, 10):
        y_score = n_labels - (np.arange(n_labels).reshape((1, n_labels)) + 1)

        # First and last
        y_true = np.zeros((1, n_labels))
        y_true[0, 0] = 1
        y_true[0, -1] = 1
        assert_almost_equal(lrap_score(y_true, y_score), (2 / n_labels + 1) / 2)

        # Check for growing number of consecutive relevant label
        for n_relevant in range(1, n_labels):
            # Check for a bunch of position
            for pos in range(n_labels - n_relevant):
                y_true = np.zeros((1, n_labels))
                y_true[0, pos : pos + n_relevant] = 1
                assert_almost_equal(
                    lrap_score(y_true, y_score),
                    sum(
                        (r + 1) / ((pos + r + 1) * n_relevant)
                        for r in range(n_relevant)
                    ),
                )


def _my_lrap(y_true, y_score):
    """Simple implementation of label ranking average precision"""
    check_consistent_length(y_true, y_score)
    y_true = check_array(y_true)
    y_score = check_array(y_score)
    n_samples, n_labels = y_true.shape
    score = np.empty((n_samples,))
    for i in range(n_samples):
        # The best rank correspond to 1. Rank higher than 1 are worse.
        # The best inverse ranking correspond to n_labels.
        unique_rank, inv_rank = np.unique(y_score[i], return_inverse=True)
        n_ranks = unique_rank.size
        rank = n_ranks - inv_rank

        # Rank need to be corrected to take into account ties
        # ex: rank 1 ex aequo means that both label are rank 2.
        corr_rank = np.bincount(rank, minlength=n_ranks + 1).cumsum()
        rank = corr_rank[rank]

        relevant = y_true[i].nonzero()[0]
        if relevant.size == 0 or relevant.size == n_labels:
            score[i] = 1
            continue

        score[i] = 0.0
        for label in relevant:
            # Let's count the number of relevant label with better rank
            # (smaller rank).
            n_ranked_above = sum(rank[r] <= rank[label] for r in relevant)

            # Weight by the rank of the actual label
            score[i] += n_ranked_above / rank[label]

        score[i] /= relevant.size

    return score.mean()


def check_alternative_lrap_implementation(
    lrap_score, n_classes=5, n_samples=20, random_state=0
):
    _, y_true = make_multilabel_classification(
        n_features=1,
        allow_unlabeled=False,
        random_state=random_state,
        n_classes=n_classes,
        n_samples=n_samples,
    )

    # Score with ties
    y_score = _sparse_random_matrix(
        n_components=y_true.shape[0],
        n_features=y_true.shape[1],
        random_state=random_state,
    )

    if hasattr(y_score, "toarray"):
        y_score = y_score.toarray()
    score_lrap = label_ranking_average_precision_score(y_true, y_score)
    score_my_lrap = _my_lrap(y_true, y_score)
    assert_almost_equal(score_lrap, score_my_lrap)

    # Uniform score
    random_state = check_random_state(random_state)
    y_score = random_state.uniform(size=(n_samples, n_classes))
    score_lrap = label_ranking_average_precision_score(y_true, y_score)
    score_my_lrap = _my_lrap(y_true, y_score)
    assert_almost_equal(score_lrap, score_my_lrap)


@pytest.mark.parametrize(
    "check",
    (
        check_lrap_toy,
        check_lrap_without_tie_and_increasing_score,
        check_lrap_only_ties,
        check_zero_or_all_relevant_labels,
    ),
)
@pytest.mark.parametrize("func", (label_ranking_average_precision_score, _my_lrap))
def test_label_ranking_avp(check, func):
    check(func)


def test_lrap_error_raised():
    check_lrap_error_raised(label_ranking_average_precision_score)


@pytest.mark.parametrize("n_samples", (1, 2, 8, 20))
@pytest.mark.parametrize("n_classes", (2, 5, 10))
@pytest.mark.parametrize("random_state", range(1))
def test_alternative_lrap_implementation(n_samples, n_classes, random_state):

    check_alternative_lrap_implementation(
        label_ranking_average_precision_score, n_classes, n_samples, random_state
    )


def test_lrap_sample_weighting_zero_labels():
    # Degenerate sample labeling (e.g., zero labels for a sample) is a valid
    # special case for lrap (the sample is considered to achieve perfect
    # precision), but this case is not tested in test_common.
    # For these test samples, the APs are 0.5, 0.75, and 1.0 (default for zero
    # labels).
    y_true = np.array([[1, 0, 0, 0], [1, 0, 0, 1], [0, 0, 0, 0]], dtype=bool)
    y_score = np.array(
        [[0.3, 0.4, 0.2, 0.1], [0.1, 0.2, 0.3, 0.4], [0.4, 0.3, 0.2, 0.1]]
    )
    samplewise_lraps = np.array([0.5, 0.75, 1.0])
    sample_weight = np.array([1.0, 1.0, 0.0])

    assert_almost_equal(
        label_ranking_average_precision_score(
            y_true, y_score, sample_weight=sample_weight
        ),
        np.sum(sample_weight * samplewise_lraps) / np.sum(sample_weight),
    )


def test_coverage_error():
    # Toy case
    assert_almost_equal(coverage_error([[0, 1]], [[0.25, 0.75]]), 1)
    assert_almost_equal(coverage_error([[0, 1]], [[0.75, 0.25]]), 2)
    assert_almost_equal(coverage_error([[1, 1]], [[0.75, 0.25]]), 2)
    assert_almost_equal(coverage_error([[0, 0]], [[0.75, 0.25]]), 0)

    assert_almost_equal(coverage_error([[0, 0, 0]], [[0.25, 0.5, 0.75]]), 0)
    assert_almost_equal(coverage_error([[0, 0, 1]], [[0.25, 0.5, 0.75]]), 1)
    assert_almost_equal(coverage_error([[0, 1, 0]], [[0.25, 0.5, 0.75]]), 2)
    assert_almost_equal(coverage_error([[0, 1, 1]], [[0.25, 0.5, 0.75]]), 2)
    assert_almost_equal(coverage_error([[1, 0, 0]], [[0.25, 0.5, 0.75]]), 3)
    assert_almost_equal(coverage_error([[1, 0, 1]], [[0.25, 0.5, 0.75]]), 3)
    assert_almost_equal(coverage_error([[1, 1, 0]], [[0.25, 0.5, 0.75]]), 3)
    assert_almost_equal(coverage_error([[1, 1, 1]], [[0.25, 0.5, 0.75]]), 3)

    assert_almost_equal(coverage_error([[0, 0, 0]], [[0.75, 0.5, 0.25]]), 0)
    assert_almost_equal(coverage_error([[0, 0, 1]], [[0.75, 0.5, 0.25]]), 3)
    assert_almost_equal(coverage_error([[0, 1, 0]], [[0.75, 0.5, 0.25]]), 2)
    assert_almost_equal(coverage_error([[0, 1, 1]], [[0.75, 0.5, 0.25]]), 3)
    assert_almost_equal(coverage_error([[1, 0, 0]], [[0.75, 0.5, 0.25]]), 1)
    assert_almost_equal(coverage_error([[1, 0, 1]], [[0.75, 0.5, 0.25]]), 3)
    assert_almost_equal(coverage_error([[1, 1, 0]], [[0.75, 0.5, 0.25]]), 2)
    assert_almost_equal(coverage_error([[1, 1, 1]], [[0.75, 0.5, 0.25]]), 3)

    assert_almost_equal(coverage_error([[0, 0, 0]], [[0.5, 0.75, 0.25]]), 0)
    assert_almost_equal(coverage_error([[0, 0, 1]], [[0.5, 0.75, 0.25]]), 3)
    assert_almost_equal(coverage_error([[0, 1, 0]], [[0.5, 0.75, 0.25]]), 1)
    assert_almost_equal(coverage_error([[0, 1, 1]], [[0.5, 0.75, 0.25]]), 3)
    assert_almost_equal(coverage_error([[1, 0, 0]], [[0.5, 0.75, 0.25]]), 2)
    assert_almost_equal(coverage_error([[1, 0, 1]], [[0.5, 0.75, 0.25]]), 3)
    assert_almost_equal(coverage_error([[1, 1, 0]], [[0.5, 0.75, 0.25]]), 2)
    assert_almost_equal(coverage_error([[1, 1, 1]], [[0.5, 0.75, 0.25]]), 3)

    # Non trival case
    assert_almost_equal(
        coverage_error([[0, 1, 0], [1, 1, 0]], [[0.1, 10.0, -3], [0, 1, 3]]),
        (1 + 3) / 2.0,
    )

    assert_almost_equal(
        coverage_error(
            [[0, 1, 0], [1, 1, 0], [0, 1, 1]], [[0.1, 10, -3], [0, 1, 3], [0, 2, 0]]
        ),
        (1 + 3 + 3) / 3.0,
    )

    assert_almost_equal(
        coverage_error(
            [[0, 1, 0], [1, 1, 0], [0, 1, 1]], [[0.1, 10, -3], [3, 1, 3], [0, 2, 0]]
        ),
        (1 + 3 + 3) / 3.0,
    )


def test_coverage_tie_handling():
    assert_almost_equal(coverage_error([[0, 0]], [[0.5, 0.5]]), 0)
    assert_almost_equal(coverage_error([[1, 0]], [[0.5, 0.5]]), 2)
    assert_almost_equal(coverage_error([[0, 1]], [[0.5, 0.5]]), 2)
    assert_almost_equal(coverage_error([[1, 1]], [[0.5, 0.5]]), 2)

    assert_almost_equal(coverage_error([[0, 0, 0]], [[0.25, 0.5, 0.5]]), 0)
    assert_almost_equal(coverage_error([[0, 0, 1]], [[0.25, 0.5, 0.5]]), 2)
    assert_almost_equal(coverage_error([[0, 1, 0]], [[0.25, 0.5, 0.5]]), 2)
    assert_almost_equal(coverage_error([[0, 1, 1]], [[0.25, 0.5, 0.5]]), 2)
    assert_almost_equal(coverage_error([[1, 0, 0]], [[0.25, 0.5, 0.5]]), 3)
    assert_almost_equal(coverage_error([[1, 0, 1]], [[0.25, 0.5, 0.5]]), 3)
    assert_almost_equal(coverage_error([[1, 1, 0]], [[0.25, 0.5, 0.5]]), 3)
    assert_almost_equal(coverage_error([[1, 1, 1]], [[0.25, 0.5, 0.5]]), 3)


def test_label_ranking_loss():
    assert_almost_equal(label_ranking_loss([[0, 1]], [[0.25, 0.75]]), 0)
    assert_almost_equal(label_ranking_loss([[0, 1]], [[0.75, 0.25]]), 1)

    assert_almost_equal(label_ranking_loss([[0, 0, 1]], [[0.25, 0.5, 0.75]]), 0)
    assert_almost_equal(label_ranking_loss([[0, 1, 0]], [[0.25, 0.5, 0.75]]), 1 / 2)
    assert_almost_equal(label_ranking_loss([[0, 1, 1]], [[0.25, 0.5, 0.75]]), 0)
    assert_almost_equal(label_ranking_loss([[1, 0, 0]], [[0.25, 0.5, 0.75]]), 2 / 2)
    assert_almost_equal(label_ranking_loss([[1, 0, 1]], [[0.25, 0.5, 0.75]]), 1 / 2)
    assert_almost_equal(label_ranking_loss([[1, 1, 0]], [[0.25, 0.5, 0.75]]), 2 / 2)

    # Undefined metrics -  the ranking doesn't matter
    assert_almost_equal(label_ranking_loss([[0, 0]], [[0.75, 0.25]]), 0)
    assert_almost_equal(label_ranking_loss([[1, 1]], [[0.75, 0.25]]), 0)
    assert_almost_equal(label_ranking_loss([[0, 0]], [[0.5, 0.5]]), 0)
    assert_almost_equal(label_ranking_loss([[1, 1]], [[0.5, 0.5]]), 0)

    assert_almost_equal(label_ranking_loss([[0, 0, 0]], [[0.5, 0.75, 0.25]]), 0)
    assert_almost_equal(label_ranking_loss([[1, 1, 1]], [[0.5, 0.75, 0.25]]), 0)
    assert_almost_equal(label_ranking_loss([[0, 0, 0]], [[0.25, 0.5, 0.5]]), 0)
    assert_almost_equal(label_ranking_loss([[1, 1, 1]], [[0.25, 0.5, 0.5]]), 0)

    # Non trival case
    assert_almost_equal(
        label_ranking_loss([[0, 1, 0], [1, 1, 0]], [[0.1, 10.0, -3], [0, 1, 3]]),
        (0 + 2 / 2) / 2.0,
    )

    assert_almost_equal(
        label_ranking_loss(
            [[0, 1, 0], [1, 1, 0], [0, 1, 1]], [[0.1, 10, -3], [0, 1, 3], [0, 2, 0]]
        ),
        (0 + 2 / 2 + 1 / 2) / 3.0,
    )

    assert_almost_equal(
        label_ranking_loss(
            [[0, 1, 0], [1, 1, 0], [0, 1, 1]], [[0.1, 10, -3], [3, 1, 3], [0, 2, 0]]
        ),
        (0 + 2 / 2 + 1 / 2) / 3.0,
    )

    # Sparse csr matrices
    assert_almost_equal(
        label_ranking_loss(
            csr_matrix(np.array([[0, 1, 0], [1, 1, 0]])), [[0.1, 10, -3], [3, 1, 3]]
        ),
        (0 + 2 / 2) / 2.0,
    )


def test_ranking_appropriate_input_shape():
    # Check that y_true.shape != y_score.shape raise the proper exception
    with pytest.raises(ValueError):
        label_ranking_loss([[0, 1], [0, 1]], [0, 1])
    with pytest.raises(ValueError):
        label_ranking_loss([[0, 1], [0, 1]], [[0, 1]])
    with pytest.raises(ValueError):
        label_ranking_loss([[0, 1], [0, 1]], [[0], [1]])
    with pytest.raises(ValueError):
        label_ranking_loss([[0, 1]], [[0, 1], [0, 1]])
    with pytest.raises(ValueError):
        label_ranking_loss([[0], [1]], [[0, 1], [0, 1]])
    with pytest.raises(ValueError):
        label_ranking_loss([[0, 1], [0, 1]], [[0], [1]])


def test_ranking_loss_ties_handling():
    # Tie handling
    assert_almost_equal(label_ranking_loss([[1, 0]], [[0.5, 0.5]]), 1)
    assert_almost_equal(label_ranking_loss([[0, 1]], [[0.5, 0.5]]), 1)
    assert_almost_equal(label_ranking_loss([[0, 0, 1]], [[0.25, 0.5, 0.5]]), 1 / 2)
    assert_almost_equal(label_ranking_loss([[0, 1, 0]], [[0.25, 0.5, 0.5]]), 1 / 2)
    assert_almost_equal(label_ranking_loss([[0, 1, 1]], [[0.25, 0.5, 0.5]]), 0)
    assert_almost_equal(label_ranking_loss([[1, 0, 0]], [[0.25, 0.5, 0.5]]), 1)
    assert_almost_equal(label_ranking_loss([[1, 0, 1]], [[0.25, 0.5, 0.5]]), 1)
    assert_almost_equal(label_ranking_loss([[1, 1, 0]], [[0.25, 0.5, 0.5]]), 1)


def test_dcg_score():
    _, y_true = make_multilabel_classification(random_state=0, n_classes=10)
    y_score = -y_true + 1
    _test_dcg_score_for(y_true, y_score)
    y_true, y_score = np.random.RandomState(0).random_sample((2, 100, 10))
    _test_dcg_score_for(y_true, y_score)


def _test_dcg_score_for(y_true, y_score):
    discount = np.log2(np.arange(y_true.shape[1]) + 2)
    ideal = _dcg_sample_scores(y_true, y_true)
    score = _dcg_sample_scores(y_true, y_score)
    assert (score <= ideal).all()
    assert (_dcg_sample_scores(y_true, y_true, k=5) <= ideal).all()
    assert ideal.shape == (y_true.shape[0],)
    assert score.shape == (y_true.shape[0],)
    assert ideal == pytest.approx((np.sort(y_true)[:, ::-1] / discount).sum(axis=1))


def test_dcg_ties():
    y_true = np.asarray([np.arange(5)])
    y_score = np.zeros(y_true.shape)
    dcg = _dcg_sample_scores(y_true, y_score)
    dcg_ignore_ties = _dcg_sample_scores(y_true, y_score, ignore_ties=True)
    discounts = 1 / np.log2(np.arange(2, 7))
    assert dcg == pytest.approx([discounts.sum() * y_true.mean()])
    assert dcg_ignore_ties == pytest.approx([(discounts * y_true[:, ::-1]).sum()])
    y_score[0, 3:] = 1
    dcg = _dcg_sample_scores(y_true, y_score)
    dcg_ignore_ties = _dcg_sample_scores(y_true, y_score, ignore_ties=True)
    assert dcg_ignore_ties == pytest.approx([(discounts * y_true[:, ::-1]).sum()])
    assert dcg == pytest.approx(
        [
            discounts[:2].sum() * y_true[0, 3:].mean()
            + discounts[2:].sum() * y_true[0, :3].mean()
        ]
    )


def test_ndcg_ignore_ties_with_k():
    a = np.arange(12).reshape((2, 6))
    assert ndcg_score(a, a, k=3, ignore_ties=True) == pytest.approx(
        ndcg_score(a, a, k=3, ignore_ties=True)
    )


def test_ndcg_invariant():
    y_true = np.arange(70).reshape(7, 10)
    y_score = y_true + np.random.RandomState(0).uniform(-0.2, 0.2, size=y_true.shape)
    ndcg = ndcg_score(y_true, y_score)
    ndcg_no_ties = ndcg_score(y_true, y_score, ignore_ties=True)
    assert ndcg == pytest.approx(ndcg_no_ties)
    assert ndcg == pytest.approx(1.0)
    y_score += 1000
    assert ndcg_score(y_true, y_score) == pytest.approx(1.0)


@pytest.mark.parametrize("ignore_ties", [True, False])
def test_ndcg_toy_examples(ignore_ties):
    y_true = 3 * np.eye(7)[:5]
    y_score = np.tile(np.arange(6, -1, -1), (5, 1))
    y_score_noisy = y_score + np.random.RandomState(0).uniform(
        -0.2, 0.2, size=y_score.shape
    )
    assert _dcg_sample_scores(
        y_true, y_score, ignore_ties=ignore_ties
    ) == pytest.approx(3 / np.log2(np.arange(2, 7)))
    assert _dcg_sample_scores(
        y_true, y_score_noisy, ignore_ties=ignore_ties
    ) == pytest.approx(3 / np.log2(np.arange(2, 7)))
    assert _ndcg_sample_scores(
        y_true, y_score, ignore_ties=ignore_ties
    ) == pytest.approx(1 / np.log2(np.arange(2, 7)))
    assert _dcg_sample_scores(
        y_true, y_score, log_base=10, ignore_ties=ignore_ties
    ) == pytest.approx(3 / np.log10(np.arange(2, 7)))
    assert ndcg_score(y_true, y_score, ignore_ties=ignore_ties) == pytest.approx(
        (1 / np.log2(np.arange(2, 7))).mean()
    )
    assert dcg_score(y_true, y_score, ignore_ties=ignore_ties) == pytest.approx(
        (3 / np.log2(np.arange(2, 7))).mean()
    )
    y_true = 3 * np.ones((5, 7))
    expected_dcg_score = (3 / np.log2(np.arange(2, 9))).sum()
    assert _dcg_sample_scores(
        y_true, y_score, ignore_ties=ignore_ties
    ) == pytest.approx(expected_dcg_score * np.ones(5))
    assert _ndcg_sample_scores(
        y_true, y_score, ignore_ties=ignore_ties
    ) == pytest.approx(np.ones(5))
    assert dcg_score(y_true, y_score, ignore_ties=ignore_ties) == pytest.approx(
        expected_dcg_score
    )
    assert ndcg_score(y_true, y_score, ignore_ties=ignore_ties) == pytest.approx(1.0)


def test_ndcg_score():
    _, y_true = make_multilabel_classification(random_state=0, n_classes=10)
    y_score = -y_true + 1
    _test_ndcg_score_for(y_true, y_score)
    y_true, y_score = np.random.RandomState(0).random_sample((2, 100, 10))
    _test_ndcg_score_for(y_true, y_score)


def _test_ndcg_score_for(y_true, y_score):
    ideal = _ndcg_sample_scores(y_true, y_true)
    score = _ndcg_sample_scores(y_true, y_score)
    assert (score <= ideal).all()
    all_zero = (y_true == 0).all(axis=1)
    assert ideal[~all_zero] == pytest.approx(np.ones((~all_zero).sum()))
    assert ideal[all_zero] == pytest.approx(np.zeros(all_zero.sum()))
    assert score[~all_zero] == pytest.approx(
        _dcg_sample_scores(y_true, y_score)[~all_zero]
        / _dcg_sample_scores(y_true, y_true)[~all_zero]
    )
    assert score[all_zero] == pytest.approx(np.zeros(all_zero.sum()))
    assert ideal.shape == (y_true.shape[0],)
    assert score.shape == (y_true.shape[0],)


def test_partial_roc_auc_score():
    # Check `roc_auc_score` for max_fpr != `None`
    y_true = np.array([0, 0, 1, 1])
    assert roc_auc_score(y_true, y_true, max_fpr=1) == 1
    assert roc_auc_score(y_true, y_true, max_fpr=0.001) == 1
    with pytest.raises(ValueError):
        assert roc_auc_score(y_true, y_true, max_fpr=-0.1)
    with pytest.raises(ValueError):
        assert roc_auc_score(y_true, y_true, max_fpr=1.1)
    with pytest.raises(ValueError):
        assert roc_auc_score(y_true, y_true, max_fpr=0)

    y_scores = np.array([0.1, 0, 0.1, 0.01])
    roc_auc_with_max_fpr_one = roc_auc_score(y_true, y_scores, max_fpr=1)
    unconstrained_roc_auc = roc_auc_score(y_true, y_scores)
    assert roc_auc_with_max_fpr_one == unconstrained_roc_auc
    assert roc_auc_score(y_true, y_scores, max_fpr=0.3) == 0.5

    y_true, y_pred, _ = make_prediction(binary=True)
    for max_fpr in np.linspace(1e-4, 1, 5):
        assert_almost_equal(
            roc_auc_score(y_true, y_pred, max_fpr=max_fpr),
            _partial_roc_auc_score(y_true, y_pred, max_fpr),
        )


@pytest.mark.parametrize(
    "y_true, k, true_score",
    [
        ([0, 1, 2, 3], 1, 0.25),
        ([0, 1, 2, 3], 2, 0.5),
        ([0, 1, 2, 3], 3, 0.75),
    ],
)
def test_top_k_accuracy_score(y_true, k, true_score):
    y_score = np.array(
        [
            [0.4, 0.3, 0.2, 0.1],
            [0.1, 0.3, 0.4, 0.2],
            [0.4, 0.1, 0.2, 0.3],
            [0.3, 0.2, 0.4, 0.1],
        ]
    )
    score = top_k_accuracy_score(y_true, y_score, k=k)
    assert score == pytest.approx(true_score)


@pytest.mark.parametrize(
    "y_score, k, true_score",
    [
        (np.array([-1, -1, 1, 1]), 1, 1),
        (np.array([-1, 1, -1, 1]), 1, 0.5),
        (np.array([-1, 1, -1, 1]), 2, 1),
        (np.array([0.2, 0.2, 0.7, 0.7]), 1, 1),
        (np.array([0.2, 0.7, 0.2, 0.7]), 1, 0.5),
        (np.array([0.2, 0.7, 0.2, 0.7]), 2, 1),
    ],
)
def test_top_k_accuracy_score_binary(y_score, k, true_score):
    y_true = [0, 0, 1, 1]

    threshold = 0.5 if y_score.min() >= 0 and y_score.max() <= 1 else 0
    y_pred = (y_score > threshold).astype(np.int64) if k == 1 else y_true

    score = top_k_accuracy_score(y_true, y_score, k=k)
    score_acc = accuracy_score(y_true, y_pred)

    assert score == score_acc == pytest.approx(true_score)


@pytest.mark.parametrize(
    "y_true, true_score, labels",
    [
        (np.array([0, 1, 1, 2]), 0.75, [0, 1, 2, 3]),
        (np.array([0, 1, 1, 1]), 0.5, [0, 1, 2, 3]),
        (np.array([1, 1, 1, 1]), 0.5, [0, 1, 2, 3]),
        (np.array(["a", "e", "e", "a"]), 0.75, ["a", "b", "d", "e"]),
    ],
)
@pytest.mark.parametrize("labels_as_ndarray", [True, False])
def test_top_k_accuracy_score_multiclass_with_labels(
    y_true, true_score, labels, labels_as_ndarray
):
    """Test when labels and y_score are multiclass."""
    if labels_as_ndarray:
        labels = np.asarray(labels)
    y_score = np.array(
        [
            [0.4, 0.3, 0.2, 0.1],
            [0.1, 0.3, 0.4, 0.2],
            [0.4, 0.1, 0.2, 0.3],
            [0.3, 0.2, 0.4, 0.1],
        ]
    )

    score = top_k_accuracy_score(y_true, y_score, k=2, labels=labels)
    assert score == pytest.approx(true_score)


def test_top_k_accuracy_score_increasing():
    # Make sure increasing k leads to a higher score
    X, y = datasets.make_classification(
        n_classes=10, n_samples=1000, n_informative=10, random_state=0
    )

    X_train, X_test, y_train, y_test = train_test_split(X, y, random_state=0)

    clf = LogisticRegression(random_state=0)
    clf.fit(X_train, y_train)

    for X, y in zip((X_train, X_test), (y_train, y_test)):
        scores = [
            top_k_accuracy_score(y, clf.predict_proba(X), k=k) for k in range(2, 10)
        ]

        assert np.all(np.diff(scores) > 0)


@pytest.mark.parametrize(
    "y_true, k, true_score",
    [
        ([0, 1, 2, 3], 1, 0.25),
        ([0, 1, 2, 3], 2, 0.5),
        ([0, 1, 2, 3], 3, 1),
    ],
)
def test_top_k_accuracy_score_ties(y_true, k, true_score):
    # Make sure highest indices labels are chosen first in case of ties
    y_score = np.array(
        [
            [5, 5, 7, 0],
            [1, 5, 5, 5],
            [0, 0, 3, 3],
            [1, 1, 1, 1],
        ]
    )
    assert top_k_accuracy_score(y_true, y_score, k=k) == pytest.approx(true_score)


@pytest.mark.parametrize(
    "y_true, k",
    [
        ([0, 1, 2, 3], 4),
        ([0, 1, 2, 3], 5),
    ],
)
def test_top_k_accuracy_score_warning(y_true, k):
    y_score = np.array(
        [
            [0.4, 0.3, 0.2, 0.1],
            [0.1, 0.4, 0.3, 0.2],
            [0.2, 0.1, 0.4, 0.3],
            [0.3, 0.2, 0.1, 0.4],
        ]
    )
    expected_message = (
        r"'k' \(\d+\) greater than or equal to 'n_classes' \(\d+\) will result in a "
        "perfect score and is therefore meaningless."
    )
    with pytest.warns(UndefinedMetricWarning, match=expected_message):
        score = top_k_accuracy_score(y_true, y_score, k=k)
    assert score == 1


@pytest.mark.parametrize(
    "y_true, labels, msg",
    [
        (
            [0, 0.57, 1, 2],
            None,
            "y type must be 'binary' or 'multiclass', got 'continuous'",
        ),
        (
            [0, 1, 2, 3],
            None,
            r"Number of classes in 'y_true' \(4\) not equal to the number of "
            r"classes in 'y_score' \(3\).",
        ),
        (
            ["c", "c", "a", "b"],
            ["a", "b", "c", "c"],
            "Parameter 'labels' must be unique.",
        ),
        (["c", "c", "a", "b"], ["a", "c", "b"], "Parameter 'labels' must be ordered."),
        (
            [0, 0, 1, 2],
            [0, 1, 2, 3],
            r"Number of given labels \(4\) not equal to the number of classes in "
            r"'y_score' \(3\).",
        ),
        (
            [0, 0, 1, 2],
            [0, 1, 3],
            "'y_true' contains labels not in parameter 'labels'.",
        ),
    ],
)
def test_top_k_accuracy_score_error(y_true, labels, msg):
    y_score = np.array(
        [
            [0.2, 0.1, 0.7],
            [0.4, 0.3, 0.3],
            [0.3, 0.4, 0.3],
            [0.4, 0.5, 0.1],
        ]
    )
    with pytest.raises(ValueError, match=msg):
        top_k_accuracy_score(y_true, y_score, k=2, labels=labels)<|MERGE_RESOLUTION|>--- conflicted
+++ resolved
@@ -921,7 +921,6 @@
         # Multi-label classification task
         y_true = np.array([[0, 1], [0, 1]])
         y_score = np.array([[0, 1], [0, 1]])
-<<<<<<< HEAD
         assert_almost_equal(average_precision_score(y_true, y_score,
                                                     average="macro"), 0.5)
         assert_almost_equal(average_precision_score(y_true, y_score,
@@ -952,63 +951,6 @@
                                                     average="samples"), 0.5)
         assert_almost_equal(average_precision_score(y_true, y_score,
                                                     average="micro"), 0.5)
-
-        y_true = np.array([[1, 0], [0, 1]])
-        y_score = np.array([[0.5, 0.5], [0.5, 0.5]])
-        assert_almost_equal(average_precision_score(y_true, y_score,
-                                                    average="macro"), 0.5)
-        assert_almost_equal(average_precision_score(y_true, y_score,
-                                                    average="weighted"), 0.5)
-        assert_almost_equal(average_precision_score(y_true, y_score,
-                                                    average="samples"), 0.5)
-        assert_almost_equal(average_precision_score(y_true, y_score,
-                                                    average="micro"), 0.5)
-
-        y_true = np.array([[0, 0], [0, 0]])
-        y_score = np.array([[0, 1], [0, 1]])
-        assert_almost_equal(average_precision_score(y_true, y_score,
-                                                    average="macro"), 0.)
-        assert_almost_equal(average_precision_score(y_true, y_score,
-                                                    average="weighted"), 0.)
-        assert_almost_equal(average_precision_score(y_true, y_score,
-                                                    average="samples"), 0.)
-        assert_almost_equal(average_precision_score(y_true, y_score,
-                                                    average="micro"), 0.)
-
-        y_true = np.array([[1, 1], [1, 1]])
-        y_score = np.array([[0, 1], [0, 1]])
-        assert_almost_equal(average_precision_score(y_true, y_score,
-                                                    average="macro"), 1.)
-        assert_almost_equal(average_precision_score(y_true, y_score,
-                                                    average="weighted"), 1.)
-        assert_almost_equal(average_precision_score(y_true, y_score,
-                                                    average="samples"), 1.)
-        assert_almost_equal(average_precision_score(y_true, y_score,
-                                                    average="micro"), 1.)
-=======
-        with pytest.raises(Exception):
-            average_precision_score(y_true, y_score, average="macro")
-        with pytest.raises(Exception):
-            average_precision_score(y_true, y_score, average="weighted")
-        assert_almost_equal(
-            average_precision_score(y_true, y_score, average="samples"), 1.0
-        )
-        assert_almost_equal(
-            average_precision_score(y_true, y_score, average="micro"), 1.0
-        )
-
-        y_true = np.array([[0, 1], [0, 1]])
-        y_score = np.array([[0, 1], [1, 0]])
-        with pytest.raises(Exception):
-            average_precision_score(y_true, y_score, average="macro")
-        with pytest.raises(Exception):
-            average_precision_score(y_true, y_score, average="weighted")
-        assert_almost_equal(
-            average_precision_score(y_true, y_score, average="samples"), 0.75
-        )
-        assert_almost_equal(
-            average_precision_score(y_true, y_score, average="micro"), 0.5
-        )
 
         y_true = np.array([[1, 0], [0, 1]])
         y_score = np.array([[0, 1], [1, 0]])
@@ -1024,6 +966,28 @@
         assert_almost_equal(
             average_precision_score(y_true, y_score, average="micro"), 0.5
         )
+        
+        y_true = np.array([[0, 0], [0, 0]])
+        y_score = np.array([[0, 1], [0, 1]])
+        assert_almost_equal(average_precision_score(y_true, y_score,
+                                                    average="macro"), 0.)
+        assert_almost_equal(average_precision_score(y_true, y_score,
+                                                    average="weighted"), 0.)
+        assert_almost_equal(average_precision_score(y_true, y_score,
+                                                    average="samples"), 0.)
+        assert_almost_equal(average_precision_score(y_true, y_score,
+                                                    average="micro"), 0.)
+
+        y_true = np.array([[1, 1], [1, 1]])
+        y_score = np.array([[0, 1], [0, 1]])
+        assert_almost_equal(average_precision_score(y_true, y_score,
+                                                    average="macro"), 1.)
+        assert_almost_equal(average_precision_score(y_true, y_score,
+                                                    average="weighted"), 1.)
+        assert_almost_equal(average_precision_score(y_true, y_score,
+                                                    average="samples"), 1.)
+        assert_almost_equal(average_precision_score(y_true, y_score,
+                                                    average="micro"), 1.)
 
         y_true = np.array([[1, 0], [0, 1]])
         y_score = np.array([[0.5, 0.5], [0.5, 0.5]])
@@ -1039,7 +1003,6 @@
         assert_almost_equal(
             average_precision_score(y_true, y_score, average="micro"), 0.5
         )
->>>>>>> 3fd4bcbf
 
     with np.errstate(all="ignore"):
         # if one class is never present weighted should not be NaN
