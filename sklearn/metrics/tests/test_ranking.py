from __future__ import division, print_function

import numpy as np
from itertools import product
import warnings
from scipy.sparse import csr_matrix

from sklearn import datasets
from sklearn import svm

from sklearn.datasets import make_multilabel_classification
from sklearn.random_projection import sparse_random_matrix
from sklearn.utils.validation import check_array, check_consistent_length
from sklearn.utils.validation import check_random_state

from sklearn.utils.testing import assert_raises, clean_warning_registry
from sklearn.utils.testing import assert_raise_message
from sklearn.utils.testing import assert_equal
from sklearn.utils.testing import assert_almost_equal
from sklearn.utils.testing import assert_array_equal
from sklearn.utils.testing import assert_array_almost_equal
from sklearn.utils.testing import assert_warns
from sklearn.utils.testing import assert_warns_message

from sklearn.metrics import auc
from sklearn.metrics import average_precision_score
from sklearn.metrics import coverage_error
from sklearn.metrics import label_ranking_average_precision_score
from sklearn.metrics import precision_recall_curve
from sklearn.metrics import label_ranking_loss
from sklearn.metrics import roc_auc_score
from sklearn.metrics import roc_curve

from sklearn.exceptions import UndefinedMetricWarning


###############################################################################
# Utilities for testing

def make_prediction(dataset=None, binary=False):
    """Make some classification predictions on a toy dataset using a SVC

    If binary is True restrict to a binary classification problem instead of a
    multiclass classification problem
    """

    if dataset is None:
        # import some data to play with
        dataset = datasets.load_iris()

    X = dataset.data
    y = dataset.target

    if binary:
        # restrict to a binary classification task
        X, y = X[y < 2], y[y < 2]

    n_samples, n_features = X.shape
    p = np.arange(n_samples)

    rng = check_random_state(37)
    rng.shuffle(p)
    X, y = X[p], y[p]
    half = int(n_samples / 2)

    # add noisy features to make the problem harder and avoid perfect results
    rng = np.random.RandomState(0)
    X = np.c_[X, rng.randn(n_samples, 200 * n_features)]

    # run classifier, get class probabilities and label predictions
    clf = svm.SVC(kernel='linear', probability=True, random_state=0)
    probas_pred = clf.fit(X[:half], y[:half]).predict_proba(X[half:])

    if binary:
        # only interested in probabilities of the positive case
        # XXX: do we really want a special API for the binary case?
        probas_pred = probas_pred[:, 1]

    y_pred = clf.predict(X[half:])
    y_true = y[half:]
    return y_true, y_pred, probas_pred


###############################################################################
# Tests

def _auc(y_true, y_score):
    """Alternative implementation to check for correctness of
    `roc_auc_score`."""
    pos_label = np.unique(y_true)[1]

    # Count the number of times positive samples are correctly ranked above
    # negative samples.
    pos = y_score[y_true == pos_label]
    neg = y_score[y_true != pos_label]
    diff_matrix = pos.reshape(1, -1) - neg.reshape(-1, 1)
    n_correct = np.sum(diff_matrix > 0)

    return n_correct / float(len(pos) * len(neg))


def _average_precision(y_true, y_score):
    """Alternative implementation to check for correctness of
    `average_precision_score`.

    Note that this implementation fails on some edge cases.
    For example, for constant predictions e.g. [0.5, 0.5, 0.5],
    y_true = [1, 0, 0] returns an average precision of 0.33...
    but y_true = [0, 0, 1] returns 1.0.
    """
    pos_label = np.unique(y_true)[1]
    n_pos = np.sum(y_true == pos_label)
    order = np.argsort(y_score)[::-1]
    y_score = y_score[order]
    y_true = y_true[order]

    score = 0
    for i in range(len(y_score)):
        if y_true[i] == pos_label:
            # Compute precision up to document i
            # i.e, percentage of relevant documents up to document i.
            prec = 0
            for j in range(0, i + 1):
                if y_true[j] == pos_label:
                    prec += 1.0
            prec /= (i + 1.0)
            score += prec

    return score / n_pos


def _average_precision_slow(y_true, y_score):
    """A second alternative implementation of average precision that closely
    follows the Wikipedia article's definition (see References). This should
    give identical results as `average_precision_score` for all inputs.

    References
    ----------
    .. [1] `Wikipedia entry for the Average precision
       <http://en.wikipedia.org/wiki/Average_precision>`_
    """
    precision, recall, threshold = precision_recall_curve(y_true, y_score)
    precision = list(reversed(precision))
    recall = list(reversed(recall))
    average_precision = 0
    for i in range(1, len(precision)):
        average_precision += precision[i] * (recall[i] - recall[i - 1])
    return average_precision


def test_roc_curve():
    # Test Area under Receiver Operating Characteristic (ROC) curve
    y_true, _, probas_pred = make_prediction(binary=True)
    expected_auc = _auc(y_true, probas_pred)

    for drop in [True, False]:
        fpr, tpr, thresholds = roc_curve(y_true, probas_pred,
                                         drop_intermediate=drop)
        roc_auc = auc(fpr, tpr)
        assert_array_almost_equal(roc_auc, expected_auc, decimal=2)
        assert_almost_equal(roc_auc, roc_auc_score(y_true, probas_pred))
        assert_equal(fpr.shape, tpr.shape)
        assert_equal(fpr.shape, thresholds.shape)


def test_roc_curve_end_points():
    # Make sure that roc_curve returns a curve start at 0 and ending and
    # 1 even in corner cases
    rng = np.random.RandomState(0)
    y_true = np.array([0] * 50 + [1] * 50)
    y_pred = rng.randint(3, size=100)
    fpr, tpr, thr = roc_curve(y_true, y_pred, drop_intermediate=True)
    assert_equal(fpr[0], 0)
    assert_equal(fpr[-1], 1)
    assert_equal(fpr.shape, tpr.shape)
    assert_equal(fpr.shape, thr.shape)


def test_roc_returns_consistency():
    # Test whether the returned threshold matches up with tpr
    # make small toy dataset
    y_true, _, probas_pred = make_prediction(binary=True)
    fpr, tpr, thresholds = roc_curve(y_true, probas_pred)

    # use the given thresholds to determine the tpr
    tpr_correct = []
    for t in thresholds:
        tp = np.sum((probas_pred >= t) & y_true)
        p = np.sum(y_true)
        tpr_correct.append(1.0 * tp / p)

    # compare tpr and tpr_correct to see if the thresholds' order was correct
    assert_array_almost_equal(tpr, tpr_correct, decimal=2)
    assert_equal(fpr.shape, tpr.shape)
    assert_equal(fpr.shape, thresholds.shape)


def test_roc_curve_multi():
    # roc_curve not applicable for multi-class problems
    y_true, _, probas_pred = make_prediction(binary=False)

    assert_raises(ValueError, roc_curve, y_true, probas_pred)


def test_roc_curve_confidence():
    # roc_curve for confidence scores
    y_true, _, probas_pred = make_prediction(binary=True)

    fpr, tpr, thresholds = roc_curve(y_true, probas_pred - 0.5)
    roc_auc = auc(fpr, tpr)
    assert_array_almost_equal(roc_auc, 0.90, decimal=2)
    assert_equal(fpr.shape, tpr.shape)
    assert_equal(fpr.shape, thresholds.shape)


def test_roc_curve_hard():
    # roc_curve for hard decisions
    y_true, pred, probas_pred = make_prediction(binary=True)

    # always predict one
    trivial_pred = np.ones(y_true.shape)
    fpr, tpr, thresholds = roc_curve(y_true, trivial_pred)
    roc_auc = auc(fpr, tpr)
    assert_array_almost_equal(roc_auc, 0.50, decimal=2)
    assert_equal(fpr.shape, tpr.shape)
    assert_equal(fpr.shape, thresholds.shape)

    # always predict zero
    trivial_pred = np.zeros(y_true.shape)
    fpr, tpr, thresholds = roc_curve(y_true, trivial_pred)
    roc_auc = auc(fpr, tpr)
    assert_array_almost_equal(roc_auc, 0.50, decimal=2)
    assert_equal(fpr.shape, tpr.shape)
    assert_equal(fpr.shape, thresholds.shape)

    # hard decisions
    fpr, tpr, thresholds = roc_curve(y_true, pred)
    roc_auc = auc(fpr, tpr)
    assert_array_almost_equal(roc_auc, 0.78, decimal=2)
    assert_equal(fpr.shape, tpr.shape)
    assert_equal(fpr.shape, thresholds.shape)


def test_roc_curve_one_label():
    y_true = [1, 1, 1, 1, 1, 1, 1, 1, 1, 1]
    y_pred = [0, 1, 0, 1, 0, 1, 0, 1, 0, 1]
    # assert there are warnings
    w = UndefinedMetricWarning
    fpr, tpr, thresholds = assert_warns(w, roc_curve, y_true, y_pred)
    # all true labels, all fpr should be nan
    assert_array_equal(fpr,
                       np.nan * np.ones(len(thresholds)))
    assert_equal(fpr.shape, tpr.shape)
    assert_equal(fpr.shape, thresholds.shape)

    # assert there are warnings
    fpr, tpr, thresholds = assert_warns(w, roc_curve,
                                        [1 - x for x in y_true],
                                        y_pred)
    # all negative labels, all tpr should be nan
    assert_array_equal(tpr,
                       np.nan * np.ones(len(thresholds)))
    assert_equal(fpr.shape, tpr.shape)
    assert_equal(fpr.shape, thresholds.shape)


def test_roc_curve_toydata():
    # Binary classification
    y_true = [0, 1]
    y_score = [0, 1]
    tpr, fpr, _ = roc_curve(y_true, y_score)
    roc_auc = roc_auc_score(y_true, y_score)
    assert_array_almost_equal(tpr, [0, 0, 1])
    assert_array_almost_equal(fpr, [0, 1, 1])
    assert_almost_equal(roc_auc, 1.)

    y_true = [0, 1]
    y_score = [1, 0]
    tpr, fpr, _ = roc_curve(y_true, y_score)
    roc_auc = roc_auc_score(y_true, y_score)
    assert_array_almost_equal(tpr, [0, 1, 1])
    assert_array_almost_equal(fpr, [0, 0, 1])
    assert_almost_equal(roc_auc, 0.)

    y_true = [1, 0]
    y_score = [1, 1]
    tpr, fpr, _ = roc_curve(y_true, y_score)
    roc_auc = roc_auc_score(y_true, y_score)
    assert_array_almost_equal(tpr, [0, 1])
    assert_array_almost_equal(fpr, [0, 1])
    assert_almost_equal(roc_auc, 0.5)

    y_true = [1, 0]
    y_score = [1, 0]
    tpr, fpr, _ = roc_curve(y_true, y_score)
    roc_auc = roc_auc_score(y_true, y_score)
    assert_array_almost_equal(tpr, [0, 0, 1])
    assert_array_almost_equal(fpr, [0, 1, 1])
    assert_almost_equal(roc_auc, 1.)

    y_true = [1, 0]
    y_score = [0.5, 0.5]
    tpr, fpr, _ = roc_curve(y_true, y_score)
    roc_auc = roc_auc_score(y_true, y_score)
    assert_array_almost_equal(tpr, [0, 1])
    assert_array_almost_equal(fpr, [0, 1])
    assert_almost_equal(roc_auc, .5)

    y_true = [0, 0]
    y_score = [0.25, 0.75]
    # assert UndefinedMetricWarning because of no positive sample in y_true
    tpr, fpr, _ = assert_warns(UndefinedMetricWarning, roc_curve, y_true, y_score)
    assert_raises(ValueError, roc_auc_score, y_true, y_score)
    assert_array_almost_equal(tpr, [0., 0.5, 1.])
    assert_array_almost_equal(fpr, [np.nan, np.nan, np.nan])

    y_true = [1, 1]
    y_score = [0.25, 0.75]
    # assert UndefinedMetricWarning because of no negative sample in y_true
    tpr, fpr, _ = assert_warns(UndefinedMetricWarning, roc_curve, y_true, y_score)
    assert_raises(ValueError, roc_auc_score, y_true, y_score)
    assert_array_almost_equal(tpr, [np.nan, np.nan, np.nan])
    assert_array_almost_equal(fpr, [0., 0.5, 1.])

    # Multi-label classification task
    y_true = np.array([[0, 1], [0, 1]])
    y_score = np.array([[0, 1], [0, 1]])
    assert_raises(ValueError, roc_auc_score, y_true, y_score, average="macro")
    assert_raises(ValueError, roc_auc_score, y_true, y_score,
                  average="weighted")
    assert_almost_equal(roc_auc_score(y_true, y_score, average="samples"), 1.)
    assert_almost_equal(roc_auc_score(y_true, y_score, average="micro"), 1.)

    y_true = np.array([[0, 1], [0, 1]])
    y_score = np.array([[0, 1], [1, 0]])
    assert_raises(ValueError, roc_auc_score, y_true, y_score, average="macro")
    assert_raises(ValueError, roc_auc_score, y_true, y_score,
                  average="weighted")
    assert_almost_equal(roc_auc_score(y_true, y_score, average="samples"), 0.5)
    assert_almost_equal(roc_auc_score(y_true, y_score, average="micro"), 0.5)

    y_true = np.array([[1, 0], [0, 1]])
    y_score = np.array([[0, 1], [1, 0]])
    assert_almost_equal(roc_auc_score(y_true, y_score, average="macro"), 0)
    assert_almost_equal(roc_auc_score(y_true, y_score, average="weighted"), 0)
    assert_almost_equal(roc_auc_score(y_true, y_score, average="samples"), 0)
    assert_almost_equal(roc_auc_score(y_true, y_score, average="micro"), 0)

    y_true = np.array([[1, 0], [0, 1]])
    y_score = np.array([[0.5, 0.5], [0.5, 0.5]])
    assert_almost_equal(roc_auc_score(y_true, y_score, average="macro"), .5)
    assert_almost_equal(roc_auc_score(y_true, y_score, average="weighted"), .5)
    assert_almost_equal(roc_auc_score(y_true, y_score, average="samples"), .5)
    assert_almost_equal(roc_auc_score(y_true, y_score, average="micro"), .5)


def test_roc_curve_drop_intermediate():
    # Test that drop_intermediate drops the correct thresholds
    y_true = [0, 0, 0, 0, 1, 1]
    y_score = [0., 0.2, 0.5, 0.6, 0.7, 1.0]
    tpr, fpr, thresholds = roc_curve(y_true, y_score, drop_intermediate=True)
    assert_array_almost_equal(thresholds, [2., 1., 0.7, 0.])

    # Test dropping thresholds with repeating scores
    y_true = [0, 0, 0, 0, 0, 0, 0,
              1, 1, 1, 1, 1, 1]
    y_score = [0., 0.1, 0.6, 0.6, 0.7, 0.8, 0.9,
               0.6, 0.7, 0.8, 0.9, 0.9, 1.0]
    tpr, fpr, thresholds = roc_curve(y_true, y_score, drop_intermediate=True)
    assert_array_almost_equal(thresholds,
                              [2.0, 1.0, 0.9, 0.7, 0.6, 0.])


def test_roc_curve_fpr_tpr_increasing():
    # Ensure that fpr and tpr returned by roc_curve are increasing.
    # Construct an edge case with float y_score and sample_weight
    # when some adjacent values of fpr and tpr are actually the same.
    y_true = [0, 0, 1, 1, 1]
    y_score = [0.1, 0.7, 0.3, 0.4, 0.5]
    sample_weight = np.repeat(0.2, 5)
    fpr, tpr, _ = roc_curve(y_true, y_score, sample_weight=sample_weight)
    assert_equal((np.diff(fpr) < 0).sum(), 0)
    assert_equal((np.diff(tpr) < 0).sum(), 0)


def test_auc():
    # Test Area Under Curve (AUC) computation
    x = [0, 1]
    y = [0, 1]
    assert_array_almost_equal(auc(x, y), 0.5)
    x = [1, 0]
    y = [0, 1]
    assert_array_almost_equal(auc(x, y), 0.5)
    x = [1, 0, 0]
    y = [0, 1, 1]
    assert_array_almost_equal(auc(x, y), 0.5)
    x = [0, 1]
    y = [1, 1]
    assert_array_almost_equal(auc(x, y), 1)
    x = [0, 0.5, 1]
    y = [0, 0.5, 1]
    assert_array_almost_equal(auc(x, y), 0.5)


def test_auc_duplicate_values():
    # Test Area Under Curve (AUC) computation with duplicate values

    # auc() was previously sorting the x and y arrays according to the indices
    # from numpy.argsort(x), which was reordering the tied 0's in this example
    # and resulting in an incorrect area computation. This test detects the
    # error.
    x = [-2.0, 0.0, 0.0, 0.0, 1.0]
    y1 = [2.0, 0.0, 0.5, 1.0, 1.0]
    y2 = [2.0, 1.0, 0.0, 0.5, 1.0]
    y3 = [2.0, 1.0, 0.5, 0.0, 1.0]

    for y in (y1, y2, y3):
        assert_array_almost_equal(auc(x, y, reorder=True), 3.0)


def test_auc_errors():
    # Incompatible shapes
    assert_raises(ValueError, auc, [0.0, 0.5, 1.0], [0.1, 0.2])

    # Too few x values
    assert_raises(ValueError, auc, [0.0], [0.1])

    # x is not in order
    x = [2, 1, 3, 4]
    y = [5, 6, 7, 8]
    error_message = ("x is neither increasing nor decreasing : "
                     "{}".format(np.array(x)))
    assert_raise_message(ValueError, error_message, auc, x, y)


def test_deprecated_auc_reorder():
    depr_message = ("The 'reorder' parameter has been deprecated in version "
                    "0.20 and will be removed in 0.22. It is recommended not "
                    "to set 'reorder' and ensure that x is monotonic "
                    "increasing or monotonic decreasing.")
    assert_warns_message(DeprecationWarning, depr_message, auc,
                         [1, 2], [2, 3], reorder=True)
<<<<<<< HEAD


def test_multi_ovo_auc_toydata():
    # Tests the one-vs-one multiclass ROC AUC algorithm
    # on a small example, representative of an expected use case.
    y_true = np.array([0, 1, 0, 2])
    n_labels = len(np.unique(y_true))
    y_scores = np.array(
        [[0.1, 0.8, 0.1], [0.3, 0.4, 0.3], [0.35, 0.5, 0.15], [0, 0.2, 0.8]])

    # Used to compute the expected output.
    # Consider labels 0 and 1:
    # positive label is 0, negative label is 1
    score_01 = roc_auc_score([1, 0, 1], [0.1, 0.3, 0.35])
    # positive label is 1, negative label is 0
    score_10 = roc_auc_score([0, 1, 0], [0.8, 0.4, 0.5])
    average_score_01 = (score_01 + score_10) / 2.

    # Consider labels 0 and 2:
    score_02 = roc_auc_score([1, 1, 0], [0.1, 0.35, 0])
    score_20 = roc_auc_score([0, 0, 1], [0.1, 0.15, 0.8])
    average_score_02 = (score_02 + score_20) / 2.

    # Consider labels 1 and 2:
    score_12 = roc_auc_score([1, 0], [0.4, 0.2])
    score_21 = roc_auc_score([0, 1], [0.3, 0.8])
    average_score_12 = (score_12 + score_21) / 2.

    # Unweighted, one-vs-one multiclass ROC AUC algorithm
    sum_avg_scores = average_score_01 + average_score_02 + average_score_12
    ovo_unweighted_coefficient = 2. / (n_labels * (n_labels - 1))
    ovo_unweighted_score = ovo_unweighted_coefficient * sum_avg_scores
    assert_almost_equal(
        roc_auc_score(y_true, y_scores, multiclass="ovo"),
        ovo_unweighted_score)

    # Weighted, one-vs-one multiclass ROC AUC algorithm
    # Each term is weighted by the posterior for the positive label.
    pair_scores = [average_score_01, average_score_02, average_score_12]
    prevalence = [0.75, 0.75, 0.50]
    ovo_weighted_score = np.average(pair_scores, weights=prevalence)
    assert_almost_equal(
        roc_auc_score(y_true, y_scores, multiclass="ovo", average="weighted"),
        ovo_weighted_score)


def test_multi_ovr_auc_toydata():
    # Tests the unweighted, one-vs-rest multiclass ROC AUC algorithm
    # on a small example, representative of an expected use case.
    y_true = np.array([0, 1, 2, 2])
    y_scores = np.array(
        [[1.0, 0.0, 0.0], [0.1, 0.5, 0.4], [0.1, 0.1, 0.8], [0.3, 0.3, 0.4]])
    # Compute the expected result by individually computing the 'one-vs-rest'
    # ROC AUC scores for classes 0, 1, and 2.
    out_0 = roc_auc_score([1, 0, 0, 0], y_scores[:, 0])
    out_1 = roc_auc_score([0, 1, 0, 0], y_scores[:, 1])
    out_2 = roc_auc_score([0, 0, 1, 1], y_scores[:, 2])
    result_unweighted = (out_0 + out_1 + out_2) / 3.

    assert_almost_equal(
        roc_auc_score(y_true, y_scores, multiclass="ovr"),
        result_unweighted)

    # Tests the weighted, one-vs-rest multiclass ROC AUC algorithm
    # on the same input
    result_weighted = out_0 * 0.25 + out_1 * 0.25 + out_2 * 0.5
    assert_almost_equal(
        roc_auc_score(y_true, y_scores, multiclass="ovr", average="weighted"),
        result_weighted)


def test_multi_auc_score_under_permutation():
    y_score = np.random.rand(100, 3)
    y_score[:, 2] += .1
    y_score[:, 1] -= .1
    y_true = np.argmax(y_score, axis=1)
    y_true[np.random.randint(len(y_score), size=20)] = np.random.randint(
        2, size=20)
    for multiclass in ['ovr', 'ovo']:
        for average in ['macro', 'weighted']:
            same_score_under_permutation = None
            for perm in [[0, 1, 2], [0, 2, 1], [1, 0, 2],
                         [1, 2, 0], [2, 0, 1], [2, 1, 0]]:
                inv_perm = np.zeros(3, dtype=int)
                inv_perm[perm] = np.arange(3)
                y_score_perm = y_score[:, inv_perm]
                y_true_perm = np.take(perm, y_true)
                score = roc_auc_score(y_true_perm, y_score_perm,
                                      multiclass=multiclass, average=average)
                if same_score_under_permutation is None:
                    same_score_under_permutation = score
                else:
                    assert_almost_equal(score, same_score_under_permutation)


def test_auc_score_multi_error():
    # Test that roc_auc_score function returns an error when trying
    # to compute multiclass AUC for parameters where an output
    # is not defined.
    rng = check_random_state(404)
    y_pred = rng.rand(10)
    y_true = rng.randint(0, 3, size=10)
    average_error_msg = ("Parameter 'average' must be one of "
                         "('macro', 'weighted') for multiclass problems.")
    assert_raise_message(ValueError, average_error_msg,
                         roc_auc_score, y_true, y_pred, average="sample")
    assert_raise_message(ValueError, average_error_msg,
                         roc_auc_score, y_true, y_pred, average="micro")
    multiclass_error_msg = ("Parameter multiclass='invalid' is not "
                            "supported for multiclass ROC AUC. 'multiclass' "
                            "must be one of ('ovo', 'ovr').")
    assert_raise_message(ValueError, multiclass_error_msg,
                         roc_auc_score, y_true, y_pred, multiclass="invalid")
    sample_weight_error_msg = ("Parameter 'sample_weight' is not supported "
                               "for multiclass one-vs-one ROC AUC. "
                               "'sample_weight' must be None in this case.")
    assert_raise_message(ValueError, sample_weight_error_msg,
                         roc_auc_score, y_true, y_pred,
                         multiclass="ovo", sample_weight=[])
=======
>>>>>>> 9b727bad


def test_auc_score_non_binary_class():
    # Test that roc_auc_score function returns an error when trying
    # to compute AUC for non-binary class values.
    rng = check_random_state(404)
    y_pred = rng.rand(10)
    # y_true contains only one class value
    y_true = np.zeros(10, dtype="int")
    assert_raise_message(ValueError, "ROC AUC score is not defined",
                         roc_auc_score, y_true, y_pred)
    y_true = np.ones(10, dtype="int")
    assert_raise_message(ValueError, "ROC AUC score is not defined",
                         roc_auc_score, y_true, y_pred)
    y_true = -np.ones(10, dtype="int")
    assert_raise_message(ValueError, "ROC AUC score is not defined",
                         roc_auc_score, y_true, y_pred)

    clean_warning_registry()
    with warnings.catch_warnings(record=True):
        rng = check_random_state(404)
        y_pred = rng.rand(10)
        # y_true contains only one class value
        y_true = np.zeros(10, dtype="int")
        assert_raise_message(ValueError, "ROC AUC score is not defined",
                             roc_auc_score, y_true, y_pred)
        y_true = np.ones(10, dtype="int")
        assert_raise_message(ValueError, "ROC AUC score is not defined",
                             roc_auc_score, y_true, y_pred)
        y_true = -np.ones(10, dtype="int")
        assert_raise_message(ValueError, "ROC AUC score is not defined",
                             roc_auc_score, y_true, y_pred)


def test_binary_clf_curve():
    rng = check_random_state(404)
    y_true = rng.randint(0, 3, size=10)
    y_pred = rng.rand(10)
    msg = "multiclass format is not supported"
    assert_raise_message(ValueError, msg, precision_recall_curve,
                         y_true, y_pred)

def test_binary_clf_curve():
    rng = check_random_state(404)
    y_true = rng.randint(0, 3, size=10)
    y_pred = rng.rand(10)
    msg = "multiclass format is not supported"
    assert_raise_message(ValueError, msg, precision_recall_curve,
                         y_true, y_pred)

def test_precision_recall_curve():
    y_true, _, probas_pred = make_prediction(binary=True)
    _test_precision_recall_curve(y_true, probas_pred)

    # Use {-1, 1} for labels; make sure original labels aren't modified
    y_true[np.where(y_true == 0)] = -1
    y_true_copy = y_true.copy()
    _test_precision_recall_curve(y_true, probas_pred)
    assert_array_equal(y_true_copy, y_true)

    labels = [1, 0, 0, 1]
    predict_probas = [1, 2, 3, 4]
    p, r, t = precision_recall_curve(labels, predict_probas)
    assert_array_almost_equal(p, np.array([0.5, 0.33333333, 0.5, 1., 1.]))
    assert_array_almost_equal(r, np.array([1., 0.5, 0.5, 0.5, 0.]))
    assert_array_almost_equal(t, np.array([1, 2, 3, 4]))
    assert_equal(p.size, r.size)
    assert_equal(p.size, t.size + 1)


def test_precision_recall_curve_pos_label():
    y_true, _, probas_pred = make_prediction(binary=False)
    pos_label = 2
    p, r, thresholds = precision_recall_curve(y_true,
                                              probas_pred[:, pos_label],
                                              pos_label=pos_label)
    p2, r2, thresholds2 = precision_recall_curve(y_true == pos_label,
                                                 probas_pred[:, pos_label])
    assert_array_almost_equal(p, p2)
    assert_array_almost_equal(r, r2)
    assert_array_almost_equal(thresholds, thresholds2)
    assert_equal(p.size, r.size)
    assert_equal(p.size, thresholds.size + 1)


def _test_precision_recall_curve(y_true, probas_pred):
    # Test Precision-Recall and aread under PR curve
    p, r, thresholds = precision_recall_curve(y_true, probas_pred)
    precision_recall_auc = _average_precision_slow(y_true, probas_pred)
    assert_array_almost_equal(precision_recall_auc, 0.859, 3)
    assert_array_almost_equal(precision_recall_auc,
                              average_precision_score(y_true, probas_pred))
    assert_almost_equal(_average_precision(y_true, probas_pred),
                        precision_recall_auc, decimal=3)
    assert_equal(p.size, r.size)
    assert_equal(p.size, thresholds.size + 1)
    # Smoke test in the case of proba having only one value
    p, r, thresholds = precision_recall_curve(y_true,
                                              np.zeros_like(probas_pred))
    assert_equal(p.size, r.size)
    assert_equal(p.size, thresholds.size + 1)


def test_precision_recall_curve_errors():
    # Contains non-binary labels
    assert_raises(ValueError, precision_recall_curve,
                  [0, 1, 2], [[0.0], [1.0], [1.0]])


def test_precision_recall_curve_toydata():
    with np.errstate(all="raise"):
        # Binary classification
        y_true = [0, 1]
        y_score = [0, 1]
        p, r, _ = precision_recall_curve(y_true, y_score)
        auc_prc = average_precision_score(y_true, y_score)
        assert_array_almost_equal(p, [1, 1])
        assert_array_almost_equal(r, [1, 0])
        assert_almost_equal(auc_prc, 1.)

        y_true = [0, 1]
        y_score = [1, 0]
        p, r, _ = precision_recall_curve(y_true, y_score)
        auc_prc = average_precision_score(y_true, y_score)
        assert_array_almost_equal(p, [0.5, 0., 1.])
        assert_array_almost_equal(r, [1., 0.,  0.])
        # Here we are doing a terrible prediction: we are always getting
        # it wrong, hence the average_precision_score is the accuracy at
        # chance: 50%
        assert_almost_equal(auc_prc, 0.5)

        y_true = [1, 0]
        y_score = [1, 1]
        p, r, _ = precision_recall_curve(y_true, y_score)
        auc_prc = average_precision_score(y_true, y_score)
        assert_array_almost_equal(p, [0.5, 1])
        assert_array_almost_equal(r, [1., 0])
        assert_almost_equal(auc_prc, .5)

        y_true = [1, 0]
        y_score = [1, 0]
        p, r, _ = precision_recall_curve(y_true, y_score)
        auc_prc = average_precision_score(y_true, y_score)
        assert_array_almost_equal(p, [1, 1])
        assert_array_almost_equal(r, [1, 0])
        assert_almost_equal(auc_prc, 1.)

        y_true = [1, 0]
        y_score = [0.5, 0.5]
        p, r, _ = precision_recall_curve(y_true, y_score)
        auc_prc = average_precision_score(y_true, y_score)
        assert_array_almost_equal(p, [0.5, 1])
        assert_array_almost_equal(r, [1, 0.])
        assert_almost_equal(auc_prc, .5)

        y_true = [0, 0]
        y_score = [0.25, 0.75]
        assert_raises(Exception, precision_recall_curve, y_true, y_score)
        assert_raises(Exception, average_precision_score, y_true, y_score)

        y_true = [1, 1]
        y_score = [0.25, 0.75]
        p, r, _ = precision_recall_curve(y_true, y_score)
        assert_almost_equal(average_precision_score(y_true, y_score), 1.)
        assert_array_almost_equal(p, [1., 1., 1.])
        assert_array_almost_equal(r, [1, 0.5, 0.])

        # Multi-label classification task
        y_true = np.array([[0, 1], [0, 1]])
        y_score = np.array([[0, 1], [0, 1]])
        assert_raises(Exception, average_precision_score, y_true, y_score,
                      average="macro")
        assert_raises(Exception, average_precision_score, y_true, y_score,
                      average="weighted")
        assert_almost_equal(average_precision_score(y_true, y_score,
                            average="samples"), 1.)
        assert_almost_equal(average_precision_score(y_true, y_score,
                            average="micro"), 1.)

        y_true = np.array([[0, 1], [0, 1]])
        y_score = np.array([[0, 1], [1, 0]])
        assert_raises(Exception, average_precision_score, y_true, y_score,
                      average="macro")
        assert_raises(Exception, average_precision_score, y_true, y_score,
                      average="weighted")
        assert_almost_equal(average_precision_score(y_true, y_score,
                            average="samples"), 0.75)
        assert_almost_equal(average_precision_score(y_true, y_score,
                            average="micro"), 0.5)

        y_true = np.array([[1, 0], [0, 1]])
        y_score = np.array([[0, 1], [1, 0]])
        assert_almost_equal(average_precision_score(y_true, y_score,
                            average="macro"), 0.5)
        assert_almost_equal(average_precision_score(y_true, y_score,
                            average="weighted"), 0.5)
        assert_almost_equal(average_precision_score(y_true, y_score,
                            average="samples"), 0.5)
        assert_almost_equal(average_precision_score(y_true, y_score,
                            average="micro"), 0.5)

        y_true = np.array([[1, 0], [0, 1]])
        y_score = np.array([[0.5, 0.5], [0.5, 0.5]])
        assert_almost_equal(average_precision_score(y_true, y_score,
                            average="macro"), 0.5)
        assert_almost_equal(average_precision_score(y_true, y_score,
                            average="weighted"), 0.5)
        assert_almost_equal(average_precision_score(y_true, y_score,
                            average="samples"), 0.5)
        assert_almost_equal(average_precision_score(y_true, y_score,
                            average="micro"), 0.5)


def test_average_precision_constant_values():
    # Check the average_precision_score of a constant predictor is
    # the TPR

    # Generate a dataset with 25% of positives
    y_true = np.zeros(100, dtype=int)
    y_true[::4] = 1
    # And a constant score
    y_score = np.ones(100)
    # The precision is then the fraction of positive whatever the recall
    # is, as there is only one threshold:
    assert_equal(average_precision_score(y_true, y_score), .25)


def test_score_scale_invariance():
    # Test that average_precision_score and roc_auc_score are invariant by
    # the scaling or shifting of probabilities
    # This test was expanded (added scaled_down) in response to github
    # issue #3864 (and others), where overly aggressive rounding was causing
    # problems for users with very small y_score values
    y_true, _, probas_pred = make_prediction(binary=True)
    roc_auc = roc_auc_score(y_true, probas_pred)
    roc_auc_scaled_up = roc_auc_score(y_true, 100 * probas_pred)
    roc_auc_scaled_down = roc_auc_score(y_true, 1e-6 * probas_pred)
    roc_auc_shifted = roc_auc_score(y_true, probas_pred - 10)
    assert_equal(roc_auc, roc_auc_scaled_up)
    assert_equal(roc_auc, roc_auc_scaled_down)
    assert_equal(roc_auc, roc_auc_shifted)

    pr_auc = average_precision_score(y_true, probas_pred)
    pr_auc_scaled_up = average_precision_score(y_true, 100 * probas_pred)
    pr_auc_scaled_down = average_precision_score(y_true, 1e-6 * probas_pred)
    pr_auc_shifted = average_precision_score(y_true, probas_pred - 10)
    assert_equal(pr_auc, pr_auc_scaled_up)
    assert_equal(pr_auc, pr_auc_scaled_down)
    assert_equal(pr_auc, pr_auc_shifted)


def check_lrap_toy(lrap_score):
    # Check on several small example that it works
    assert_almost_equal(lrap_score([[0, 1]], [[0.25, 0.75]]), 1)
    assert_almost_equal(lrap_score([[0, 1]], [[0.75, 0.25]]), 1 / 2)
    assert_almost_equal(lrap_score([[1, 1]], [[0.75, 0.25]]), 1)

    assert_almost_equal(lrap_score([[0, 0, 1]], [[0.25, 0.5, 0.75]]), 1)
    assert_almost_equal(lrap_score([[0, 1, 0]], [[0.25, 0.5, 0.75]]), 1 / 2)
    assert_almost_equal(lrap_score([[0, 1, 1]], [[0.25, 0.5, 0.75]]), 1)
    assert_almost_equal(lrap_score([[1, 0, 0]], [[0.25, 0.5, 0.75]]), 1 / 3)
    assert_almost_equal(lrap_score([[1, 0, 1]], [[0.25, 0.5, 0.75]]),
                        (2 / 3 + 1 / 1) / 2)
    assert_almost_equal(lrap_score([[1, 1, 0]], [[0.25, 0.5, 0.75]]),
                        (2 / 3 + 1 / 2) / 2)

    assert_almost_equal(lrap_score([[0, 0, 1]], [[0.75, 0.5, 0.25]]), 1 / 3)
    assert_almost_equal(lrap_score([[0, 1, 0]], [[0.75, 0.5, 0.25]]), 1 / 2)
    assert_almost_equal(lrap_score([[0, 1, 1]], [[0.75, 0.5, 0.25]]),
                        (1 / 2 + 2 / 3) / 2)
    assert_almost_equal(lrap_score([[1, 0, 0]], [[0.75, 0.5, 0.25]]), 1)
    assert_almost_equal(lrap_score([[1, 0, 1]], [[0.75, 0.5, 0.25]]),
                        (1 + 2 / 3) / 2)
    assert_almost_equal(lrap_score([[1, 1, 0]], [[0.75, 0.5, 0.25]]), 1)
    assert_almost_equal(lrap_score([[1, 1, 1]], [[0.75, 0.5, 0.25]]), 1)

    assert_almost_equal(lrap_score([[0, 0, 1]], [[0.5, 0.75, 0.25]]), 1 / 3)
    assert_almost_equal(lrap_score([[0, 1, 0]], [[0.5, 0.75, 0.25]]), 1)
    assert_almost_equal(lrap_score([[0, 1, 1]], [[0.5, 0.75, 0.25]]),
                        (1 + 2 / 3) / 2)
    assert_almost_equal(lrap_score([[1, 0, 0]], [[0.5, 0.75, 0.25]]), 1 / 2)
    assert_almost_equal(lrap_score([[1, 0, 1]], [[0.5, 0.75, 0.25]]),
                        (1 / 2 + 2 / 3) / 2)
    assert_almost_equal(lrap_score([[1, 1, 0]], [[0.5, 0.75, 0.25]]), 1)
    assert_almost_equal(lrap_score([[1, 1, 1]], [[0.5, 0.75, 0.25]]), 1)

    # Tie handling
    assert_almost_equal(lrap_score([[1, 0]], [[0.5, 0.5]]), 0.5)
    assert_almost_equal(lrap_score([[0, 1]], [[0.5, 0.5]]), 0.5)
    assert_almost_equal(lrap_score([[1, 1]], [[0.5, 0.5]]), 1)

    assert_almost_equal(lrap_score([[0, 0, 1]], [[0.25, 0.5, 0.5]]), 0.5)
    assert_almost_equal(lrap_score([[0, 1, 0]], [[0.25, 0.5, 0.5]]), 0.5)
    assert_almost_equal(lrap_score([[0, 1, 1]], [[0.25, 0.5, 0.5]]), 1)
    assert_almost_equal(lrap_score([[1, 0, 0]], [[0.25, 0.5, 0.5]]), 1 / 3)
    assert_almost_equal(lrap_score([[1, 0, 1]], [[0.25, 0.5, 0.5]]),
                        (2 / 3 + 1 / 2) / 2)
    assert_almost_equal(lrap_score([[1, 1, 0]], [[0.25, 0.5, 0.5]]),
                        (2 / 3 + 1 / 2) / 2)
    assert_almost_equal(lrap_score([[1, 1, 1]], [[0.25, 0.5, 0.5]]), 1)

    assert_almost_equal(lrap_score([[1, 1, 0]], [[0.5, 0.5, 0.5]]), 2 / 3)

    assert_almost_equal(lrap_score([[1, 1, 1, 0]], [[0.5, 0.5, 0.5, 0.5]]),
                        3 / 4)


def check_zero_or_all_relevant_labels(lrap_score):
    random_state = check_random_state(0)

    for n_labels in range(2, 5):
        y_score = random_state.uniform(size=(1, n_labels))
        y_score_ties = np.zeros_like(y_score)

        # No relevant labels
        y_true = np.zeros((1, n_labels))
        assert_equal(lrap_score(y_true, y_score), 1.)
        assert_equal(lrap_score(y_true, y_score_ties), 1.)

        # Only relevant labels
        y_true = np.ones((1, n_labels))
        assert_equal(lrap_score(y_true, y_score), 1.)
        assert_equal(lrap_score(y_true, y_score_ties), 1.)

    # Degenerate case: only one label
    assert_almost_equal(lrap_score([[1], [0], [1], [0]],
                                   [[0.5], [0.5], [0.5], [0.5]]), 1.)


def check_lrap_error_raised(lrap_score):
    # Raise value error if not appropriate format
    assert_raises(ValueError, lrap_score,
                  [0, 1, 0], [0.25, 0.3, 0.2])
    assert_raises(ValueError, lrap_score, [0, 1, 2],
                  [[0.25, 0.75, 0.0], [0.7, 0.3, 0.0], [0.8, 0.2, 0.0]])
    assert_raises(ValueError, lrap_score, [(0), (1), (2)],
                  [[0.25, 0.75, 0.0], [0.7, 0.3, 0.0], [0.8, 0.2, 0.0]])

    # Check that y_true.shape != y_score.shape raise the proper exception
    assert_raises(ValueError, lrap_score, [[0, 1], [0, 1]], [0, 1])
    assert_raises(ValueError, lrap_score, [[0, 1], [0, 1]], [[0, 1]])
    assert_raises(ValueError, lrap_score, [[0, 1], [0, 1]], [[0], [1]])
    assert_raises(ValueError, lrap_score, [[0, 1]], [[0, 1], [0, 1]])
    assert_raises(ValueError, lrap_score, [[0], [1]], [[0, 1], [0, 1]])
    assert_raises(ValueError, lrap_score, [[0, 1], [0, 1]], [[0], [1]])


def check_lrap_only_ties(lrap_score):
    # Check tie handling in score
    # Basic check with only ties and increasing label space
    for n_labels in range(2, 10):
        y_score = np.ones((1, n_labels))

        # Check for growing number of consecutive relevant
        for n_relevant in range(1, n_labels):
            # Check for a bunch of positions
            for pos in range(n_labels - n_relevant):
                y_true = np.zeros((1, n_labels))
                y_true[0, pos:pos + n_relevant] = 1
                assert_almost_equal(lrap_score(y_true, y_score),
                                    n_relevant / n_labels)


def check_lrap_without_tie_and_increasing_score(lrap_score):
    # Check that Label ranking average precision works for various
    # Basic check with increasing label space size and decreasing score
    for n_labels in range(2, 10):
        y_score = n_labels - (np.arange(n_labels).reshape((1, n_labels)) + 1)

        # First and last
        y_true = np.zeros((1, n_labels))
        y_true[0, 0] = 1
        y_true[0, -1] = 1
        assert_almost_equal(lrap_score(y_true, y_score),
                            (2 / n_labels + 1) / 2)

        # Check for growing number of consecutive relevant label
        for n_relevant in range(1, n_labels):
            # Check for a bunch of position
            for pos in range(n_labels - n_relevant):
                y_true = np.zeros((1, n_labels))
                y_true[0, pos:pos + n_relevant] = 1
                assert_almost_equal(lrap_score(y_true, y_score),
                                    sum((r + 1) / ((pos + r + 1) * n_relevant)
                                        for r in range(n_relevant)))


def _my_lrap(y_true, y_score):
    """Simple implementation of label ranking average precision"""
    check_consistent_length(y_true, y_score)
    y_true = check_array(y_true)
    y_score = check_array(y_score)
    n_samples, n_labels = y_true.shape
    score = np.empty((n_samples, ))
    for i in range(n_samples):
        # The best rank correspond to 1. Rank higher than 1 are worse.
        # The best inverse ranking correspond to n_labels.
        unique_rank, inv_rank = np.unique(y_score[i], return_inverse=True)
        n_ranks = unique_rank.size
        rank = n_ranks - inv_rank

        # Rank need to be corrected to take into account ties
        # ex: rank 1 ex aequo means that both label are rank 2.
        corr_rank = np.bincount(rank, minlength=n_ranks + 1).cumsum()
        rank = corr_rank[rank]

        relevant = y_true[i].nonzero()[0]
        if relevant.size == 0 or relevant.size == n_labels:
            score[i] = 1
            continue

        score[i] = 0.
        for label in relevant:
            # Let's count the number of relevant label with better rank
            # (smaller rank).
            n_ranked_above = sum(rank[r] <= rank[label] for r in relevant)

            # Weight by the rank of the actual label
            score[i] += n_ranked_above / rank[label]

        score[i] /= relevant.size

    return score.mean()


def check_alternative_lrap_implementation(lrap_score, n_classes=5,
                                          n_samples=20, random_state=0):
    _, y_true = make_multilabel_classification(n_features=1,
                                               allow_unlabeled=False,
                                               random_state=random_state,
                                               n_classes=n_classes,
                                               n_samples=n_samples)

    # Score with ties
    y_score = sparse_random_matrix(n_components=y_true.shape[0],
                                   n_features=y_true.shape[1],
                                   random_state=random_state)

    if hasattr(y_score, "toarray"):
        y_score = y_score.toarray()
    score_lrap = label_ranking_average_precision_score(y_true, y_score)
    score_my_lrap = _my_lrap(y_true, y_score)
    assert_almost_equal(score_lrap, score_my_lrap)

    # Uniform score
    random_state = check_random_state(random_state)
    y_score = random_state.uniform(size=(n_samples, n_classes))
    score_lrap = label_ranking_average_precision_score(y_true, y_score)
    score_my_lrap = _my_lrap(y_true, y_score)
    assert_almost_equal(score_lrap, score_my_lrap)


def test_label_ranking_avp():
    for fn in [label_ranking_average_precision_score, _my_lrap]:
        yield check_lrap_toy, fn
        yield check_lrap_without_tie_and_increasing_score, fn
        yield check_lrap_only_ties, fn
        yield check_zero_or_all_relevant_labels, fn
        yield check_lrap_error_raised, label_ranking_average_precision_score

    for n_samples, n_classes, random_state in product((1, 2, 8, 20),
                                                      (2, 5, 10),
                                                      range(1)):
        yield (check_alternative_lrap_implementation,
               label_ranking_average_precision_score,
               n_classes, n_samples, random_state)


def test_coverage_error():
    # Toy case
    assert_almost_equal(coverage_error([[0, 1]], [[0.25, 0.75]]), 1)
    assert_almost_equal(coverage_error([[0, 1]], [[0.75, 0.25]]), 2)
    assert_almost_equal(coverage_error([[1, 1]], [[0.75, 0.25]]), 2)
    assert_almost_equal(coverage_error([[0, 0]], [[0.75, 0.25]]), 0)

    assert_almost_equal(coverage_error([[0, 0, 0]], [[0.25, 0.5, 0.75]]), 0)
    assert_almost_equal(coverage_error([[0, 0, 1]], [[0.25, 0.5, 0.75]]), 1)
    assert_almost_equal(coverage_error([[0, 1, 0]], [[0.25, 0.5, 0.75]]), 2)
    assert_almost_equal(coverage_error([[0, 1, 1]], [[0.25, 0.5, 0.75]]), 2)
    assert_almost_equal(coverage_error([[1, 0, 0]], [[0.25, 0.5, 0.75]]), 3)
    assert_almost_equal(coverage_error([[1, 0, 1]], [[0.25, 0.5, 0.75]]), 3)
    assert_almost_equal(coverage_error([[1, 1, 0]], [[0.25, 0.5, 0.75]]), 3)
    assert_almost_equal(coverage_error([[1, 1, 1]], [[0.25, 0.5, 0.75]]), 3)

    assert_almost_equal(coverage_error([[0, 0, 0]], [[0.75, 0.5, 0.25]]), 0)
    assert_almost_equal(coverage_error([[0, 0, 1]], [[0.75, 0.5, 0.25]]), 3)
    assert_almost_equal(coverage_error([[0, 1, 0]], [[0.75, 0.5, 0.25]]), 2)
    assert_almost_equal(coverage_error([[0, 1, 1]], [[0.75, 0.5, 0.25]]), 3)
    assert_almost_equal(coverage_error([[1, 0, 0]], [[0.75, 0.5, 0.25]]), 1)
    assert_almost_equal(coverage_error([[1, 0, 1]], [[0.75, 0.5, 0.25]]), 3)
    assert_almost_equal(coverage_error([[1, 1, 0]], [[0.75, 0.5, 0.25]]), 2)
    assert_almost_equal(coverage_error([[1, 1, 1]], [[0.75, 0.5, 0.25]]), 3)

    assert_almost_equal(coverage_error([[0, 0, 0]], [[0.5, 0.75, 0.25]]), 0)
    assert_almost_equal(coverage_error([[0, 0, 1]], [[0.5, 0.75, 0.25]]), 3)
    assert_almost_equal(coverage_error([[0, 1, 0]], [[0.5, 0.75, 0.25]]), 1)
    assert_almost_equal(coverage_error([[0, 1, 1]], [[0.5, 0.75, 0.25]]), 3)
    assert_almost_equal(coverage_error([[1, 0, 0]], [[0.5, 0.75, 0.25]]), 2)
    assert_almost_equal(coverage_error([[1, 0, 1]], [[0.5, 0.75, 0.25]]), 3)
    assert_almost_equal(coverage_error([[1, 1, 0]], [[0.5, 0.75, 0.25]]), 2)
    assert_almost_equal(coverage_error([[1, 1, 1]], [[0.5, 0.75, 0.25]]), 3)

    # Non trival case
    assert_almost_equal(coverage_error([[0, 1, 0], [1, 1, 0]],
                                       [[0.1, 10., -3], [0, 1, 3]]),
                        (1 + 3) / 2.)

    assert_almost_equal(coverage_error([[0, 1, 0], [1, 1, 0], [0, 1, 1]],
                                       [[0.1, 10, -3], [0, 1, 3], [0, 2, 0]]),
                        (1 + 3 + 3) / 3.)

    assert_almost_equal(coverage_error([[0, 1, 0], [1, 1, 0], [0, 1, 1]],
                                       [[0.1, 10, -3], [3, 1, 3], [0, 2, 0]]),
                        (1 + 3 + 3) / 3.)


def test_coverage_tie_handling():
    assert_almost_equal(coverage_error([[0, 0]], [[0.5, 0.5]]), 0)
    assert_almost_equal(coverage_error([[1, 0]], [[0.5, 0.5]]), 2)
    assert_almost_equal(coverage_error([[0, 1]], [[0.5, 0.5]]), 2)
    assert_almost_equal(coverage_error([[1, 1]], [[0.5, 0.5]]), 2)

    assert_almost_equal(coverage_error([[0, 0, 0]], [[0.25, 0.5, 0.5]]), 0)
    assert_almost_equal(coverage_error([[0, 0, 1]], [[0.25, 0.5, 0.5]]), 2)
    assert_almost_equal(coverage_error([[0, 1, 0]], [[0.25, 0.5, 0.5]]), 2)
    assert_almost_equal(coverage_error([[0, 1, 1]], [[0.25, 0.5, 0.5]]), 2)
    assert_almost_equal(coverage_error([[1, 0, 0]], [[0.25, 0.5, 0.5]]), 3)
    assert_almost_equal(coverage_error([[1, 0, 1]], [[0.25, 0.5, 0.5]]), 3)
    assert_almost_equal(coverage_error([[1, 1, 0]], [[0.25, 0.5, 0.5]]), 3)
    assert_almost_equal(coverage_error([[1, 1, 1]], [[0.25, 0.5, 0.5]]), 3)


def test_label_ranking_loss():
    assert_almost_equal(label_ranking_loss([[0, 1]], [[0.25, 0.75]]), 0)
    assert_almost_equal(label_ranking_loss([[0, 1]], [[0.75, 0.25]]), 1)

    assert_almost_equal(label_ranking_loss([[0, 0, 1]], [[0.25, 0.5, 0.75]]),
                        0)
    assert_almost_equal(label_ranking_loss([[0, 1, 0]], [[0.25, 0.5, 0.75]]),
                        1 / 2)
    assert_almost_equal(label_ranking_loss([[0, 1, 1]], [[0.25, 0.5, 0.75]]),
                        0)
    assert_almost_equal(label_ranking_loss([[1, 0, 0]], [[0.25, 0.5, 0.75]]),
                        2 / 2)
    assert_almost_equal(label_ranking_loss([[1, 0, 1]], [[0.25, 0.5, 0.75]]),
                        1 / 2)
    assert_almost_equal(label_ranking_loss([[1, 1, 0]], [[0.25, 0.5, 0.75]]),
                        2 / 2)

    # Undefined metrics -  the ranking doesn't matter
    assert_almost_equal(label_ranking_loss([[0, 0]], [[0.75, 0.25]]), 0)
    assert_almost_equal(label_ranking_loss([[1, 1]], [[0.75, 0.25]]), 0)
    assert_almost_equal(label_ranking_loss([[0, 0]], [[0.5, 0.5]]), 0)
    assert_almost_equal(label_ranking_loss([[1, 1]], [[0.5, 0.5]]), 0)

    assert_almost_equal(label_ranking_loss([[0, 0, 0]], [[0.5, 0.75, 0.25]]),
                        0)
    assert_almost_equal(label_ranking_loss([[1, 1, 1]], [[0.5, 0.75, 0.25]]),
                        0)
    assert_almost_equal(label_ranking_loss([[0, 0, 0]], [[0.25, 0.5, 0.5]]),
                        0)
    assert_almost_equal(label_ranking_loss([[1, 1, 1]], [[0.25, 0.5, 0.5]]), 0)

    # Non trival case
    assert_almost_equal(label_ranking_loss([[0, 1, 0], [1, 1, 0]],
                                           [[0.1, 10., -3], [0, 1, 3]]),
                        (0 + 2 / 2) / 2.)

    assert_almost_equal(label_ranking_loss(
        [[0, 1, 0], [1, 1, 0], [0, 1, 1]],
        [[0.1, 10, -3], [0, 1, 3], [0, 2, 0]]),
        (0 + 2 / 2 + 1 / 2) / 3.)

    assert_almost_equal(label_ranking_loss(
        [[0, 1, 0], [1, 1, 0], [0, 1, 1]],
        [[0.1, 10, -3], [3, 1, 3], [0, 2, 0]]),
        (0 + 2 / 2 + 1 / 2) / 3.)

    # Sparse csr matrices
    assert_almost_equal(label_ranking_loss(
        csr_matrix(np.array([[0, 1, 0], [1, 1, 0]])),
        [[0.1, 10, -3], [3, 1, 3]]),
        (0 + 2 / 2) / 2.)


def test_ranking_appropriate_input_shape():
    # Check that y_true.shape != y_score.shape raise the proper exception
    assert_raises(ValueError, label_ranking_loss, [[0, 1], [0, 1]], [0, 1])
    assert_raises(ValueError, label_ranking_loss, [[0, 1], [0, 1]], [[0, 1]])
    assert_raises(ValueError, label_ranking_loss,
                  [[0, 1], [0, 1]], [[0], [1]])

    assert_raises(ValueError, label_ranking_loss, [[0, 1]], [[0, 1], [0, 1]])
    assert_raises(ValueError, label_ranking_loss,
                  [[0], [1]], [[0, 1], [0, 1]])
    assert_raises(ValueError, label_ranking_loss, [[0, 1], [0, 1]], [[0], [1]])


def test_ranking_loss_ties_handling():
    # Tie handling
    assert_almost_equal(label_ranking_loss([[1, 0]], [[0.5, 0.5]]), 1)
    assert_almost_equal(label_ranking_loss([[0, 1]], [[0.5, 0.5]]), 1)
    assert_almost_equal(label_ranking_loss([[0, 0, 1]], [[0.25, 0.5, 0.5]]),
                        1 / 2)
    assert_almost_equal(label_ranking_loss([[0, 1, 0]], [[0.25, 0.5, 0.5]]),
                        1 / 2)
    assert_almost_equal(label_ranking_loss([[0, 1, 1]], [[0.25, 0.5, 0.5]]), 0)
    assert_almost_equal(label_ranking_loss([[1, 0, 0]], [[0.25, 0.5, 0.5]]), 1)
    assert_almost_equal(label_ranking_loss([[1, 0, 1]], [[0.25, 0.5, 0.5]]), 1)
    assert_almost_equal(label_ranking_loss([[1, 1, 0]], [[0.25, 0.5, 0.5]]), 1)<|MERGE_RESOLUTION|>--- conflicted
+++ resolved
@@ -440,7 +440,6 @@
                     "increasing or monotonic decreasing.")
     assert_warns_message(DeprecationWarning, depr_message, auc,
                          [1, 2], [2, 3], reorder=True)
-<<<<<<< HEAD
 
 
 def test_multi_ovo_auc_toydata():
@@ -560,8 +559,6 @@
     assert_raise_message(ValueError, sample_weight_error_msg,
                          roc_auc_score, y_true, y_pred,
                          multiclass="ovo", sample_weight=[])
-=======
->>>>>>> 9b727bad
 
 
 def test_auc_score_non_binary_class():
