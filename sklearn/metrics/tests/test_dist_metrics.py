--- conflicted
+++ resolved
@@ -30,13 +30,8 @@
 d = 4
 n1 = 20
 n2 = 25
-<<<<<<< HEAD
-X64 = rng.random_sample((n1, d)).astype("float64", copy=False)
-Y64 = rng.random_sample((n2, d)).astype("float64", copy=False)
-=======
 X64 = rng.random_sample((n1, d))
 Y64 = rng.random_sample((n2, d))
->>>>>>> e35e52a4
 X32 = X64.astype("float32")
 Y32 = Y64.astype("float32")
 
@@ -109,11 +104,7 @@
 
         dm = DistanceMetricInterface.get_metric(metric, **kwargs)
         D_sklearn = dm.pairwise(X, Y)
-<<<<<<< HEAD
-        assert_array_almost_equal(D_sklearn, D_scipy_cdist)
-=======
         assert_allclose(D_sklearn, D_scipy_cdist)
->>>>>>> e35e52a4
 
 
 @pytest.mark.parametrize("metric", BOOL_METRICS)
@@ -124,11 +115,7 @@
     D_true = cdist(X_bool, Y_bool, metric)
     dm = DistanceMetric.get_metric(metric)
     D12 = dm.pairwise(X_bool, Y_bool)
-<<<<<<< HEAD
-    assert_array_almost_equal(D12, D_true)
-=======
     assert_allclose(D12, D_true)
->>>>>>> e35e52a4
 
 
 # TODO: Remove filterwarnings in 1.3 when wminkowski is removed
@@ -161,11 +148,6 @@
 
         dm = DistanceMetricInterface.get_metric(metric, **kwargs)
         D12 = dm.pairwise(X)
-<<<<<<< HEAD
-        assert_array_almost_equal(D12, D_true)
-
-
-=======
         assert_allclose(D12, D_true)
 
 
@@ -191,7 +173,6 @@
         assert_allclose(D64, D32)
 
 
->>>>>>> e35e52a4
 @pytest.mark.parametrize("metric", BOOL_METRICS)
 @pytest.mark.parametrize("X_bool", [X_bool, X_bool_mmap])
 def test_pdist_bool_metrics(metric, X_bool):
@@ -228,11 +209,7 @@
         D1 = dm.pairwise(X)
         dm2 = pickle.loads(pickle.dumps(dm))
         D2 = dm2.pairwise(X)
-<<<<<<< HEAD
-        assert_array_almost_equal(D1, D2)
-=======
         assert_allclose(D1, D2)
->>>>>>> e35e52a4
 
 
 # TODO: Remove filterwarnings in 1.3 when wminkowski is removed
@@ -244,11 +221,7 @@
     D1 = dm.pairwise(X_bool)
     dm2 = pickle.loads(pickle.dumps(dm))
     D2 = dm2.pairwise(X_bool)
-<<<<<<< HEAD
-    assert_array_almost_equal(D1, D2)
-=======
     assert_allclose(D1, D2)
->>>>>>> e35e52a4
 
 
 def test_haversine_metric():
@@ -378,8 +351,4 @@
     dm_mks = DistanceMetric.get_metric("minkowski", p=p, w=w)
     D_wmks = dm_wmks.pairwise(X64, Y64)
     D_mks = dm_mks.pairwise(X64, Y64)
-<<<<<<< HEAD
-    assert_array_almost_equal(D_wmks, D_mks)
-=======
-    assert_allclose(D_wmks, D_mks)
->>>>>>> e35e52a4
+    assert_allclose(D_wmks, D_mks)