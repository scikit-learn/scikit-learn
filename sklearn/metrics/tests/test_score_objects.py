--- conflicted
+++ resolved
@@ -1295,30 +1295,11 @@
     est = LogisticRegression().set_score_request(sample_weight="estimator_weights")
     # make a `_PassthroughScorer` with `check_scoring`:
     scorer = check_scoring(est, None)
-<<<<<<< HEAD
-    assert (
-        scorer._get_metadata_request().score.requests["sample_weight"]
-        == "estimator_weights"
-    )
-
-    scorer.set_score_request(sample_weight="scorer_weights")
-    assert (
-        scorer.get_metadata_routing().score.requests["sample_weight"]
-        == "scorer_weights"
-    )
-
-    # making sure changing the passthrough object doesn't affect the estimator.
-    assert (
-        est._get_metadata_request().score.requests["sample_weight"]
-        == "estimator_weights"
-    )
-=======
     with pytest.raises(
         AttributeError,
         match="'_PassthroughScorer' object has no attribute 'set_score_request'",
     ):
         scorer.set_score_request(sample_weight=True)
->>>>>>> 60d81530
 
 
 def test_PassthroughScorer_set_score_request_raises_without_routing_enabled():
