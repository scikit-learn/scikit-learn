from copy import deepcopy
import pickle
import tempfile
import shutil
import os
import numbers
from unittest.mock import Mock
from functools import partial

import numpy as np
import pytest
import joblib

from numpy.testing import assert_allclose
from sklearn.utils._testing import assert_almost_equal
from sklearn.utils._testing import assert_array_equal
from sklearn.utils._testing import ignore_warnings

from sklearn.base import BaseEstimator
from sklearn.metrics import (
    accuracy_score,
    balanced_accuracy_score,
    average_precision_score,
    brier_score_loss,
    f1_score,
    fbeta_score,
    jaccard_score,
    log_loss,
    precision_score,
    r2_score,
    recall_score,
    roc_auc_score,
    top_k_accuracy_score
)
from sklearn.metrics import cluster as cluster_module
from sklearn.metrics import check_scoring
from sklearn.metrics._scorer import (_PredictScorer, _passthrough_scorer,
                                     _MultimetricScorer,
                                     _check_multimetric_scoring)
from sklearn.metrics import make_scorer, get_scorer, SCORERS
from sklearn.neighbors import KNeighborsClassifier
from sklearn.svm import LinearSVC
from sklearn.pipeline import make_pipeline
from sklearn.cluster import KMeans
from sklearn.linear_model import Ridge, LogisticRegression, Perceptron
from sklearn.tree import DecisionTreeClassifier, DecisionTreeRegressor
from sklearn.datasets import make_blobs
from sklearn.datasets import make_classification, make_regression
from sklearn.datasets import make_multilabel_classification
from sklearn.datasets import load_diabetes
from sklearn.model_selection import train_test_split, cross_val_score
from sklearn.model_selection import GridSearchCV
from sklearn.multiclass import OneVsRestClassifier


REGRESSION_SCORERS = ['explained_variance', 'r2',
                      'neg_mean_absolute_error', 'neg_mean_squared_error',
                      'neg_mean_absolute_percentage_error',
                      'neg_mean_squared_log_error',
                      'neg_median_absolute_error',
                      'neg_root_mean_squared_error',
                      'mean_absolute_error',
                      'mean_absolute_percentage_error',
                      'mean_squared_error', 'median_absolute_error',
                      'max_error', 'neg_mean_poisson_deviance',
                      'neg_mean_gamma_deviance']

CLF_SCORERS = ['accuracy', 'balanced_accuracy', 'top_k_accuracy',
               'f1', 'f1_weighted', 'f1_macro', 'f1_micro',
               'roc_auc', 'average_precision', 'precision',
               'precision_weighted', 'precision_macro', 'precision_micro',
               'recall', 'recall_weighted', 'recall_macro', 'recall_micro',
               'neg_log_loss', 'neg_brier_score',
               'jaccard', 'jaccard_weighted', 'jaccard_macro',
               'jaccard_micro', 'roc_auc_ovr', 'roc_auc_ovo',
               'roc_auc_ovr_weighted', 'roc_auc_ovo_weighted']

# All supervised cluster scorers (They behave like classification metric)
CLUSTER_SCORERS = ["adjusted_rand_score",
                   "rand_score",
                   "homogeneity_score",
                   "completeness_score",
                   "v_measure_score",
                   "mutual_info_score",
                   "adjusted_mutual_info_score",
                   "normalized_mutual_info_score",
                   "fowlkes_mallows_score"]

MULTILABEL_ONLY_SCORERS = ['precision_samples', 'recall_samples', 'f1_samples',
                           'jaccard_samples']

REQUIRE_POSITIVE_Y_SCORERS = ['neg_mean_poisson_deviance',
                              'neg_mean_gamma_deviance']


def _require_positive_y(y):
    """Make targets strictly positive"""
    offset = abs(y.min()) + 1
    y = y + offset
    return y


def _make_estimators(X_train, y_train, y_ml_train):
    # Make estimators that make sense to test various scoring methods
    sensible_regr = DecisionTreeRegressor(random_state=0)
    # some of the regressions scorers require strictly positive input.
    sensible_regr.fit(X_train, _require_positive_y(y_train))
    sensible_clf = DecisionTreeClassifier(random_state=0)
    sensible_clf.fit(X_train, y_train)
    sensible_ml_clf = DecisionTreeClassifier(random_state=0)
    sensible_ml_clf.fit(X_train, y_ml_train)
    return dict(
        [(name, sensible_regr) for name in REGRESSION_SCORERS] +
        [(name, sensible_clf) for name in CLF_SCORERS] +
        [(name, sensible_clf) for name in CLUSTER_SCORERS] +
        [(name, sensible_ml_clf) for name in MULTILABEL_ONLY_SCORERS]
    )


X_mm, y_mm, y_ml_mm = None, None, None
ESTIMATORS = None
TEMP_FOLDER = None


def setup_module():
    # Create some memory mapped data
    global X_mm, y_mm, y_ml_mm, TEMP_FOLDER, ESTIMATORS
    TEMP_FOLDER = tempfile.mkdtemp(prefix='sklearn_test_score_objects_')
    X, y = make_classification(n_samples=30, n_features=5, random_state=0)
    _, y_ml = make_multilabel_classification(n_samples=X.shape[0],
                                             random_state=0)
    filename = os.path.join(TEMP_FOLDER, 'test_data.pkl')
    joblib.dump((X, y, y_ml), filename)
    X_mm, y_mm, y_ml_mm = joblib.load(filename, mmap_mode='r')
    ESTIMATORS = _make_estimators(X_mm, y_mm, y_ml_mm)


def teardown_module():
    global X_mm, y_mm, y_ml_mm, TEMP_FOLDER, ESTIMATORS
    # GC closes the mmap file descriptors
    X_mm, y_mm, y_ml_mm, ESTIMATORS = None, None, None, None
    shutil.rmtree(TEMP_FOLDER)


class EstimatorWithoutFit:
    """Dummy estimator to test scoring validators"""
    pass


class EstimatorWithFit(BaseEstimator):
    """Dummy estimator to test scoring validators"""
    def fit(self, X, y):
        return self


class EstimatorWithFitAndScore:
    """Dummy estimator to test scoring validators"""
    def fit(self, X, y):
        return self

    def score(self, X, y):
        return 1.0


class EstimatorWithFitAndPredict:
    """Dummy estimator to test scoring validators"""
    def fit(self, X, y):
        self.y = y
        return self

    def predict(self, X):
        return self.y


class DummyScorer:
    """Dummy scorer that always returns 1."""
    def __call__(self, est, X, y):
        return 1


def test_all_scorers_repr():
    # Test that all scorers have a working repr
    for name, scorer in SCORERS.items():
        repr(scorer)


def check_scoring_validator_for_single_metric_usecases(scoring_validator):
    # Test all branches of single metric usecases
    estimator = EstimatorWithoutFit()
    pattern = (r"estimator should be an estimator implementing 'fit' method,"
               r" .* was passed")
    with pytest.raises(TypeError, match=pattern):
        scoring_validator(estimator)

    estimator = EstimatorWithFitAndScore()
    estimator.fit([[1]], [1])
    scorer = scoring_validator(estimator)
    assert scorer is _passthrough_scorer
    assert_almost_equal(scorer(estimator, [[1]], [1]), 1.0)

    estimator = EstimatorWithFitAndPredict()
    estimator.fit([[1]], [1])
    pattern = (r"If no scoring is specified, the estimator passed should have"
               r" a 'score' method\. The estimator .* does not\.")
    with pytest.raises(TypeError, match=pattern):
        scoring_validator(estimator)

    scorer = scoring_validator(estimator, scoring="accuracy")
    assert_almost_equal(scorer(estimator, [[1]], [1]), 1.0)

    estimator = EstimatorWithFit()
    scorer = scoring_validator(estimator, scoring="accuracy")
    assert isinstance(scorer, _PredictScorer)

    # Test the allow_none parameter for check_scoring alone
    if scoring_validator is check_scoring:
        estimator = EstimatorWithFit()
        scorer = scoring_validator(estimator, allow_none=True)
        assert scorer is None


@pytest.mark.parametrize(
    "scoring",
    (
        ('accuracy', ), ['precision'],
        {'acc': 'accuracy', 'precision': 'precision'},
        ('accuracy', 'precision'),
        ['precision', 'accuracy'],
        {'accuracy': make_scorer(accuracy_score),
         'precision': make_scorer(precision_score)}
    ), ids=["single_tuple", "single_list", "dict_str",
            "multi_tuple", "multi_list", "dict_callable"])
def test_check_scoring_and_check_multimetric_scoring(scoring):
    check_scoring_validator_for_single_metric_usecases(check_scoring)
    # To make sure the check_scoring is correctly applied to the constituent
    # scorers

    estimator = LinearSVC(random_state=0)
    estimator.fit([[1], [2], [3]], [1, 1, 0])

    scorers = _check_multimetric_scoring(estimator, scoring)
    assert isinstance(scorers, dict)
    assert sorted(scorers.keys()) == sorted(list(scoring))
    assert all([isinstance(scorer, _PredictScorer)
                for scorer in list(scorers.values())])

    if 'acc' in scoring:
        assert_almost_equal(scorers['acc'](
            estimator, [[1], [2], [3]], [1, 0, 0]), 2. / 3.)
    if 'accuracy' in scoring:
        assert_almost_equal(scorers['accuracy'](
            estimator, [[1], [2], [3]], [1, 0, 0]), 2. / 3.)
    if 'precision' in scoring:
        assert_almost_equal(scorers['precision'](
            estimator, [[1], [2], [3]], [1, 0, 0]), 0.5)


@pytest.mark.parametrize("scoring", [
    ((make_scorer(precision_score), make_scorer(accuracy_score)),
     "One or more of the elements were callables"),
    ([5], "Non-string types were found"),
    ((make_scorer(precision_score), ),
     "One of mor eof the elements were callables"),
    ((), "Empty list was given"),
    (('f1', 'f1'), "Duplicate elements were found"),
    ({4: 'accuracy'}, "Non-string types were found in the keys"),
    ({}, "An empty dict was passed"),
], ids=[
    "tuple of callables", "list of int",
    "tuple of one callable", "empty tuple",
    "non-unique str", "non-string key dict",
    "empty dict"])
def test_check_scoring_and_check_multimetric_scoring_errors(scoring):
    # Make sure it raises errors when scoring parameter is not valid.
    # More weird corner cases are tested at test_validation.py
    estimator = EstimatorWithFitAndPredict()
    estimator.fit([[1]], [1])

    error_message_regexp = ".*must be unique strings.*"
    with pytest.raises(ValueError, match=error_message_regexp):
        _check_multimetric_scoring(estimator, scoring=scoring)


def test_check_scoring_gridsearchcv():
    # test that check_scoring works on GridSearchCV and pipeline.
    # slightly redundant non-regression test.

    grid = GridSearchCV(LinearSVC(), param_grid={'C': [.1, 1]}, cv=3)
    scorer = check_scoring(grid, scoring="f1")
    assert isinstance(scorer, _PredictScorer)

    pipe = make_pipeline(LinearSVC())
    scorer = check_scoring(pipe, scoring="f1")
    assert isinstance(scorer, _PredictScorer)

    # check that cross_val_score definitely calls the scorer
    # and doesn't make any assumptions about the estimator apart from having a
    # fit.
    scores = cross_val_score(EstimatorWithFit(), [[1], [2], [3]], [1, 0, 1],
                             scoring=DummyScorer(), cv=3)
    assert_array_equal(scores, 1)


def test_make_scorer():
    # Sanity check on the make_scorer factory function.
    f = lambda *args: 0
    with pytest.raises(ValueError):
        make_scorer(f, needs_threshold=True, needs_proba=True)


@pytest.mark.parametrize('scorer_name, metric', [
    ('f1', f1_score),
    ('f1_weighted', partial(f1_score, average='weighted')),
    ('f1_macro', partial(f1_score, average='macro')),
    ('f1_micro', partial(f1_score, average='micro')),
    ('precision', precision_score),
    ('precision_weighted', partial(precision_score, average='weighted')),
    ('precision_macro', partial(precision_score, average='macro')),
    ('precision_micro', partial(precision_score, average='micro')),
    ('recall', recall_score),
    ('recall_weighted', partial(recall_score, average='weighted')),
    ('recall_macro', partial(recall_score, average='macro')),
    ('recall_micro', partial(recall_score, average='micro')),
    ('jaccard', jaccard_score),
    ('jaccard_weighted', partial(jaccard_score, average='weighted')),
    ('jaccard_macro', partial(jaccard_score, average='macro')),
    ('jaccard_micro', partial(jaccard_score, average='micro')),
    ('top_k_accuracy', top_k_accuracy_score),
])
def test_classification_binary_scores(scorer_name, metric):
    # check consistency between score and scorer for scores supporting
    # binary classification.
    X, y = make_blobs(random_state=0, centers=2)
    X_train, X_test, y_train, y_test = train_test_split(X, y, random_state=0)
    clf = LinearSVC(random_state=0)
    clf.fit(X_train, y_train)

    score = SCORERS[scorer_name](clf, X_test, y_test)
    expected_score = metric(y_test, clf.predict(X_test))
    assert_almost_equal(score, expected_score)


@pytest.mark.parametrize('scorer_name, metric', [
    ('accuracy', accuracy_score),
    ('balanced_accuracy', balanced_accuracy_score),
    ('f1_weighted', partial(f1_score, average='weighted')),
    ('f1_macro', partial(f1_score, average='macro')),
    ('f1_micro', partial(f1_score, average='micro')),
    ('precision_weighted', partial(precision_score, average='weighted')),
    ('precision_macro', partial(precision_score, average='macro')),
    ('precision_micro', partial(precision_score, average='micro')),
    ('recall_weighted', partial(recall_score, average='weighted')),
    ('recall_macro', partial(recall_score, average='macro')),
    ('recall_micro', partial(recall_score, average='micro')),
    ('jaccard_weighted', partial(jaccard_score, average='weighted')),
    ('jaccard_macro', partial(jaccard_score, average='macro')),
<<<<<<< HEAD
    ('jaccard_micro', partial(jaccard_score, average='micro'))])
def test_classification_multiclass_scores(scorer_name, metric):
=======
    ('jaccard_micro', partial(jaccard_score, average='micro')),
])
def test_classification_multiclass_scores(clf, scorer_name, metric):
    # check consistency between score and scorer for scores supporting
    # multiclass classification.
>>>>>>> ed7d5552
    X, y = make_classification(
        n_classes=3, n_informative=3, n_samples=30, random_state=0
    )

    # use `stratify` = y to ensure train and test sets capture all classes
    X_train, X_test, y_train, y_test = train_test_split(
        X, y, random_state=0, stratify=y
    )

    clf = DecisionTreeClassifier(random_state=0)
    clf.fit(X_train, y_train)
    score = SCORERS[scorer_name](clf, X_test, y_test)
    expected_score = metric(y_test, clf.predict(X_test))
    assert score == pytest.approx(expected_score)


def test_custom_scorer_pickling():
    # test that custom scorer can be pickled
    X, y = make_blobs(random_state=0, centers=2)
    X_train, X_test, y_train, y_test = train_test_split(X, y, random_state=0)
    clf = LinearSVC(random_state=0)
    clf.fit(X_train, y_train)

    scorer = make_scorer(fbeta_score, beta=2)
    score1 = scorer(clf, X_test, y_test)
    unpickled_scorer = pickle.loads(pickle.dumps(scorer))
    score2 = unpickled_scorer(clf, X_test, y_test)
    assert score1 == pytest.approx(score2)

    # smoke test the repr:
    repr(fbeta_score)


def test_regression_scorers():
    # Test regression scorers.
    diabetes = load_diabetes()
    X, y = diabetes.data, diabetes.target
    X_train, X_test, y_train, y_test = train_test_split(X, y, random_state=0)
    clf = Ridge()
    clf.fit(X_train, y_train)
    score1 = get_scorer('r2')(clf, X_test, y_test)
    score2 = r2_score(y_test, clf.predict(X_test))
    assert_almost_equal(score1, score2)


def test_thresholded_scorers():
    # Test scorers that take thresholds.
    X, y = make_blobs(random_state=0, centers=2)
    X_train, X_test, y_train, y_test = train_test_split(X, y, random_state=0)
    clf = LogisticRegression(random_state=0)
    clf.fit(X_train, y_train)
    score1 = get_scorer('roc_auc')(clf, X_test, y_test)
    score2 = roc_auc_score(y_test, clf.decision_function(X_test))
    score3 = roc_auc_score(y_test, clf.predict_proba(X_test)[:, 1])
    assert_almost_equal(score1, score2)
    assert_almost_equal(score1, score3)

    logscore = get_scorer('neg_log_loss')(clf, X_test, y_test)
    logloss = log_loss(y_test, clf.predict_proba(X_test))
    assert_almost_equal(-logscore, logloss)

    # same for an estimator without decision_function
    clf = DecisionTreeClassifier()
    clf.fit(X_train, y_train)
    score1 = get_scorer('roc_auc')(clf, X_test, y_test)
    score2 = roc_auc_score(y_test, clf.predict_proba(X_test)[:, 1])
    assert_almost_equal(score1, score2)

    # test with a regressor (no decision_function)
    reg = DecisionTreeRegressor()
    reg.fit(X_train, y_train)
    score1 = get_scorer('roc_auc')(reg, X_test, y_test)
    score2 = roc_auc_score(y_test, reg.predict(X_test))
    assert_almost_equal(score1, score2)

    # Test that an exception is raised on more than two classes
    X, y = make_blobs(random_state=0, centers=3)
    X_train, X_test, y_train, y_test = train_test_split(X, y, random_state=0)
    clf.fit(X_train, y_train)
    with pytest.raises(ValueError, match="multiclass format is not supported"):
        get_scorer('roc_auc')(clf, X_test, y_test)

    # test error is raised with a single class present in model
    # (predict_proba shape is not suitable for binary auc)
    X, y = make_blobs(random_state=0, centers=2)
    X_train, X_test, y_train, y_test = train_test_split(X, y, random_state=0)
    clf = DecisionTreeClassifier()
    clf.fit(X_train, np.zeros_like(y_train))
    with pytest.raises(ValueError, match="need classifier with two classes"):
        get_scorer('roc_auc')(clf, X_test, y_test)

    # for proba scorers
    with pytest.raises(ValueError, match="need classifier with two classes"):
        get_scorer('neg_log_loss')(clf, X_test, y_test)


def test_thresholded_scorers_multilabel_indicator_data():
    # Test that the scorer work with multilabel-indicator format
    # for multilabel and multi-output multi-class classifier
    X, y = make_multilabel_classification(allow_unlabeled=False,
                                          random_state=0)
    X_train, X_test, y_train, y_test = train_test_split(X, y, random_state=0)

    # Multi-output multi-class predict_proba
    clf = DecisionTreeClassifier()
    clf.fit(X_train, y_train)
    y_proba = clf.predict_proba(X_test)
    score1 = get_scorer('roc_auc')(clf, X_test, y_test)
    score2 = roc_auc_score(y_test, np.vstack([p[:, -1] for p in y_proba]).T)
    assert_almost_equal(score1, score2)

    # Multi-output multi-class decision_function
    # TODO Is there any yet?
    clf = DecisionTreeClassifier()
    clf.fit(X_train, y_train)
    clf._predict_proba = clf.predict_proba
    clf.predict_proba = None
    clf.decision_function = lambda X: [p[:, 1] for p in clf._predict_proba(X)]

    y_proba = clf.decision_function(X_test)
    score1 = get_scorer('roc_auc')(clf, X_test, y_test)
    score2 = roc_auc_score(y_test, np.vstack([p for p in y_proba]).T)
    assert_almost_equal(score1, score2)

    # Multilabel predict_proba
    clf = OneVsRestClassifier(DecisionTreeClassifier())
    clf.fit(X_train, y_train)
    score1 = get_scorer('roc_auc')(clf, X_test, y_test)
    score2 = roc_auc_score(y_test, clf.predict_proba(X_test))
    assert_almost_equal(score1, score2)

    # Multilabel decision function
    clf = OneVsRestClassifier(LinearSVC(random_state=0))
    clf.fit(X_train, y_train)
    score1 = get_scorer('roc_auc')(clf, X_test, y_test)
    score2 = roc_auc_score(y_test, clf.decision_function(X_test))
    assert_almost_equal(score1, score2)


def test_supervised_cluster_scorers():
    # Test clustering scorers against gold standard labeling.
    X, y = make_blobs(random_state=0, centers=2)
    X_train, X_test, y_train, y_test = train_test_split(X, y, random_state=0)
    km = KMeans(n_clusters=3)
    km.fit(X_train)
    for name in CLUSTER_SCORERS:
        score1 = get_scorer(name)(km, X_test, y_test)
        score2 = getattr(cluster_module, name)(y_test, km.predict(X_test))
        assert_almost_equal(score1, score2)


@ignore_warnings
def test_raises_on_score_list():
    # Test that when a list of scores is returned, we raise proper errors.
    X, y = make_blobs(random_state=0)
    f1_scorer_no_average = make_scorer(f1_score, average=None)
    clf = DecisionTreeClassifier()
    with pytest.raises(ValueError):
        cross_val_score(clf, X, y, scoring=f1_scorer_no_average)
    grid_search = GridSearchCV(clf, scoring=f1_scorer_no_average,
                               param_grid={'max_depth': [1, 2]})
    with pytest.raises(ValueError):
        grid_search.fit(X, y)


@ignore_warnings
def test_classification_scorer_sample_weight():
    # Test that classification scorers support sample_weight or raise sensible
    # errors

    # Unlike the metrics invariance test, in the scorer case it's harder
    # to ensure that, on the classifier output, weighted and unweighted
    # scores really should be unequal.
    X, y = make_classification(random_state=0)
    _, y_ml = make_multilabel_classification(n_samples=X.shape[0],
                                             random_state=0)
    split = train_test_split(X, y, y_ml, random_state=0)
    X_train, X_test, y_train, y_test, y_ml_train, y_ml_test = split

    sample_weight = np.ones_like(y_test)
    sample_weight[:10] = 0

    # get sensible estimators for each metric
    estimator = _make_estimators(X_train, y_train, y_ml_train)

    for name, scorer in SCORERS.items():
        if name in REGRESSION_SCORERS:
            # skip the regression scores
            continue
        if name == 'top_k_accuracy':
            # in the binary case k > 1 will always lead to a perfect score
            scorer._kwargs = {'k': 1}
        if name in MULTILABEL_ONLY_SCORERS:
            target = y_ml_test
        else:
            target = y_test
        try:
            weighted = scorer(estimator[name], X_test, target,
                              sample_weight=sample_weight)
            ignored = scorer(estimator[name], X_test[10:], target[10:])
            unweighted = scorer(estimator[name], X_test, target)
            assert weighted != unweighted, (
                f"scorer {name} behaves identically when called with "
                f"sample weights: {weighted} vs {unweighted}")
            assert_almost_equal(weighted, ignored,
                                err_msg=f"scorer {name} behaves differently "
                                f"when ignoring samples and setting "
                                f"sample_weight to 0: {weighted} vs {ignored}")

        except TypeError as e:
            assert "sample_weight" in str(e), (
                   f"scorer {name} raises unhelpful exception when called "
                   f"with sample weights: {str(e)}")


@ignore_warnings
def test_regression_scorer_sample_weight():
    # Test that regression scorers support sample_weight or raise sensible
    # errors

    # Odd number of test samples req for neg_median_absolute_error
    X, y = make_regression(n_samples=101, n_features=20, random_state=0)
    y = _require_positive_y(y)
    X_train, X_test, y_train, y_test = train_test_split(X, y, random_state=0)

    sample_weight = np.ones_like(y_test)
    # Odd number req for neg_median_absolute_error
    sample_weight[:11] = 0

    reg = DecisionTreeRegressor(random_state=0)
    reg.fit(X_train, y_train)

    for name, scorer in SCORERS.items():
        if name not in REGRESSION_SCORERS:
            # skip classification scorers
            continue
        try:
            weighted = scorer(reg, X_test, y_test,
                              sample_weight=sample_weight)
            ignored = scorer(reg, X_test[11:], y_test[11:])
            unweighted = scorer(reg, X_test, y_test)
            assert weighted != unweighted, (
                f"scorer {name} behaves identically when called with "
                f"sample weights: {weighted} vs {unweighted}")
            assert_almost_equal(weighted, ignored,
                                err_msg=f"scorer {name} behaves differently "
                                f"when ignoring samples and setting "
                                f"sample_weight to 0: {weighted} vs {ignored}")

        except TypeError as e:
            assert "sample_weight" in str(e), (
                   f"scorer {name} raises unhelpful exception when called "
                   f"with sample weights: {str(e)}")


@pytest.mark.parametrize('name', SCORERS)
def test_scorer_memmap_input(name):
    # Non-regression test for #6147: some score functions would
    # return singleton memmap when computed on memmap data instead of scalar
    # float values.

    if name in REQUIRE_POSITIVE_Y_SCORERS:
        y_mm_1 = _require_positive_y(y_mm)
        y_ml_mm_1 = _require_positive_y(y_ml_mm)
    else:
        y_mm_1, y_ml_mm_1 = y_mm, y_ml_mm

    # UndefinedMetricWarning for P / R scores
    with ignore_warnings():
        scorer, estimator = SCORERS[name], ESTIMATORS[name]
        if name in MULTILABEL_ONLY_SCORERS:
            score = scorer(estimator, X_mm, y_ml_mm_1)
        else:
            score = scorer(estimator, X_mm, y_mm_1)
        assert isinstance(score, numbers.Number), name


def test_scoring_is_not_metric():
    with pytest.raises(ValueError, match='make_scorer'):
        check_scoring(LogisticRegression(), scoring=f1_score)
    with pytest.raises(ValueError, match='make_scorer'):
        check_scoring(LogisticRegression(), scoring=roc_auc_score)
    with pytest.raises(ValueError, match='make_scorer'):
        check_scoring(Ridge(), scoring=r2_score)
    with pytest.raises(ValueError, match='make_scorer'):
        check_scoring(KMeans(), scoring=cluster_module.adjusted_rand_score)
    with pytest.raises(ValueError, match='make_scorer'):
        check_scoring(KMeans(), scoring=cluster_module.rand_score)


@pytest.mark.parametrize(
    ("scorers,expected_predict_count,"
     "expected_predict_proba_count,expected_decision_func_count"),
    [({'a1': 'accuracy', 'a2': 'accuracy',
       'll1': 'neg_log_loss', 'll2': 'neg_log_loss',
        'ra1': 'roc_auc', 'ra2': 'roc_auc'}, 1, 1, 1),
     (['roc_auc', 'accuracy'], 1, 0, 1),
     (['neg_log_loss', 'accuracy'], 1, 1, 0)])
def test_multimetric_scorer_calls_method_once(scorers, expected_predict_count,
                                              expected_predict_proba_count,
                                              expected_decision_func_count):
    X, y = np.array([[1], [1], [0], [0], [0]]), np.array([0, 1, 1, 1, 0])

    mock_est = Mock()
    fit_func = Mock(return_value=mock_est)
    predict_func = Mock(return_value=y)

    pos_proba = np.random.rand(X.shape[0])
    proba = np.c_[1 - pos_proba, pos_proba]
    predict_proba_func = Mock(return_value=proba)
    decision_function_func = Mock(return_value=pos_proba)

    mock_est.fit = fit_func
    mock_est.predict = predict_func
    mock_est.predict_proba = predict_proba_func
    mock_est.decision_function = decision_function_func
    # add the classes that would be found during fit
    mock_est.classes_ = np.array([0, 1])

    scorer_dict = _check_multimetric_scoring(LogisticRegression(), scorers)
    multi_scorer = _MultimetricScorer(**scorer_dict)
    results = multi_scorer(mock_est, X, y)

    assert set(scorers) == set(results)  # compare dict keys

    assert predict_func.call_count == expected_predict_count
    assert predict_proba_func.call_count == expected_predict_proba_count
    assert decision_function_func.call_count == expected_decision_func_count


def test_multimetric_scorer_calls_method_once_classifier_no_decision():
    predict_proba_call_cnt = 0

    class MockKNeighborsClassifier(KNeighborsClassifier):
        def predict_proba(self, X):
            nonlocal predict_proba_call_cnt
            predict_proba_call_cnt += 1
            return super().predict_proba(X)

    X, y = np.array([[1], [1], [0], [0], [0]]), np.array([0, 1, 1, 1, 0])

    # no decision function
    clf = MockKNeighborsClassifier(n_neighbors=1)
    clf.fit(X, y)

    scorers = ['roc_auc', 'neg_log_loss']
    scorer_dict = _check_multimetric_scoring(clf, scorers)
    scorer = _MultimetricScorer(**scorer_dict)
    scorer(clf, X, y)

    assert predict_proba_call_cnt == 1


def test_multimetric_scorer_calls_method_once_regressor_threshold():
    predict_called_cnt = 0

    class MockDecisionTreeRegressor(DecisionTreeRegressor):
        def predict(self, X):
            nonlocal predict_called_cnt
            predict_called_cnt += 1
            return super().predict(X)

    X, y = np.array([[1], [1], [0], [0], [0]]), np.array([0, 1, 1, 1, 0])

    # no decision function
    clf = MockDecisionTreeRegressor()
    clf.fit(X, y)

    scorers = {'neg_mse': 'neg_mean_squared_error', 'r2': 'roc_auc'}
    scorer_dict = _check_multimetric_scoring(clf, scorers)
    scorer = _MultimetricScorer(**scorer_dict)
    scorer(clf, X, y)

    assert predict_called_cnt == 1


def test_multimetric_scorer_sanity_check():
    # scoring dictionary returned is the same as calling each scorer separately
    scorers = {'a1': 'accuracy', 'a2': 'accuracy',
               'll1': 'neg_log_loss', 'll2': 'neg_log_loss',
               'ra1': 'roc_auc', 'ra2': 'roc_auc'}

    X, y = make_classification(random_state=0)

    clf = DecisionTreeClassifier()
    clf.fit(X, y)

    scorer_dict = _check_multimetric_scoring(clf, scorers)
    multi_scorer = _MultimetricScorer(**scorer_dict)

    result = multi_scorer(clf, X, y)

    separate_scores = {
        name: get_scorer(name)(clf, X, y)
        for name in ['accuracy', 'neg_log_loss', 'roc_auc']}

    for key, value in result.items():
        score_name = scorers[key]
        assert_allclose(value, separate_scores[score_name])


@pytest.mark.parametrize('scorer_name, metric', [
    ('roc_auc_ovr', partial(roc_auc_score, multi_class='ovr')),
    ('roc_auc_ovo', partial(roc_auc_score, multi_class='ovo')),
    ('roc_auc_ovr_weighted', partial(roc_auc_score, multi_class='ovr',
                                     average='weighted')),
    ('roc_auc_ovo_weighted', partial(roc_auc_score, multi_class='ovo',
                                     average='weighted'))])
def test_multiclass_roc_proba_scorer(scorer_name, metric):
    scorer = get_scorer(scorer_name)
    X, y = make_classification(n_classes=3, n_informative=3, n_samples=20,
                               random_state=0)
    lr = LogisticRegression(multi_class="multinomial").fit(X, y)
    y_proba = lr.predict_proba(X)
    expected_score = metric(y, y_proba)

    assert scorer(lr, X, y) == pytest.approx(expected_score)


def test_multiclass_roc_proba_scorer_label():
    scorer = make_scorer(roc_auc_score, multi_class='ovo',
                         labels=[0, 1, 2], needs_proba=True)
    X, y = make_classification(n_classes=3, n_informative=3, n_samples=20,
                               random_state=0)
    lr = LogisticRegression(multi_class="multinomial").fit(X, y)
    y_proba = lr.predict_proba(X)

    y_binary = y == 0
    expected_score = roc_auc_score(y_binary, y_proba,
                                   multi_class='ovo',
                                   labels=[0, 1, 2])

    assert scorer(lr, X, y_binary) == pytest.approx(expected_score)


@pytest.mark.parametrize('scorer_name', [
    'roc_auc_ovr', 'roc_auc_ovo',
    'roc_auc_ovr_weighted', 'roc_auc_ovo_weighted'])
def test_multiclass_roc_no_proba_scorer_errors(scorer_name):
    # Perceptron has no predict_proba
    scorer = get_scorer(scorer_name)
    X, y = make_classification(n_classes=3, n_informative=3, n_samples=20,
                               random_state=0)
    lr = Perceptron().fit(X, y)
    msg = "'Perceptron' object has no attribute 'predict_proba'"
    with pytest.raises(AttributeError, match=msg):
        scorer(lr, X, y)


@pytest.fixture
def string_labeled_classification_problem():
    """Train a classifier on binary problem with string target.

    The classifier is trained on a binary classification problem where the
    minority class of interest has a string label that is intentionally not the
    greatest class label using the lexicographic order. In this case, "cancer"
    is the positive label, and `classifier.classes_` is
    `["cancer", "not cancer"]`.

    In addition, the dataset is imbalanced to better identify problems when
    using non-symmetric performance metrics such as f1-score, average precision
    and so on.

    Returns
    -------
    classifier : estimator object
        Trained classifier on the binary problem.
    X_test : ndarray of shape (n_samples, n_features)
        Data to be used as testing set in tests.
    y_test : ndarray of shape (n_samples,), dtype=object
        Binary target where labels are strings.
    y_pred : ndarray of shape (n_samples,), dtype=object
        Prediction of `classifier` when predicting for `X_test`.
    y_pred_proba : ndarray of shape (n_samples, 2), dtype=np.float64
        Probabilities of `classifier` when predicting for `X_test`.
    y_pred_decision : ndarray of shape (n_samples,), dtype=np.float64
        Decision function values of `classifier` when predicting on `X_test`.
    """
    from sklearn.datasets import load_breast_cancer
    from sklearn.utils import shuffle

    X, y = load_breast_cancer(return_X_y=True)
    # create an highly imbalanced classification task
    idx_positive = np.flatnonzero(y == 1)
    idx_negative = np.flatnonzero(y == 0)
    idx_selected = np.hstack([idx_negative, idx_positive[:25]])
    X, y = X[idx_selected], y[idx_selected]
    X, y = shuffle(X, y, random_state=42)
    # only use 2 features to make the problem even harder
    X = X[:, :2]
    y = np.array(
        ["cancer" if c == 1 else "not cancer" for c in y], dtype=object
    )
    X_train, X_test, y_train, y_test = train_test_split(
        X, y, stratify=y, random_state=0,
    )
    classifier = LogisticRegression().fit(X_train, y_train)
    y_pred = classifier.predict(X_test)
    y_pred_proba = classifier.predict_proba(X_test)
    y_pred_decision = classifier.decision_function(X_test)

    return classifier, X_test, y_test, y_pred, y_pred_proba, y_pred_decision


def test_average_precision_pos_label(string_labeled_classification_problem):
    # check that _ThresholdScorer will lead to the right score when passing
    # `pos_label`. Currently, only `average_precision_score` is defined to
    # be such a scorer.
    clf, X_test, y_test, _, y_pred_proba, y_pred_decision = \
        string_labeled_classification_problem

    pos_label = "cancer"
    # we need to select the positive column or reverse the decision values
    y_pred_proba = y_pred_proba[:, 0]
    y_pred_decision = y_pred_decision * -1
    assert clf.classes_[0] == pos_label

    # check that when calling the scoring function, probability estimates and
    # decision values lead to the same results
    ap_proba = average_precision_score(
        y_test, y_pred_proba, pos_label=pos_label
    )
    ap_decision_function = average_precision_score(
        y_test, y_pred_decision, pos_label=pos_label
    )
    assert ap_proba == pytest.approx(ap_decision_function)

    # create a scorer which would require to pass a `pos_label`
    # check that it fails if `pos_label` is not provided
    average_precision_scorer = make_scorer(
        average_precision_score, needs_threshold=True,
    )
    err_msg = "pos_label=1 is not a valid label. It should be one of "
    with pytest.raises(ValueError, match=err_msg):
        average_precision_scorer(clf, X_test, y_test)

    # otherwise, the scorer should give the same results than calling the
    # scoring function
    average_precision_scorer = make_scorer(
        average_precision_score, needs_threshold=True, pos_label=pos_label
    )
    ap_scorer = average_precision_scorer(clf, X_test, y_test)

    assert ap_scorer == pytest.approx(ap_proba)

    # The above scorer call is using `clf.decision_function`. We will force
    # it to use `clf.predict_proba`.
    clf_without_predict_proba = deepcopy(clf)

    def _predict_proba(self, X):
        raise NotImplementedError

    clf_without_predict_proba.predict_proba = partial(
        _predict_proba, clf_without_predict_proba
    )
    # sanity check
    with pytest.raises(NotImplementedError):
        clf_without_predict_proba.predict_proba(X_test)

    ap_scorer = average_precision_scorer(
        clf_without_predict_proba, X_test, y_test
    )
    assert ap_scorer == pytest.approx(ap_proba)


def test_brier_score_loss_pos_label(string_labeled_classification_problem):
    # check that _ProbaScorer leads to the right score when `pos_label` is
    # provided. Currently only the `brier_score_loss` is defined to be such
    # a scorer.
    clf, X_test, y_test, _, y_pred_proba, _ = \
        string_labeled_classification_problem

    pos_label = "cancer"
    assert clf.classes_[0] == pos_label

    # brier score loss is symmetric
    brier_pos_cancer = brier_score_loss(
        y_test, y_pred_proba[:, 0], pos_label="cancer"
    )
    brier_pos_not_cancer = brier_score_loss(
        y_test, y_pred_proba[:, 1], pos_label="not cancer"
    )
    assert brier_pos_cancer == pytest.approx(brier_pos_not_cancer)

    brier_scorer = make_scorer(
        brier_score_loss, needs_proba=True, pos_label=pos_label,
    )
    assert brier_scorer(clf, X_test, y_test) == pytest.approx(brier_pos_cancer)


@pytest.mark.parametrize(
    "score_func", [f1_score, precision_score, recall_score, jaccard_score]
)
def test_non_symmetric_metric_pos_label(
    score_func, string_labeled_classification_problem
):
    # check that _PredictScorer leads to the right score when `pos_label` is
    # provided. We check for all possible metric supported.
    # Note: At some point we may end up having "scorer tags".
    clf, X_test, y_test, y_pred, _, _ = string_labeled_classification_problem

    pos_label = "cancer"
    assert clf.classes_[0] == pos_label

    score_pos_cancer = score_func(y_test, y_pred, pos_label="cancer")
    score_pos_not_cancer = score_func(y_test, y_pred, pos_label="not cancer")

    assert score_pos_cancer != pytest.approx(score_pos_not_cancer)

    scorer = make_scorer(score_func, pos_label=pos_label)
    assert scorer(clf, X_test, y_test) == pytest.approx(score_pos_cancer)


@pytest.mark.parametrize(
    "scorer",
    [
        make_scorer(
            average_precision_score, needs_threshold=True, pos_label="xxx"
        ),
        make_scorer(brier_score_loss, needs_proba=True, pos_label="xxx"),
        make_scorer(f1_score, pos_label="xxx")
    ],
    ids=["ThresholdScorer", "ProbaScorer", "PredictScorer"],
)
def test_scorer_select_proba_error(scorer):
    # check that we raise the the proper error when passing an unknown
    # pos_label
    X, y = make_classification(
        n_classes=2, n_informative=3, n_samples=20, random_state=0
    )
    lr = LogisticRegression().fit(X, y)
    assert scorer._kwargs["pos_label"] not in np.unique(y).tolist()

    err_msg = "is not a valid label"
    with pytest.raises(ValueError, match=err_msg):
        scorer(lr, X, y)


def test_scorer_no_op_multiclass_select_proba():
    # check that calling a ProbaScorer on a multiclass problem do not raise
    # even if `y_true` would be binary during the scoring.
    # `_select_proba_binary` should not be called in this case.
    X, y = make_classification(
        n_classes=3, n_informative=3, n_samples=20, random_state=0
    )
    lr = LogisticRegression().fit(X, y)

    mask_last_class = y == lr.classes_[-1]
    X_test, y_test = X[~mask_last_class], y[~mask_last_class]
    assert_array_equal(np.unique(y_test), lr.classes_[:-1])

    scorer = make_scorer(
        roc_auc_score, needs_proba=True, multi_class="ovo", labels=lr.classes_,
    )
    scorer(lr, X_test, y_test)<|MERGE_RESOLUTION|>--- conflicted
+++ resolved
@@ -354,16 +354,11 @@
     ('recall_micro', partial(recall_score, average='micro')),
     ('jaccard_weighted', partial(jaccard_score, average='weighted')),
     ('jaccard_macro', partial(jaccard_score, average='macro')),
-<<<<<<< HEAD
-    ('jaccard_micro', partial(jaccard_score, average='micro'))])
-def test_classification_multiclass_scores(scorer_name, metric):
-=======
     ('jaccard_micro', partial(jaccard_score, average='micro')),
 ])
-def test_classification_multiclass_scores(clf, scorer_name, metric):
+def test_classification_multiclass_scores(scorer_name, metric):
     # check consistency between score and scorer for scores supporting
     # multiclass classification.
->>>>>>> ed7d5552
     X, y = make_classification(
         n_classes=3, n_informative=3, n_samples=30, random_state=0
     )
