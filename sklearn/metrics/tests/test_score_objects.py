--- conflicted
+++ resolved
@@ -1326,14 +1326,10 @@
     est = LogisticRegression().set_score_request(sample_weight="estimator_weights")
     # make a `_PassthroughScorer` with `check_scoring`:
     scorer = check_scoring(est, None)
-<<<<<<< HEAD
-    with pytest.raises(AttributeError, match="This method is not available"):
-=======
     with pytest.raises(
         AttributeError,
         match="'_PassthroughScorer' object has no attribute 'set_score_request'",
     ):
->>>>>>> 332ab38d
         scorer.set_score_request(sample_weight=True)
 
 
@@ -1342,14 +1338,10 @@
     disabled."""
     scorer = check_scoring(LogisticRegression(), None)
 
-<<<<<<< HEAD
-    with pytest.raises(AttributeError, match="This method is not available"):
-=======
     with pytest.raises(
         AttributeError,
         match="'_PassthroughScorer' object has no attribute 'set_score_request'",
     ):
->>>>>>> 332ab38d
         scorer.set_score_request(sample_weight=True)
 
 
