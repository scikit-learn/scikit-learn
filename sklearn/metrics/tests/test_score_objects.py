--- conflicted
+++ resolved
@@ -538,32 +538,6 @@
 
 
 def test_scoring_is_not_metric():
-<<<<<<< HEAD
-    assert_raises_regexp(ValueError, 'make_scorer', check_scoring,
-                         LogisticRegression(), f1_score)
-    assert_raises_regexp(ValueError, 'make_scorer', check_scoring,
-                         LogisticRegression(), roc_auc_score)
-    assert_raises_regexp(ValueError, 'make_scorer', check_scoring,
-                         Ridge(), r2_score)
-    assert_raises_regexp(ValueError, 'make_scorer', check_scoring,
-                         KMeans(), cluster_module.adjusted_rand_score)
-
-
-def test_deprecated_scorer():
-    X, y = make_blobs(random_state=0, centers=2)
-    X_train, X_test, y_train, y_test = train_test_split(X, y, random_state=0)
-    clf = DecisionTreeClassifier()
-    clf.fit(X_train, y_train)
-
-    deprecated_scorer = get_scorer('brier_score_loss')
-    with pytest.warns(DeprecationWarning):
-        deprecated_scorer(clf, X_test, y_test)
-
-
-def test_valid_scorers():
-    scorers = valid_scorers()
-    assert "brier_score_loss" not in scorers
-=======
     with pytest.raises(ValueError, match='make_scorer'):
         check_scoring(LogisticRegression(), f1_score)
     with pytest.raises(ValueError, match='make_scorer'):
@@ -572,4 +546,19 @@
         check_scoring(Ridge(), r2_score)
     with pytest.raises(ValueError, match='make_scorer'):
         check_scoring(KMeans(), cluster_module.adjusted_rand_score)
->>>>>>> 813b601e
+
+
+def test_deprecated_scorer():
+    X, y = make_blobs(random_state=0, centers=2)
+    X_train, X_test, y_train, y_test = train_test_split(X, y, random_state=0)
+    clf = DecisionTreeClassifier()
+    clf.fit(X_train, y_train)
+
+    deprecated_scorer = get_scorer('brier_score_loss')
+    with pytest.warns(DeprecationWarning):
+        deprecated_scorer(clf, X_test, y_test)
+
+
+def test_valid_scorers():
+    scorers = valid_scorers()
+    assert "brier_score_loss" not in scorers