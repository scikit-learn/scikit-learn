import numbers
import pickle
import re
from copy import deepcopy
from functools import partial

import joblib
import numpy as np
import pytest
from numpy.testing import assert_allclose

from sklearn import config_context
from sklearn.base import BaseEstimator, ClassifierMixin
from sklearn.cluster import KMeans
from sklearn.datasets import (
    load_diabetes,
    make_blobs,
    make_classification,
    make_multilabel_classification,
    make_regression,
)
from sklearn.linear_model import LogisticRegression, Perceptron, Ridge
from sklearn.metrics import (
    accuracy_score,
    average_precision_score,
    balanced_accuracy_score,
    brier_score_loss,
    check_scoring,
    f1_score,
    fbeta_score,
    get_scorer,
    get_scorer_names,
    jaccard_score,
    log_loss,
    make_scorer,
    matthews_corrcoef,
    precision_score,
    r2_score,
    recall_score,
    roc_auc_score,
    top_k_accuracy_score,
)
from sklearn.metrics import cluster as cluster_module
from sklearn.metrics._scorer import (
    _check_multimetric_scoring,
    _CurveScorer,
    _MultimetricScorer,
    _PassthroughScorer,
    _Scorer,
)
from sklearn.model_selection import GridSearchCV, cross_val_score, train_test_split
from sklearn.multiclass import OneVsRestClassifier
from sklearn.neighbors import KNeighborsClassifier
from sklearn.pipeline import Pipeline, make_pipeline
from sklearn.svm import LinearSVC
from sklearn.tests.metadata_routing_common import (
    assert_request_is_empty,
)
from sklearn.tree import DecisionTreeClassifier, DecisionTreeRegressor
from sklearn.utils._testing import (
    assert_almost_equal,
    assert_array_equal,
    ignore_warnings,
)
from sklearn.utils.metadata_routing import MetadataRouter, MethodMapping

REGRESSION_SCORERS = [
    "d2_absolute_error_score",
    "explained_variance",
    "r2",
    "neg_mean_absolute_error",
    "neg_mean_squared_error",
    "neg_mean_absolute_percentage_error",
    "neg_mean_squared_log_error",
    "neg_median_absolute_error",
    "neg_root_mean_squared_error",
    "neg_root_mean_squared_log_error",
    "mean_absolute_error",
    "mean_absolute_percentage_error",
    "mean_squared_error",
    "median_absolute_error",
    "neg_max_error",
    "neg_mean_poisson_deviance",
    "neg_mean_gamma_deviance",
]

CLF_SCORERS = [
    "accuracy",
    "balanced_accuracy",
    "d2_brier_score",
    "d2_log_loss_score",
    "top_k_accuracy",
    "f1",
    "f1_weighted",
    "f1_macro",
    "f1_micro",
    "roc_auc",
    "average_precision",
    "precision",
    "precision_weighted",
    "precision_macro",
    "precision_micro",
    "recall",
    "recall_weighted",
    "recall_macro",
    "recall_micro",
    "neg_log_loss",
    "neg_brier_score",
    "jaccard",
    "jaccard_weighted",
    "jaccard_macro",
    "jaccard_micro",
    "roc_auc_ovr",
    "roc_auc_ovo",
    "roc_auc_ovr_weighted",
    "roc_auc_ovo_weighted",
    "matthews_corrcoef",
    "positive_likelihood_ratio",
    "neg_negative_likelihood_ratio",
]

# All supervised cluster scorers (They behave like classification metric)
CLUSTER_SCORERS = [
    "adjusted_rand_score",
    "rand_score",
    "homogeneity_score",
    "completeness_score",
    "v_measure_score",
    "mutual_info_score",
    "adjusted_mutual_info_score",
    "normalized_mutual_info_score",
    "fowlkes_mallows_score",
]

MULTILABEL_ONLY_SCORERS = [
    "precision_samples",
    "recall_samples",
    "f1_samples",
    "jaccard_samples",
]

REQUIRE_POSITIVE_Y_SCORERS = ["neg_mean_poisson_deviance", "neg_mean_gamma_deviance"]


def _require_positive_y(y):
    """Make targets strictly positive"""
    offset = abs(y.min()) + 1
    y = y + offset
    return y


def _make_estimators(X_train, y_train, y_ml_train):
    # Make estimators that make sense to test various scoring methods
    sensible_regr = DecisionTreeRegressor(random_state=0)
    # some of the regressions scorers require strictly positive input.
    sensible_regr.fit(X_train, _require_positive_y(y_train))
    sensible_clf = DecisionTreeClassifier(random_state=0)
    sensible_clf.fit(X_train, y_train)
    sensible_ml_clf = DecisionTreeClassifier(random_state=0)
    sensible_ml_clf.fit(X_train, y_ml_train)
    return dict(
        [(name, sensible_regr) for name in REGRESSION_SCORERS]
        + [(name, sensible_clf) for name in CLF_SCORERS]
        + [(name, sensible_clf) for name in CLUSTER_SCORERS]
        + [(name, sensible_ml_clf) for name in MULTILABEL_ONLY_SCORERS]
    )


@pytest.fixture(scope="module")
def memmap_data_and_estimators(tmp_path_factory):
    temp_folder = tmp_path_factory.mktemp("sklearn_test_score_objects")
    X, y = make_classification(n_samples=30, n_features=5, random_state=0)
    _, y_ml = make_multilabel_classification(n_samples=X.shape[0], random_state=0)
    filename = temp_folder / "test_data.pkl"
    joblib.dump((X, y, y_ml), filename)
    X_mm, y_mm, y_ml_mm = joblib.load(filename, mmap_mode="r")
    estimators = _make_estimators(X_mm, y_mm, y_ml_mm)

    yield X_mm, y_mm, y_ml_mm, estimators


class EstimatorWithFit(BaseEstimator):
    """Dummy estimator to test scoring validators"""

    def fit(self, X, y):
        return self


class EstimatorWithFitAndScore(BaseEstimator):
    """Dummy estimator to test scoring validators"""

    def fit(self, X, y):
        return self

    def score(self, X, y):
        return 1.0


class EstimatorWithFitAndPredict(BaseEstimator):
    """Dummy estimator to test scoring validators"""

    def fit(self, X, y):
        self.y = y
        return self

    def predict(self, X):
        return self.y


class DummyScorer:
    """Dummy scorer that always returns 1."""

    def __call__(self, est, X, y):
        return 1


def test_all_scorers_repr():
    # Test that all scorers have a working repr
    for name in get_scorer_names():
        repr(get_scorer(name))


def test_repr_partial():
    metric = partial(precision_score, pos_label=1)
    scorer = make_scorer(metric)
    pattern = (
        "functools\\.partial\\(<function\\ precision_score\\ at\\ .*>,\\ pos_label=1\\)"
    )
    assert re.search(pattern, repr(scorer))


def check_scoring_validator_for_single_metric_usecases(scoring_validator):
    # Test all branches of single metric usecases
    estimator = EstimatorWithFitAndScore()
    estimator.fit([[1]], [1])
    scorer = scoring_validator(estimator)
    assert isinstance(scorer, _PassthroughScorer)
    assert_almost_equal(scorer(estimator, [[1]], [1]), 1.0)

    estimator = EstimatorWithFitAndPredict()
    estimator.fit([[1]], [1])
    pattern = (
        r"If no scoring is specified, the estimator passed should have"
        r" a 'score' method\. The estimator .* does not\."
    )
    with pytest.raises(TypeError, match=pattern):
        scoring_validator(estimator)

    scorer = scoring_validator(estimator, scoring="accuracy")
    assert_almost_equal(scorer(estimator, [[1]], [1]), 1.0)

    estimator = EstimatorWithFit()
    scorer = scoring_validator(estimator, scoring="accuracy")
    assert isinstance(scorer, _Scorer)
    assert scorer._response_method == "predict"

    # Test the allow_none parameter for check_scoring alone
    if scoring_validator is check_scoring:
        estimator = EstimatorWithFit()
        scorer = scoring_validator(estimator, allow_none=True)
        assert scorer is None


@pytest.mark.parametrize(
    "scoring",
    (
        ("accuracy",),
        ["precision"],
        {"acc": "accuracy", "precision": "precision"},
        ("accuracy", "precision"),
        ["precision", "accuracy"],
        {
            "accuracy": make_scorer(accuracy_score),
            "precision": make_scorer(precision_score),
        },
    ),
    ids=[
        "single_tuple",
        "single_list",
        "dict_str",
        "multi_tuple",
        "multi_list",
        "dict_callable",
    ],
)
def test_check_scoring_and_check_multimetric_scoring(scoring):
    check_scoring_validator_for_single_metric_usecases(check_scoring)
    # To make sure the check_scoring is correctly applied to the constituent
    # scorers

    estimator = LinearSVC(random_state=0)
    estimator.fit([[1], [2], [3]], [1, 1, 0])

    scorers = _check_multimetric_scoring(estimator, scoring)
    assert isinstance(scorers, dict)
    assert sorted(scorers.keys()) == sorted(list(scoring))
    assert all([isinstance(scorer, _Scorer) for scorer in list(scorers.values())])
    assert all(scorer._response_method == "predict" for scorer in scorers.values())

    if "acc" in scoring:
        assert_almost_equal(
            scorers["acc"](estimator, [[1], [2], [3]], [1, 0, 0]), 2.0 / 3.0
        )
    if "accuracy" in scoring:
        assert_almost_equal(
            scorers["accuracy"](estimator, [[1], [2], [3]], [1, 0, 0]), 2.0 / 3.0
        )
    if "precision" in scoring:
        assert_almost_equal(
            scorers["precision"](estimator, [[1], [2], [3]], [1, 0, 0]), 0.5
        )


@pytest.mark.parametrize(
    "scoring, msg",
    [
        (
            (make_scorer(precision_score), make_scorer(accuracy_score)),
            "One or more of the elements were callables",
        ),
        ([5], "Non-string types were found"),
        ((make_scorer(precision_score),), "One or more of the elements were callables"),
        ((), "Empty list was given"),
        (("f1", "f1"), "Duplicate elements were found"),
        ({4: "accuracy"}, "Non-string types were found in the keys"),
        ({}, "An empty dict was passed"),
    ],
    ids=[
        "tuple of callables",
        "list of int",
        "tuple of one callable",
        "empty tuple",
        "non-unique str",
        "non-string key dict",
        "empty dict",
    ],
)
def test_check_scoring_and_check_multimetric_scoring_errors(scoring, msg):
    # Make sure it raises errors when scoring parameter is not valid.
    # More weird corner cases are tested at test_validation.py
    estimator = EstimatorWithFitAndPredict()
    estimator.fit([[1]], [1])

    with pytest.raises(ValueError, match=msg):
        _check_multimetric_scoring(estimator, scoring=scoring)


def test_check_scoring_gridsearchcv():
    # test that check_scoring works on GridSearchCV and pipeline.
    # slightly redundant non-regression test.

    grid = GridSearchCV(LinearSVC(), param_grid={"C": [0.1, 1]}, cv=3)
    scorer = check_scoring(grid, scoring="f1")
    assert isinstance(scorer, _Scorer)
    assert scorer._response_method == "predict"

    pipe = make_pipeline(LinearSVC())
    scorer = check_scoring(pipe, scoring="f1")
    assert isinstance(scorer, _Scorer)
    assert scorer._response_method == "predict"

    # check that cross_val_score definitely calls the scorer
    # and doesn't make any assumptions about the estimator apart from having a
    # fit.
    scores = cross_val_score(
        EstimatorWithFit(), [[1], [2], [3]], [1, 0, 1], scoring=DummyScorer(), cv=3
    )
    assert_array_equal(scores, 1)


@pytest.mark.parametrize(
    "scorer_name, metric",
    [
        ("f1", f1_score),
        ("f1_weighted", partial(f1_score, average="weighted")),
        ("f1_macro", partial(f1_score, average="macro")),
        ("f1_micro", partial(f1_score, average="micro")),
        ("precision", precision_score),
        ("precision_weighted", partial(precision_score, average="weighted")),
        ("precision_macro", partial(precision_score, average="macro")),
        ("precision_micro", partial(precision_score, average="micro")),
        ("recall", recall_score),
        ("recall_weighted", partial(recall_score, average="weighted")),
        ("recall_macro", partial(recall_score, average="macro")),
        ("recall_micro", partial(recall_score, average="micro")),
        ("jaccard", jaccard_score),
        ("jaccard_weighted", partial(jaccard_score, average="weighted")),
        ("jaccard_macro", partial(jaccard_score, average="macro")),
        ("jaccard_micro", partial(jaccard_score, average="micro")),
        ("top_k_accuracy", top_k_accuracy_score),
        ("matthews_corrcoef", matthews_corrcoef),
    ],
)
def test_classification_binary_scores(scorer_name, metric):
    # check consistency between score and scorer for scores supporting
    # binary classification.
    X, y = make_blobs(random_state=0, centers=2)
    X_train, X_test, y_train, y_test = train_test_split(X, y, random_state=0)
    clf = LinearSVC(random_state=0)
    clf.fit(X_train, y_train)

    score = get_scorer(scorer_name)(clf, X_test, y_test)
    expected_score = metric(y_test, clf.predict(X_test))
    assert_almost_equal(score, expected_score)


@pytest.mark.parametrize(
    "scorer_name, metric",
    [
        ("accuracy", accuracy_score),
        ("balanced_accuracy", balanced_accuracy_score),
        ("f1_weighted", partial(f1_score, average="weighted")),
        ("f1_macro", partial(f1_score, average="macro")),
        ("f1_micro", partial(f1_score, average="micro")),
        ("precision_weighted", partial(precision_score, average="weighted")),
        ("precision_macro", partial(precision_score, average="macro")),
        ("precision_micro", partial(precision_score, average="micro")),
        ("recall_weighted", partial(recall_score, average="weighted")),
        ("recall_macro", partial(recall_score, average="macro")),
        ("recall_micro", partial(recall_score, average="micro")),
        ("jaccard_weighted", partial(jaccard_score, average="weighted")),
        ("jaccard_macro", partial(jaccard_score, average="macro")),
        ("jaccard_micro", partial(jaccard_score, average="micro")),
    ],
)
def test_classification_multiclass_scores(scorer_name, metric):
    # check consistency between score and scorer for scores supporting
    # multiclass classification.
    X, y = make_classification(
        n_classes=3, n_informative=3, n_samples=30, random_state=0
    )

    # use `stratify` = y to ensure train and test sets capture all classes
    X_train, X_test, y_train, y_test = train_test_split(
        X, y, random_state=0, stratify=y
    )

    clf = DecisionTreeClassifier(random_state=0)
    clf.fit(X_train, y_train)
    score = get_scorer(scorer_name)(clf, X_test, y_test)
    expected_score = metric(y_test, clf.predict(X_test))
    assert score == pytest.approx(expected_score)


def test_custom_scorer_pickling():
    # test that custom scorer can be pickled
    X, y = make_blobs(random_state=0, centers=2)
    X_train, X_test, y_train, y_test = train_test_split(X, y, random_state=0)
    clf = LinearSVC(random_state=0)
    clf.fit(X_train, y_train)

    scorer = make_scorer(fbeta_score, beta=2)
    score1 = scorer(clf, X_test, y_test)
    unpickled_scorer = pickle.loads(pickle.dumps(scorer))
    score2 = unpickled_scorer(clf, X_test, y_test)
    assert score1 == pytest.approx(score2)

    # smoke test the repr:
    repr(fbeta_score)


def test_regression_scorers():
    # Test regression scorers.
    diabetes = load_diabetes()
    X, y = diabetes.data, diabetes.target
    X_train, X_test, y_train, y_test = train_test_split(X, y, random_state=0)
    clf = Ridge()
    clf.fit(X_train, y_train)
    score1 = get_scorer("r2")(clf, X_test, y_test)
    score2 = r2_score(y_test, clf.predict(X_test))
    assert_almost_equal(score1, score2)


def test_thresholded_scorers():
    # Test scorers that take thresholds.
    X, y = make_blobs(random_state=0, centers=2)
    X_train, X_test, y_train, y_test = train_test_split(X, y, random_state=0)
    clf = LogisticRegression(random_state=0)
    clf.fit(X_train, y_train)
    score1 = get_scorer("roc_auc")(clf, X_test, y_test)
    score2 = roc_auc_score(y_test, clf.decision_function(X_test))
    score3 = roc_auc_score(y_test, clf.predict_proba(X_test)[:, 1])
    assert_almost_equal(score1, score2)
    assert_almost_equal(score1, score3)

    logscore = get_scorer("neg_log_loss")(clf, X_test, y_test)
    logloss = log_loss(y_test, clf.predict_proba(X_test))
    assert_almost_equal(-logscore, logloss)

    # same for an estimator without decision_function
    clf = DecisionTreeClassifier()
    clf.fit(X_train, y_train)
    score1 = get_scorer("roc_auc")(clf, X_test, y_test)
    score2 = roc_auc_score(y_test, clf.predict_proba(X_test)[:, 1])
    assert_almost_equal(score1, score2)

    # test with a regressor (no decision_function)
    reg = DecisionTreeRegressor()
    reg.fit(X_train, y_train)
    err_msg = "DecisionTreeRegressor has none of the following attributes"
    with pytest.raises(AttributeError, match=err_msg):
        get_scorer("roc_auc")(reg, X_test, y_test)

    # Test that an exception is raised on more than two classes
    X, y = make_blobs(random_state=0, centers=3)
    X_train, X_test, y_train, y_test = train_test_split(X, y, random_state=0)
    clf.fit(X_train, y_train)
    with pytest.raises(ValueError, match="multi_class must be in \\('ovo', 'ovr'\\)"):
        get_scorer("roc_auc")(clf, X_test, y_test)

    # test error is raised with a single class present in model
    # (predict_proba shape is not suitable for binary auc)
    X, y = make_blobs(random_state=0, centers=2)
    X_train, X_test, y_train, y_test = train_test_split(X, y, random_state=0)
    clf = DecisionTreeClassifier()
    clf.fit(X_train, np.zeros_like(y_train))
    with pytest.raises(ValueError, match="need classifier with two classes"):
        get_scorer("roc_auc")(clf, X_test, y_test)

    # for proba scorers
    with pytest.raises(ValueError, match="need classifier with two classes"):
        get_scorer("neg_log_loss")(clf, X_test, y_test)


def test_thresholded_scorers_multilabel_indicator_data():
    # Test that the scorer work with multilabel-indicator format
    # for multilabel and multi-output multi-class classifier
    X, y = make_multilabel_classification(allow_unlabeled=False, random_state=0)
    X_train, X_test, y_train, y_test = train_test_split(X, y, random_state=0)

    # Multi-output multi-class predict_proba
    clf = DecisionTreeClassifier()
    clf.fit(X_train, y_train)
    y_proba = clf.predict_proba(X_test)
    score1 = get_scorer("roc_auc")(clf, X_test, y_test)
    score2 = roc_auc_score(y_test, np.vstack([p[:, -1] for p in y_proba]).T)
    assert_almost_equal(score1, score2)

    # Multilabel predict_proba
    clf = OneVsRestClassifier(DecisionTreeClassifier())
    clf.fit(X_train, y_train)
    score1 = get_scorer("roc_auc")(clf, X_test, y_test)
    score2 = roc_auc_score(y_test, clf.predict_proba(X_test))
    assert_almost_equal(score1, score2)

    # Multilabel decision function
    clf = OneVsRestClassifier(LinearSVC(random_state=0))
    clf.fit(X_train, y_train)
    score1 = get_scorer("roc_auc")(clf, X_test, y_test)
    score2 = roc_auc_score(y_test, clf.decision_function(X_test))
    assert_almost_equal(score1, score2)


def test_supervised_cluster_scorers():
    # Test clustering scorers against gold standard labeling.
    X, y = make_blobs(random_state=0, centers=2)
    X_train, X_test, y_train, y_test = train_test_split(X, y, random_state=0)
    km = KMeans(n_clusters=3, n_init="auto")
    km.fit(X_train)
    for name in CLUSTER_SCORERS:
        score1 = get_scorer(name)(km, X_test, y_test)
        score2 = getattr(cluster_module, name)(y_test, km.predict(X_test))
        assert_almost_equal(score1, score2)


def test_raises_on_score_list():
    # Test that when a list of scores is returned, we raise proper errors.
    X, y = make_blobs(random_state=0)
    f1_scorer_no_average = make_scorer(f1_score, average=None)
    clf = DecisionTreeClassifier()
    with pytest.raises(ValueError):
        cross_val_score(clf, X, y, scoring=f1_scorer_no_average)
    grid_search = GridSearchCV(
        clf, scoring=f1_scorer_no_average, param_grid={"max_depth": [1, 2]}
    )
    with pytest.raises(ValueError):
        grid_search.fit(X, y)


def test_classification_scorer_sample_weight():
    # Test that classification scorers support sample_weight or raise sensible
    # errors

    # Unlike the metrics invariance test, in the scorer case it's harder
    # to ensure that, on the classifier output, weighted and unweighted
    # scores really should be unequal.
    X, y = make_classification(random_state=0)
    _, y_ml = make_multilabel_classification(n_samples=X.shape[0], random_state=0)
    split = train_test_split(X, y, y_ml, random_state=0)
    X_train, X_test, y_train, y_test, y_ml_train, y_ml_test = split

    sample_weight = np.ones_like(y_test)
    sample_weight[:10] = 0

    # get sensible estimators for each metric
    estimator = _make_estimators(X_train, y_train, y_ml_train)

    for name in get_scorer_names():
        scorer = get_scorer(name)
        if name in REGRESSION_SCORERS:
            # skip the regression scores
            continue
        if name == "top_k_accuracy":
            # in the binary case k > 1 will always lead to a perfect score
            scorer._kwargs = {"k": 1}
        if name in MULTILABEL_ONLY_SCORERS:
            target = y_ml_test
        else:
            target = y_test
        try:
            weighted = scorer(
                estimator[name], X_test, target, sample_weight=sample_weight
            )
            ignored = scorer(estimator[name], X_test[10:], target[10:])
            unweighted = scorer(estimator[name], X_test, target)
            # this should not raise. sample_weight should be ignored if None.
            _ = scorer(estimator[name], X_test[:10], target[:10], sample_weight=None)
            assert weighted != unweighted, (
                f"scorer {name} behaves identically when called with "
                f"sample weights: {weighted} vs {unweighted}"
            )
            assert_almost_equal(
                weighted,
                ignored,
                err_msg=(
                    f"scorer {name} behaves differently "
                    "when ignoring samples and setting "
                    f"sample_weight to 0: {weighted} vs {ignored}"
                ),
            )

        except TypeError as e:
            assert "sample_weight" in str(e), (
                f"scorer {name} raises unhelpful exception when called "
                f"with sample weights: {e}"
            )


def test_regression_scorer_sample_weight():
    # Test that regression scorers support sample_weight or raise sensible
    # errors

    # Odd number of test samples req for neg_median_absolute_error
    X, y = make_regression(n_samples=101, n_features=20, random_state=0)
    y = _require_positive_y(y)
    X_train, X_test, y_train, y_test = train_test_split(X, y, random_state=0)

    sample_weight = np.ones_like(y_test)
    # Odd number req for neg_median_absolute_error
    sample_weight[:11] = 0

    reg = DecisionTreeRegressor(random_state=0)
    reg.fit(X_train, y_train)

    for name in get_scorer_names():
        scorer = get_scorer(name)
        if name not in REGRESSION_SCORERS:
            # skip classification scorers
            continue
        try:
            weighted = scorer(reg, X_test, y_test, sample_weight=sample_weight)
            ignored = scorer(reg, X_test[11:], y_test[11:])
            unweighted = scorer(reg, X_test, y_test)
            assert weighted != unweighted, (
                f"scorer {name} behaves identically when called with "
                f"sample weights: {weighted} vs {unweighted}"
            )
            assert_almost_equal(
                weighted,
                ignored,
                err_msg=(
                    f"scorer {name} behaves differently "
                    "when ignoring samples and setting "
                    f"sample_weight to 0: {weighted} vs {ignored}"
                ),
            )

        except TypeError as e:
            assert "sample_weight" in str(e), (
                f"scorer {name} raises unhelpful exception when called "
                f"with sample weights: {e}"
            )


@pytest.mark.parametrize("name", get_scorer_names())
def test_scorer_memmap_input(name, memmap_data_and_estimators):
    # Non-regression test for #6147: some score functions would
    # return singleton memmap when computed on memmap data instead of scalar
    # float values.
    X_mm, y_mm, y_ml_mm, estimators = memmap_data_and_estimators

    if name in REQUIRE_POSITIVE_Y_SCORERS:
        y_mm_1 = _require_positive_y(y_mm)
        y_ml_mm_1 = _require_positive_y(y_ml_mm)
    else:
        y_mm_1, y_ml_mm_1 = y_mm, y_ml_mm

    # UndefinedMetricWarning for P / R scores
    with ignore_warnings():
        scorer, estimator = get_scorer(name), estimators[name]
        if name in MULTILABEL_ONLY_SCORERS:
            score = scorer(estimator, X_mm, y_ml_mm_1)
        else:
            score = scorer(estimator, X_mm, y_mm_1)
        assert isinstance(score, numbers.Number), name


def test_scoring_is_not_metric():
    with pytest.raises(ValueError, match="make_scorer"):
        check_scoring(LogisticRegression(), scoring=f1_score)
    with pytest.raises(ValueError, match="make_scorer"):
        check_scoring(LogisticRegression(), scoring=roc_auc_score)
    with pytest.raises(ValueError, match="make_scorer"):
        check_scoring(Ridge(), scoring=r2_score)
    with pytest.raises(ValueError, match="make_scorer"):
        check_scoring(KMeans(), scoring=cluster_module.adjusted_rand_score)
    with pytest.raises(ValueError, match="make_scorer"):
        check_scoring(KMeans(), scoring=cluster_module.rand_score)


@pytest.mark.parametrize(
    (
        "scorers,expected_predict_count,"
        "expected_predict_proba_count,expected_decision_func_count"
    ),
    [
        (
            {
                "a1": "accuracy",
                "a2": "accuracy",
                "ll1": "neg_log_loss",
                "ll2": "neg_log_loss",
                "ra1": "roc_auc",
                "ra2": "roc_auc",
            },
            1,
            1,
            1,
        ),
        (["roc_auc", "accuracy"], 1, 0, 1),
        (["neg_log_loss", "accuracy"], 1, 1, 0),
    ],
)
def test_multimetric_scorer_calls_method_once(
    scorers,
    expected_predict_count,
    expected_predict_proba_count,
    expected_decision_func_count,
):
    X, y = np.array([[1], [1], [0], [0], [0]]), np.array([0, 1, 1, 1, 0])
    pos_proba = np.random.rand(X.shape[0])
    proba = np.c_[1 - pos_proba, pos_proba]

    class MyClassifier(ClassifierMixin, BaseEstimator):
        def __init__(self):
            self._expected_predict_count = 0
            self._expected_predict_proba_count = 0
            self._expected_decision_function_count = 0

        def fit(self, X, y):
            self.classes_ = np.unique(y)
            return self

        def predict(self, X):
            self._expected_predict_count += 1
            return y

        def predict_proba(self, X):
            self._expected_predict_proba_count += 1
            return proba

        def decision_function(self, X):
            self._expected_decision_function_count += 1
            return pos_proba

    mock_est = MyClassifier().fit(X, y)
    scorer_dict = _check_multimetric_scoring(LogisticRegression(), scorers)
    multi_scorer = _MultimetricScorer(scorers=scorer_dict)
    results = multi_scorer(mock_est, X, y)

    assert set(scorers) == set(results)  # compare dict keys

    assert mock_est._expected_predict_count == expected_predict_count
    assert mock_est._expected_predict_proba_count == expected_predict_proba_count
    assert mock_est._expected_decision_function_count == expected_decision_func_count


@pytest.mark.parametrize(
    "scorers",
    [
        (["roc_auc", "neg_log_loss"]),
        (
            {
                "roc_auc": make_scorer(
                    roc_auc_score,
                    response_method=["predict_proba", "decision_function"],
                ),
                "neg_log_loss": make_scorer(log_loss, response_method="predict_proba"),
            }
        ),
    ],
)
def test_multimetric_scorer_calls_method_once_classifier_no_decision(scorers):
    predict_proba_call_cnt = 0

    class MockKNeighborsClassifier(KNeighborsClassifier):
        def predict_proba(self, X):
            nonlocal predict_proba_call_cnt
            predict_proba_call_cnt += 1
            return super().predict_proba(X)

    X, y = np.array([[1], [1], [0], [0], [0]]), np.array([0, 1, 1, 1, 0])

    # no decision function
    clf = MockKNeighborsClassifier(n_neighbors=1)
    clf.fit(X, y)

    scorer_dict = _check_multimetric_scoring(clf, scorers)
    scorer = _MultimetricScorer(scorers=scorer_dict)
    scorer(clf, X, y)

    assert predict_proba_call_cnt == 1


def test_multimetric_scorer_calls_method_once_regressor_threshold():
    predict_called_cnt = 0

    class MockDecisionTreeRegressor(DecisionTreeRegressor):
        def predict(self, X):
            nonlocal predict_called_cnt
            predict_called_cnt += 1
            return super().predict(X)

    X, y = np.array([[1], [1], [0], [0], [0]]), np.array([0, 1, 1, 1, 0])

    # no decision function
    clf = MockDecisionTreeRegressor()
    clf.fit(X, y)

    scorers = {"neg_mse": "neg_mean_squared_error", "r2": "r2"}
    scorer_dict = _check_multimetric_scoring(clf, scorers)
    scorer = _MultimetricScorer(scorers=scorer_dict)
    scorer(clf, X, y)

    assert predict_called_cnt == 1


def test_multimetric_scorer_sanity_check():
    # scoring dictionary returned is the same as calling each scorer separately
    scorers = {
        "a1": "accuracy",
        "a2": "accuracy",
        "ll1": "neg_log_loss",
        "ll2": "neg_log_loss",
        "ra1": "roc_auc",
        "ra2": "roc_auc",
    }

    X, y = make_classification(random_state=0)

    clf = DecisionTreeClassifier()
    clf.fit(X, y)

    scorer_dict = _check_multimetric_scoring(clf, scorers)
    multi_scorer = _MultimetricScorer(scorers=scorer_dict)

    result = multi_scorer(clf, X, y)

    separate_scores = {
        name: get_scorer(name)(clf, X, y)
        for name in ["accuracy", "neg_log_loss", "roc_auc"]
    }

    for key, value in result.items():
        score_name = scorers[key]
        assert_allclose(value, separate_scores[score_name])


@pytest.mark.parametrize("raise_exc", [True, False])
def test_multimetric_scorer_exception_handling(raise_exc):
    """Check that the calling of the `_MultimetricScorer` returns
    exception messages in the result dict for the failing scorers
    in case of `raise_exc` is `False` and if `raise_exc` is `True`,
    then the proper exception is raised.
    """
    scorers = {
        "failing_1": "neg_mean_squared_log_error",
        "non_failing": "neg_median_absolute_error",
        "failing_2": "neg_mean_squared_log_error",
    }

    X, y = make_classification(
        n_samples=50, n_features=2, n_redundant=0, random_state=0
    )
    # neg_mean_squared_log_error fails if y contains values less than or equal to -1
    y *= -1

    clf = DecisionTreeClassifier().fit(X, y)

    scorer_dict = _check_multimetric_scoring(clf, scorers)
    multi_scorer = _MultimetricScorer(scorers=scorer_dict, raise_exc=raise_exc)

    error_msg = (
        "Mean Squared Logarithmic Error cannot be used when "
        "targets contain values less than or equal to -1."
    )

    if raise_exc:
        with pytest.raises(ValueError, match=error_msg):
            multi_scorer(clf, X, y)
    else:
        result = multi_scorer(clf, X, y)

        exception_message_1 = result["failing_1"]
        score = result["non_failing"]
        exception_message_2 = result["failing_2"]

        assert isinstance(exception_message_1, str) and error_msg in exception_message_1
        assert isinstance(score, float)
        assert isinstance(exception_message_2, str) and error_msg in exception_message_2


@pytest.mark.parametrize(
    "scorer_name, metric",
    [
        ("roc_auc_ovr", partial(roc_auc_score, multi_class="ovr")),
        ("roc_auc_ovo", partial(roc_auc_score, multi_class="ovo")),
        (
            "roc_auc_ovr_weighted",
            partial(roc_auc_score, multi_class="ovr", average="weighted"),
        ),
        (
            "roc_auc_ovo_weighted",
            partial(roc_auc_score, multi_class="ovo", average="weighted"),
        ),
    ],
)
def test_multiclass_roc_proba_scorer(scorer_name, metric):
    scorer = get_scorer(scorer_name)
    X, y = make_classification(
        n_classes=3, n_informative=3, n_samples=20, random_state=0
    )
    lr = LogisticRegression().fit(X, y)
    y_proba = lr.predict_proba(X)
    expected_score = metric(y, y_proba)

    assert scorer(lr, X, y) == pytest.approx(expected_score)


def test_multiclass_roc_proba_scorer_label():
    scorer = make_scorer(
        roc_auc_score,
        multi_class="ovo",
        labels=[0, 1, 2],
        response_method="predict_proba",
    )
    X, y = make_classification(
        n_classes=3, n_informative=3, n_samples=20, random_state=0
    )
    lr = LogisticRegression().fit(X, y)
    y_proba = lr.predict_proba(X)

    y_binary = y == 0
    expected_score = roc_auc_score(
        y_binary, y_proba, multi_class="ovo", labels=[0, 1, 2]
    )

    assert scorer(lr, X, y_binary) == pytest.approx(expected_score)


@pytest.mark.parametrize(
    "scorer_name",
    ["roc_auc_ovr", "roc_auc_ovo", "roc_auc_ovr_weighted", "roc_auc_ovo_weighted"],
)
def test_multiclass_roc_no_proba_scorer_errors(scorer_name):
    # Perceptron has no predict_proba
    scorer = get_scorer(scorer_name)
    X, y = make_classification(
        n_classes=3, n_informative=3, n_samples=20, random_state=0
    )
    lr = Perceptron().fit(X, y)
    msg = "Perceptron has none of the following attributes: predict_proba."
    with pytest.raises(AttributeError, match=msg):
        scorer(lr, X, y)


@pytest.fixture
def string_labeled_classification_problem():
    """Train a classifier on binary problem with string target.

    The classifier is trained on a binary classification problem where the
    minority class of interest has a string label that is intentionally not the
    greatest class label using the lexicographic order. In this case, "cancer"
    is the positive label, and `classifier.classes_` is
    `["cancer", "not cancer"]`.

    In addition, the dataset is imbalanced to better identify problems when
    using non-symmetric performance metrics such as f1-score, average precision
    and so on.

    Returns
    -------
    classifier : estimator object
        Trained classifier on the binary problem.
    X_test : ndarray of shape (n_samples, n_features)
        Data to be used as testing set in tests.
    y_test : ndarray of shape (n_samples,), dtype=object
        Binary target where labels are strings.
    y_pred : ndarray of shape (n_samples,), dtype=object
        Prediction of `classifier` when predicting for `X_test`.
    y_pred_proba : ndarray of shape (n_samples, 2), dtype=np.float64
        Probabilities of `classifier` when predicting for `X_test`.
    y_pred_decision : ndarray of shape (n_samples,), dtype=np.float64
        Decision function values of `classifier` when predicting on `X_test`.
    """
    from sklearn.datasets import load_breast_cancer
    from sklearn.utils import shuffle

    X, y = load_breast_cancer(return_X_y=True)
    # create an highly imbalanced classification task
    idx_positive = np.flatnonzero(y == 1)
    idx_negative = np.flatnonzero(y == 0)
    idx_selected = np.hstack([idx_negative, idx_positive[:25]])
    X, y = X[idx_selected], y[idx_selected]
    X, y = shuffle(X, y, random_state=42)
    # only use 2 features to make the problem even harder
    X = X[:, :2]
    y = np.array(["cancer" if c == 1 else "not cancer" for c in y], dtype=object)
    X_train, X_test, y_train, y_test = train_test_split(
        X,
        y,
        stratify=y,
        random_state=0,
    )
    classifier = LogisticRegression().fit(X_train, y_train)
    y_pred = classifier.predict(X_test)
    y_pred_proba = classifier.predict_proba(X_test)
    y_pred_decision = classifier.decision_function(X_test)

    return classifier, X_test, y_test, y_pred, y_pred_proba, y_pred_decision


def test_average_precision_pos_label(string_labeled_classification_problem):
    # check that _Scorer will lead to the right score when passing
    # `pos_label`. Currently, only `average_precision_score` is defined to
    # be such a scorer.
    (
        clf,
        X_test,
        y_test,
        _,
        y_pred_proba,
        y_pred_decision,
    ) = string_labeled_classification_problem

    pos_label = "cancer"
    # we need to select the positive column or reverse the decision values
    y_pred_proba = y_pred_proba[:, 0]
    y_pred_decision = y_pred_decision * -1
    assert clf.classes_[0] == pos_label

    # check that when calling the scoring function, probability estimates and
    # decision values lead to the same results
    ap_proba = average_precision_score(y_test, y_pred_proba, pos_label=pos_label)
    ap_decision_function = average_precision_score(
        y_test, y_pred_decision, pos_label=pos_label
    )
    assert ap_proba == pytest.approx(ap_decision_function)

    # create a scorer which would require to pass a `pos_label`
    # check that it fails if `pos_label` is not provided
    average_precision_scorer = make_scorer(
        average_precision_score,
        response_method=("decision_function", "predict_proba"),
    )
    err_msg = "pos_label=1 is not a valid label. It should be one of "
    with pytest.raises(ValueError, match=err_msg):
        average_precision_scorer(clf, X_test, y_test)

    # otherwise, the scorer should give the same results than calling the
    # scoring function
    average_precision_scorer = make_scorer(
        average_precision_score,
        response_method=("decision_function", "predict_proba"),
        pos_label=pos_label,
    )
    ap_scorer = average_precision_scorer(clf, X_test, y_test)

    assert ap_scorer == pytest.approx(ap_proba)

    # The above scorer call is using `clf.decision_function`. We will force
    # it to use `clf.predict_proba`.
    clf_without_predict_proba = deepcopy(clf)

    def _predict_proba(self, X):
        raise NotImplementedError

    clf_without_predict_proba.predict_proba = partial(
        _predict_proba, clf_without_predict_proba
    )
    # sanity check
    with pytest.raises(NotImplementedError):
        clf_without_predict_proba.predict_proba(X_test)

    ap_scorer = average_precision_scorer(clf_without_predict_proba, X_test, y_test)
    assert ap_scorer == pytest.approx(ap_proba)


def test_brier_score_loss_pos_label(string_labeled_classification_problem):
    # check that _Scorer leads to the right score when `pos_label` is
    # provided. Currently only the `brier_score_loss` is defined to be such
    # a scorer.
    clf, X_test, y_test, _, y_pred_proba, _ = string_labeled_classification_problem

    pos_label = "cancer"
    assert clf.classes_[0] == pos_label

    # brier score loss is symmetric
    brier_pos_cancer = brier_score_loss(y_test, y_pred_proba[:, 0], pos_label="cancer")
    brier_pos_not_cancer = brier_score_loss(
        y_test, y_pred_proba[:, 1], pos_label="not cancer"
    )
    assert brier_pos_cancer == pytest.approx(brier_pos_not_cancer)

    brier_scorer = make_scorer(
        brier_score_loss,
        response_method="predict_proba",
        pos_label=pos_label,
    )
    assert brier_scorer(clf, X_test, y_test) == pytest.approx(brier_pos_cancer)


@pytest.mark.parametrize(
    "score_func", [f1_score, precision_score, recall_score, jaccard_score]
)
def test_non_symmetric_metric_pos_label(
    score_func, string_labeled_classification_problem
):
    # check that _Scorer leads to the right score when `pos_label` is
    # provided. We check for all possible metric supported.
    # Note: At some point we may end up having "scorer tags".
    clf, X_test, y_test, y_pred, _, _ = string_labeled_classification_problem

    pos_label = "cancer"
    assert clf.classes_[0] == pos_label

    score_pos_cancer = score_func(y_test, y_pred, pos_label="cancer")
    score_pos_not_cancer = score_func(y_test, y_pred, pos_label="not cancer")

    assert score_pos_cancer != pytest.approx(score_pos_not_cancer)

    scorer = make_scorer(score_func, pos_label=pos_label)
    assert scorer(clf, X_test, y_test) == pytest.approx(score_pos_cancer)


@pytest.mark.parametrize(
    "scorer",
    [
        make_scorer(
            average_precision_score,
            response_method=("decision_function", "predict_proba"),
            pos_label="xxx",
        ),
        make_scorer(brier_score_loss, response_method="predict_proba", pos_label="xxx"),
        make_scorer(f1_score, pos_label="xxx"),
    ],
    ids=["non-thresholded scorer", "probability scorer", "thresholded scorer"],
)
def test_scorer_select_proba_error(scorer):
    # check that we raise the proper error when passing an unknown
    # pos_label
    X, y = make_classification(
        n_classes=2, n_informative=3, n_samples=20, random_state=0
    )
    lr = LogisticRegression().fit(X, y)
    assert scorer._kwargs["pos_label"] not in np.unique(y).tolist()

    err_msg = "is not a valid label"
    with pytest.raises(ValueError, match=err_msg):
        scorer(lr, X, y)


def test_get_scorer_return_copy():
    # test that get_scorer returns a copy
    assert get_scorer("roc_auc") is not get_scorer("roc_auc")


def test_scorer_no_op_multiclass_select_proba():
    # check that calling a _Scorer on a multiclass problem do not raise
    # even if `y_true` would be binary during the scoring.
    # `_select_proba_binary` should not be called in this case.
    X, y = make_classification(
        n_classes=3, n_informative=3, n_samples=20, random_state=0
    )
    lr = LogisticRegression().fit(X, y)

    mask_last_class = y == lr.classes_[-1]
    X_test, y_test = X[~mask_last_class], y[~mask_last_class]
    assert_array_equal(np.unique(y_test), lr.classes_[:-1])

    scorer = make_scorer(
        roc_auc_score,
        response_method="predict_proba",
        multi_class="ovo",
        labels=lr.classes_,
    )
    scorer(lr, X_test, y_test)


@pytest.mark.parametrize("name", get_scorer_names())
def test_scorer_set_score_request_raises(name):
    """Test that set_score_request is only available when feature flag is on."""
    # Make sure they expose the routing methods.
    scorer = get_scorer(name)
    with pytest.raises(RuntimeError, match="This method is only available"):
        scorer.set_score_request()


@pytest.mark.parametrize("name", get_scorer_names(), ids=get_scorer_names())
@config_context(enable_metadata_routing=True)
def test_scorer_metadata_request(name):
    """Testing metadata requests for scorers.

    This test checks many small things in a large test, to reduce the
    boilerplate required for each section.
    """
    # Make sure they expose the routing methods.
    scorer = get_scorer(name)
    assert hasattr(scorer, "set_score_request")
    assert hasattr(scorer, "get_metadata_routing")

    # Check that by default no metadata is requested.
    assert_request_is_empty(scorer.get_metadata_routing())

    weighted_scorer = scorer.set_score_request(sample_weight=True)
    # set_score_request should mutate the instance, rather than returning a
    # new instance
    assert weighted_scorer is scorer

    # make sure the scorer doesn't request anything on methods other than
    # `score`, and that the requested value on `score` is correct.
    assert_request_is_empty(weighted_scorer.get_metadata_routing(), exclude="score")
    assert (
        weighted_scorer.get_metadata_routing().score.requests["sample_weight"] is True
    )

    # make sure putting the scorer in a router doesn't request anything by
    # default
    router = MetadataRouter(owner="test").add(
        scorer=get_scorer(name),
        method_mapping=MethodMapping().add(caller="score", callee="score"),
    )
    # make sure `sample_weight` is refused if passed.
    with pytest.raises(TypeError, match="got unexpected argument"):
        router.validate_metadata(params={"sample_weight": 1}, method="score")
    # make sure `sample_weight` is not routed even if passed.
    routed_params = router.route_params(params={"sample_weight": 1}, caller="score")
    assert not routed_params.scorer.score

    # make sure putting weighted_scorer in a router requests sample_weight
    router = MetadataRouter(owner="test").add(
        scorer=weighted_scorer,
        method_mapping=MethodMapping().add(caller="score", callee="score"),
    )
    router.validate_metadata(params={"sample_weight": 1}, method="score")
    routed_params = router.route_params(params={"sample_weight": 1}, caller="score")
    assert list(routed_params.scorer.score.keys()) == ["sample_weight"]


@config_context(enable_metadata_routing=True)
def test_metadata_kwarg_conflict():
    """This test makes sure the right warning is raised if the user passes
    some metadata both as a constructor to make_scorer, and during __call__.
    """
    X, y = make_classification(
        n_classes=3, n_informative=3, n_samples=20, random_state=0
    )
    lr = LogisticRegression().fit(X, y)

    scorer = make_scorer(
        roc_auc_score,
        response_method="predict_proba",
        multi_class="ovo",
        labels=lr.classes_,
    )
    with pytest.warns(UserWarning, match="already set as kwargs"):
        scorer.set_score_request(labels=True)

    with pytest.warns(UserWarning, match="There is an overlap"):
        scorer(lr, X, y, labels=lr.classes_)


@config_context(enable_metadata_routing=True)
def test_PassthroughScorer_set_score_request():
    """Test that _PassthroughScorer.set_score_request raises when routing enabled."""
    est = LogisticRegression().set_score_request(sample_weight="estimator_weights")
    # make a `_PassthroughScorer` with `check_scoring`:
    scorer = check_scoring(est, None)
    with pytest.raises(
        AttributeError,
        match="'_PassthroughScorer' object has no attribute 'set_score_request'",
    ):
        scorer.set_score_request(sample_weight=True)


def test_PassthroughScorer_set_score_request_raises_without_routing_enabled():
    """Test that _PassthroughScorer.set_score_request raises if metadata routing is
    disabled."""
    scorer = check_scoring(LogisticRegression(), None)

    with pytest.raises(
        AttributeError,
        match="'_PassthroughScorer' object has no attribute 'set_score_request'",
    ):
        scorer.set_score_request(sample_weight=True)


@config_context(enable_metadata_routing=True)
def test_multimetric_scoring_metadata_routing():
    # Test that _MultimetricScorer properly routes metadata.
    def score1(y_true, y_pred):
        return 1

    def score2(y_true, y_pred, sample_weight="test"):
        # make sure sample_weight is not passed
        assert sample_weight == "test"
        return 1

    def score3(y_true, y_pred, sample_weight=None):
        # make sure sample_weight is passed
        assert sample_weight is not None
        return 1

    scorers = {
        "score1": make_scorer(score1),
        "score2": make_scorer(score2).set_score_request(sample_weight=False),
        "score3": make_scorer(score3).set_score_request(sample_weight=True),
    }

    X, y = make_classification(
        n_samples=50, n_features=2, n_redundant=0, random_state=0
    )

    clf = DecisionTreeClassifier().fit(X, y)

    scorer_dict = _check_multimetric_scoring(clf, scorers)
    multi_scorer = _MultimetricScorer(scorers=scorer_dict)
    # This passes since routing is done.
    multi_scorer(clf, X, y, sample_weight=1)


@config_context(enable_metadata_routing=False)
def test_multimetric_scoring_kwargs():
    # Test that _MultimetricScorer correctly forwards kwargs
    # to the scorers when metadata routing is disabled.
    # `sample_weight` is only forwarded to the scorers that accept it.
    # Other arguments are forwarded to all scorers.
    def score1(y_true, y_pred, common_arg=None):
        # make sure common_arg is passed
        assert common_arg is not None
        return 1

    def score2(y_true, y_pred, common_arg=None, sample_weight=None):
        # make sure common_arg is passed
        assert common_arg is not None
        # make sure sample_weight is passed
        assert sample_weight is not None
        return 1

    scorers = {
        "score1": make_scorer(score1),
        "score2": make_scorer(score2),
    }

    X, y = make_classification(
        n_samples=50, n_features=2, n_redundant=0, random_state=0
    )

    clf = DecisionTreeClassifier().fit(X, y)

    scorer_dict = _check_multimetric_scoring(clf, scorers)
    multi_scorer = _MultimetricScorer(scorers=scorer_dict)
    multi_scorer(clf, X, y, common_arg=1, sample_weight=1)


def test_kwargs_without_metadata_routing_error():
    # Test that kwargs are not supported in scorers if metadata routing is not
    # enabled.
    # TODO: remove when enable_metadata_routing is deprecated
    def score(y_true, y_pred, param=None):
        return 1  # pragma: no cover

    X, y = make_classification(
        n_samples=50, n_features=2, n_redundant=0, random_state=0
    )

    clf = DecisionTreeClassifier().fit(X, y)
    scorer = make_scorer(score)
    with config_context(enable_metadata_routing=False):
        with pytest.raises(
            ValueError, match="is only supported if enable_metadata_routing=True"
        ):
            scorer(clf, X, y, param="blah")


def test_get_scorer_multilabel_indicator():
    """Check that our scorer deal with multi-label indicator matrices.

    Non-regression test for:
    https://github.com/scikit-learn/scikit-learn/issues/26817
    """
    X, Y = make_multilabel_classification(n_samples=72, n_classes=3, random_state=0)
    X_train, X_test, Y_train, Y_test = train_test_split(X, Y, random_state=0)

    estimator = KNeighborsClassifier().fit(X_train, Y_train)

    score = get_scorer("average_precision")(estimator, X_test, Y_test)
    assert score > 0.8


@pytest.mark.parametrize(
    "scorer, expected_repr",
    [
        (
            get_scorer("accuracy"),
            "make_scorer(accuracy_score, response_method='predict')",
        ),
        (
            get_scorer("neg_log_loss"),
            (
                "make_scorer(log_loss, greater_is_better=False,"
                " response_method='predict_proba')"
            ),
        ),
        (
            get_scorer("roc_auc"),
            (
                "make_scorer(roc_auc_score, response_method="
                "('decision_function', 'predict_proba'))"
            ),
        ),
        (
            make_scorer(fbeta_score, beta=2),
            "make_scorer(fbeta_score, response_method='predict', beta=2)",
        ),
    ],
)
def test_make_scorer_repr(scorer, expected_repr):
    """Check the representation of the scorer."""
    assert repr(scorer) == expected_repr


@pytest.mark.parametrize("pass_estimator", [True, False])
def test_get_scorer_multimetric(pass_estimator):
    """Check that check_scoring is compatible with multi-metric configurations."""
    X, y = make_classification(n_samples=150, n_features=10, random_state=0)
    X_train, X_test, y_train, y_test = train_test_split(X, y, random_state=0)
    clf = LogisticRegression(random_state=0)

    if pass_estimator:
        check_scoring_ = check_scoring
    else:
        check_scoring_ = partial(check_scoring, clf)

    clf.fit(X_train, y_train)

    y_pred = clf.predict(X_test)
    y_proba = clf.predict_proba(X_test)

    expected_results = {
        "r2": r2_score(y_test, y_pred),
        "roc_auc": roc_auc_score(y_test, y_proba[:, 1]),
        "accuracy": accuracy_score(y_test, y_pred),
    }

    for container in [set, list, tuple]:
        scoring = check_scoring_(scoring=container(["r2", "roc_auc", "accuracy"]))
        result = scoring(clf, X_test, y_test)

        assert result.keys() == expected_results.keys()
        for name in result:
            assert result[name] == pytest.approx(expected_results[name])

    def double_accuracy(y_true, y_pred):
        return 2 * accuracy_score(y_true, y_pred)

    custom_scorer = make_scorer(double_accuracy, response_method="predict")

    # dict with different names
    dict_scoring = check_scoring_(
        scoring={
            "my_r2": "r2",
            "my_roc_auc": "roc_auc",
            "double_accuracy": custom_scorer,
        }
    )
    dict_result = dict_scoring(clf, X_test, y_test)
    assert len(dict_result) == 3
    assert dict_result["my_r2"] == pytest.approx(expected_results["r2"])
    assert dict_result["my_roc_auc"] == pytest.approx(expected_results["roc_auc"])
    assert dict_result["double_accuracy"] == pytest.approx(
        2 * expected_results["accuracy"]
    )


def test_multimetric_scorer_repr():
    """Check repr for multimetric scorer"""
    multi_metric_scorer = check_scoring(scoring=["accuracy", "r2"])

    assert str(multi_metric_scorer) == 'MultiMetricScorer("accuracy", "r2")'


def test_check_scoring_multimetric_raise_exc():
    """Test that check_scoring returns error code for a subset of scorers in
    multimetric scoring if raise_exc=False and raises otherwise."""

    def raising_scorer(estimator, X, y):
        raise ValueError("That doesn't work.")

    X, y = make_classification(n_samples=150, n_features=10, random_state=0)
    X_train, X_test, y_train, y_test = train_test_split(X, y, random_state=0)
    clf = LogisticRegression().fit(X_train, y_train)

    # "raising_scorer" is raising ValueError and should return an string representation
    # of the error of the last scorer:
    scoring = {
        "accuracy": make_scorer(accuracy_score),
        "raising_scorer": raising_scorer,
    }
    scoring_call = check_scoring(estimator=clf, scoring=scoring, raise_exc=False)
    scores = scoring_call(clf, X_test, y_test)
    assert "That doesn't work." in scores["raising_scorer"]

    # should raise an error
    scoring_call = check_scoring(estimator=clf, scoring=scoring, raise_exc=True)
    err_msg = "That doesn't work."
    with pytest.raises(ValueError, match=err_msg):
        scores = scoring_call(clf, X_test, y_test)


@pytest.mark.parametrize("enable_metadata_routing", [True, False])
def test_metadata_routing_multimetric_metadata_routing(enable_metadata_routing):
    """Test multimetric scorer works with and without metadata routing enabled when
    there is no actual metadata to pass.

    Non-regression test for https://github.com/scikit-learn/scikit-learn/issues/28256
    """
    X, y = make_classification(n_samples=50, n_features=10, random_state=0)
    estimator = EstimatorWithFitAndPredict().fit(X, y)

    multimetric_scorer = _MultimetricScorer(scorers={"acc": get_scorer("accuracy")})
    with config_context(enable_metadata_routing=enable_metadata_routing):
        multimetric_scorer(estimator, X, y)


def test_curve_scorer():
    """Check the behaviour of the `_CurveScorer` class."""
    X, y = make_classification(random_state=0)
    estimator = LogisticRegression().fit(X, y)
    curve_scorer = _CurveScorer(
        balanced_accuracy_score,
        sign=1,
        response_method="predict_proba",
        thresholds=10,
        kwargs={},
    )
    scores, thresholds = curve_scorer(estimator, X, y)

    assert thresholds.shape == scores.shape
    # check that the thresholds are probabilities with extreme values close to 0 and 1.
    # they are not exactly 0 and 1 because they are the extremum of the
    # `estimator.predict_proba(X)` values.
    assert 0 <= thresholds.min() <= 0.01
    assert 0.99 <= thresholds.max() <= 1
    # balanced accuracy should be between 0.5 and 1 when it is not adjusted
    assert 0.5 <= scores.min() <= 1

    # check that passing kwargs to the scorer works
    curve_scorer = _CurveScorer(
        balanced_accuracy_score,
        sign=1,
        response_method="predict_proba",
        thresholds=10,
        kwargs={"adjusted": True},
    )
    scores, thresholds = curve_scorer(estimator, X, y)

    # balanced accuracy should be between 0.5 and 1 when it is not adjusted
    assert 0 <= scores.min() <= 0.5

    # check that we can inverse the sign of the score when dealing with `neg_*` scorer
    curve_scorer = _CurveScorer(
        balanced_accuracy_score,
        sign=-1,
        response_method="predict_proba",
        thresholds=10,
        kwargs={"adjusted": True},
    )
    scores, thresholds = curve_scorer(estimator, X, y)

    assert all(scores <= 0)


def test_curve_scorer_pos_label(global_random_seed):
    """Check that we propagate properly the `pos_label` parameter to the scorer."""
    n_samples = 30
    X, y = make_classification(
        n_samples=n_samples, weights=[0.9, 0.1], random_state=global_random_seed
    )
    estimator = LogisticRegression().fit(X, y)

    curve_scorer = _CurveScorer(
        recall_score,
        sign=1,
        response_method="predict_proba",
        thresholds=10,
        kwargs={"pos_label": 1},
    )
    scores_pos_label_1, thresholds_pos_label_1 = curve_scorer(estimator, X, y)

    curve_scorer = _CurveScorer(
        recall_score,
        sign=1,
        response_method="predict_proba",
        thresholds=10,
        kwargs={"pos_label": 0},
    )
    scores_pos_label_0, thresholds_pos_label_0 = curve_scorer(estimator, X, y)

    # Since `pos_label` is forwarded to the curve_scorer, the thresholds are not equal.
    assert not (thresholds_pos_label_1 == thresholds_pos_label_0).all()
    # The min-max range for the thresholds is defined by the probabilities of the
    # `pos_label` class (the column of `predict_proba`).
    y_pred = estimator.predict_proba(X)
    assert thresholds_pos_label_0.min() == pytest.approx(y_pred.min(axis=0)[0])
    assert thresholds_pos_label_0.max() == pytest.approx(y_pred.max(axis=0)[0])
    assert thresholds_pos_label_1.min() == pytest.approx(y_pred.min(axis=0)[1])
    assert thresholds_pos_label_1.max() == pytest.approx(y_pred.max(axis=0)[1])

    # The recall cannot be negative and `pos_label=1` should have a higher recall
    # since there is less samples to be considered.
    assert 0.0 < scores_pos_label_0.min() < scores_pos_label_1.min()
    assert scores_pos_label_0.max() == pytest.approx(1.0)
    assert scores_pos_label_1.max() == pytest.approx(1.0)


<<<<<<< HEAD
def test_curve_scorer_scores_from_predictions():
    """Check behavior of `_CurveScorer._scores_from_predictions`."""
    X, y = make_classification(random_state=0)
    lr = LogisticRegression().fit(X, y)
    y_score = lr.predict_proba(X)

    curve_scorer = _CurveScorer(
        balanced_accuracy_score, sign=1, kwargs={}, thresholds=10
    )
    score_thresholds, potential_thresholds = curve_scorer._scores_from_predictions(
        y_true=y,
        y_score=y_score[:, 1],
    )


# TODO(1.8): remove
def test_make_scorer_reponse_method_default_warning():
    with pytest.warns(FutureWarning, match="response_method=None is deprecated"):
        make_scorer(accuracy_score, response_method=None)

    # No warning is raised if response_method is left to its default value
    # because the future default value has the same effect as the current one.
    with warnings.catch_warnings():
        warnings.simplefilter("error", FutureWarning)
        make_scorer(accuracy_score)


=======
>>>>>>> 1358f7a8
@config_context(enable_metadata_routing=True)
def test_Pipeline_in_PassthroughScorer():
    """Non-regression test for
    https://github.com/scikit-learn/scikit-learn/issues/30937

    Make sure pipeline inside a gridsearchcv works with sample_weight passed!
    """
    X, y = make_classification(10, 4)
    sample_weight = np.ones_like(y)
    pipe = Pipeline(
        [
            (
                "logistic",
                LogisticRegression()
                .set_fit_request(sample_weight=True)
                .set_score_request(sample_weight=True),
            )
        ]
    )
    search = GridSearchCV(pipe, {"logistic__C": [0.1, 1]}, n_jobs=1, cv=3)
    search.fit(X, y, sample_weight=sample_weight)<|MERGE_RESOLUTION|>--- conflicted
+++ resolved
@@ -1,6 +1,7 @@
 import numbers
 import pickle
 import re
+import warnings
 from copy import deepcopy
 from functools import partial
 
@@ -1644,7 +1645,6 @@
     assert scores_pos_label_1.max() == pytest.approx(1.0)
 
 
-<<<<<<< HEAD
 def test_curve_scorer_scores_from_predictions():
     """Check behavior of `_CurveScorer._scores_from_predictions`."""
     X, y = make_classification(random_state=0)
@@ -1672,8 +1672,6 @@
         make_scorer(accuracy_score)
 
 
-=======
->>>>>>> 1358f7a8
 @config_context(enable_metadata_routing=True)
 def test_Pipeline_in_PassthroughScorer():
     """Non-regression test for
