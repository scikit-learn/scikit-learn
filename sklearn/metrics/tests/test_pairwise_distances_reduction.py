--- conflicted
+++ resolved
@@ -401,12 +401,9 @@
         )
 
 
-<<<<<<< HEAD
-def test_assert_radius_neighborhood_results_quasi_equality():
-=======
+
 def test_assert_radius_neighbors_results_quasi_equality():
 
->>>>>>> 86c7599d
     rtol = 1e-7
     eps = 1e-7
     _1m = 1.0 - eps
