--- conflicted
+++ resolved
@@ -311,17 +311,13 @@
     thresholds : array, shape = [n_thresholds]
         Decreasing score values.
     """
-<<<<<<< HEAD
     # Check to make sure y_true is valid
     y_type = type_of_target(y_true)
     if not (y_type == "binary" or
             (y_type == "multiclass" and pos_label is not None)):
         raise ValueError("{0} format is not supported".format(y_type))
 
-    check_consistent_length(y_true, y_score)
-=======
     check_consistent_length(y_true, y_score, sample_weight)
->>>>>>> 4e6b4037
     y_true = column_or_1d(y_true)
     y_score = column_or_1d(y_score)
     assert_all_finite(y_true)
