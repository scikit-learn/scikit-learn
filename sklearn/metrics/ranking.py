--- conflicted
+++ resolved
@@ -244,11 +244,8 @@
 
 
 def roc_auc_score(y_true, y_score, average="macro", sample_weight=None,
-<<<<<<< HEAD
-                  max_fpr="not_used", fpr_range=(0, 1), tpr_range=(0, 1)):
-=======
-                  max_fpr=None, multi_class="raise", labels=None):
->>>>>>> 98e1c0f8
+                  max_fpr="not_used", fpr_range=(0, 1), tpr_range=(0, 1),
+                  multi_class="raise", labels=None):
     """Compute Area Under the Receiver Operating Characteristic Curve (ROC AUC)
     from prediction scores.
 
@@ -301,6 +298,23 @@
         should be either equal to ``None`` or ``1.0`` as AUC ROC partial
         computation currently is not supported for multiclass.
 
+        .. deprecated:: 0.21
+            ``max_fpr`` was removed in favor for ``fpr_range`` in 0.21
+            and will be removed in 0.23
+
+    fpr_range : tuple of float or int, optional (default=(0, 1))
+        Tuple represents [min fpr, max fpr]. Values must be in [0, 1].
+        If not (0, 1), the standardized partial AUC [3]_ over fpr_range
+        is returned.
+        Can only specify fpr_range or tpr_range.
+
+    tpr_range : tuple of float, optional (default=(0, 1))
+        Tuple represents [min tpr, max tpr]. Values must be in [0, 1].
+        If not (0, 1), the associated fpr_range will be calculated,
+        and the standardized partial AUC [3]_ over fpr_range
+        is returned.
+        Can only specify fpr_range or tpr_range.
+
     multi_class : string, 'ovr' or 'ovo', optional(default='raise')
         Determines the type of multiclass configuration to use.
         ``multi_class`` must be provided when ``y_true`` is multiclass.
@@ -315,23 +329,6 @@
         List of labels to index ``y_score`` used for multiclass. If ``None``,
         the lexicon order of ``y_true`` is used to index ``y_score``.
 
-        .. deprecated:: 0.21
-            ``max_fpr`` was removed in favor for ``fpr_range`` in 0.21
-            and will be removed in 0.23
-
-    fpr_range : tuple of float or int, optional (default=(0, 1))
-        Tuple represents [min fpr, max fpr]. Values must be in [0, 1].
-        If not (0, 1), the standardized partial AUC [3]_ over fpr_range
-        is returned.
-        Can only specify fpr_range or tpr_range.
-
-    tpr_range : tuple of float, optional (default=(0, 1))
-        Tuple represents [min tpr, max tpr]. Values must be in [0, 1].
-        If not (0, 1), the associated fpr_range will be calculated,
-        and the standardized partial AUC [3]_ over fpr_range
-        is returned.
-        Can only specify fpr_range or tpr_range.
-
     Returns
     -------
     auc : float
@@ -363,7 +360,6 @@
     0.75
 
     """
-<<<<<<< HEAD
 
     def _binary_roc_auc_score(y_true, y_score, sample_weight):
 
@@ -459,8 +455,6 @@
             )
 
         return scaled_pauc
-=======
->>>>>>> 98e1c0f8
 
     y_type = type_of_target(y_true)
     y_true = check_array(y_true, ensure_2d=False, dtype=None)
@@ -470,11 +464,17 @@
                                   y_score.ndim == 2 and
                                   y_score.shape[1] > 2):
         # do not support partial ROC computation for multiclass
-        if max_fpr is not None and max_fpr != 1.:
-            raise ValueError("Partial AUC computation not available in "
-                             "multiclass setting, 'max_fpr' must be"
-                             " set to `None`, received `max_fpr={0}` "
-                             "instead".format(max_fpr))
+        if (fpr_range[0] != 0 or fpr_range[1] != 1 or
+            tpr_range[0] != 0 or tpr_range[1] != 1):
+            raise ValueError(
+                "Partial AUC computation not available in multiclass "
+                "setting, 'fpr_range' must be set to `(0, 1)`, "
+                "received `fpr_range=(fpr_min, fpr_max)` instead. "
+                "Similarly, `tpr_range` must be set to `(0, 1)`, " 
+                "received `tpr_range=(tpr_min, tpr_max)` instead. "
+                .format(fpr_min=fpr_range[0], fpr_max=fpr_range[1],
+                        tpr_min=tpr_range[0], tpr_max=tpr_range[1])
+            )
         if multi_class == 'raise':
             raise ValueError("multi_class must be in ('ovo', 'ovr')")
         return _multiclass_roc_auc_score(y_true, y_score, labels,
@@ -482,15 +482,17 @@
     elif y_type == "binary":
         labels = np.unique(y_true)
         y_true = label_binarize(y_true, labels)[:, 0]
-        return _average_binary_score(partial(_binary_roc_auc_score,
-                                             max_fpr=max_fpr),
-                                     y_true, y_score, average,
-                                     sample_weight=sample_weight)
+        return _average_binary_score(
+            partial(_binary_roc_auc_score, max_fpr=max_fpr, 
+                    fpr_range=fpr_range, tpr_range=tpr_range),
+            y_true, y_score, average, sample_weight=sample_weight
+        )
     else:  # multilabel-indicator
-        return _average_binary_score(partial(_binary_roc_auc_score,
-                                             max_fpr=max_fpr),
-                                     y_true, y_score, average,
-                                     sample_weight=sample_weight)
+        return _average_binary_score(
+            partial(_binary_roc_auc_score, max_fpr=max_fpr, 
+                    fpr_range=fpr_range, tpr_range=tpr_range),
+            y_true, y_score, average, sample_weight=sample_weight
+        )
 
 
 def _multiclass_roc_auc_score(y_true, y_score, labels,
