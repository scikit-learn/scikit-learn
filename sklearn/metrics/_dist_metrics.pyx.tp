{{py:

implementation_specific_values = [
    # Values are the following ones:
    #
<<<<<<< HEAD
    #       name_suffix, INPUT_DTYPE_t, INPUT_DTYPE
    #
    # On the first hand, an empty string is used for `name_suffix`
    # for the float64 case as to still be able to expose the original
    # float64 implementation under the same API, namely `DistanceMetric`.
    #
    # On the other hand, '32' bit is used for `name_suffix` for the float32
    # case to remove ambiguity and use `DistanceMetric32`, which is not
    # publicly exposed.
    #
    # The metric mapping is adapted accordingly to route to the correct
    # implementations.
    #
    ('', 'float64_t', 'np.float64'),
=======
    # name_suffix, INPUT_DTYPE_t, INPUT_DTYPE
    ('64', 'float64_t', 'np.float64'),
>>>>>>> 2ab1d81e
    ('32', 'float32_t', 'np.float32')
]

}}
# By Jake Vanderplas (2013) <jakevdp@cs.washington.edu>
# written for the scikit-learn project
# License: BSD

import numpy as np
cimport numpy as cnp

cnp.import_array()  # required in order to use C-API

from libc.math cimport fabs, sqrt, exp, pow, cos, sin, asin

from scipy.sparse import csr_matrix, issparse
from ..utils._typedefs cimport float64_t, float32_t, int32_t, intp_t
from ..utils import check_array
from ..utils.fixes import parse_version, sp_base_version

cdef inline double fmax(double a, double b) noexcept nogil:
    return max(a, b)


######################################################################
# newObj function
#  this is a helper function for pickling
def newObj(obj):
    return obj.__new__(obj)


BOOL_METRICS = [
    "hamming",
    "jaccard",
    "dice",
    "rogerstanimoto",
    "russellrao",
    "sokalmichener",
    "sokalsneath",
]
if sp_base_version < parse_version("1.11"):
    # Deprecated in SciPy 1.9 and removed in SciPy 1.11
    BOOL_METRICS += ["kulsinski"]
<<<<<<< HEAD
=======
if sp_base_version < parse_version("1.9"):
    # Deprecated in SciPy 1.0 and removed in SciPy 1.9
    BOOL_METRICS += ["matching"]
>>>>>>> 2ab1d81e

def get_valid_metric_ids(L):
    """Given an iterable of metric class names or class identifiers,
    return a list of metric IDs which map to those classes.

    Example:
    >>> L = get_valid_metric_ids([EuclideanDistance, 'ManhattanDistance'])
    >>> sorted(L)
    ['cityblock', 'euclidean', 'l1', 'l2', 'manhattan']
    """
    return [key for (key, val) in METRIC_MAPPING64.items()
            if (val.__name__ in L) or (val in L)]

<<<<<<< HEAD
=======
cdef class DistanceMetric:
    @classmethod
    def get_metric(cls, metric, dtype=np.float64, **kwargs):
        """Get the given distance metric from the string identifier.

        See the docstring of DistanceMetric for a list of available metrics.

        Parameters
        ----------
        metric : str or class name
            The distance metric to use
        dtype : {np.float32, np.float64}, default=np.float64
            The dtype of the data on which the metric will be applied
        **kwargs
            additional arguments will be passed to the requested metric
        """
        if dtype == np.float32:
            specialized_class = DistanceMetric32
        elif dtype == np.float64:
            specialized_class = DistanceMetric64
        else:
            raise ValueError(
                f"Unexpected dtype {dtype} provided. Please select a dtype from"
                " {np.float32, np.float64}"
            )

        return specialized_class.get_metric(metric, **kwargs)
>>>>>>> 2ab1d81e

{{for name_suffix, INPUT_DTYPE_t, INPUT_DTYPE in implementation_specific_values}}

######################################################################
# metric mappings
#  These map from metric id strings to class names
METRIC_MAPPING{{name_suffix}} = {
    'euclidean': EuclideanDistance{{name_suffix}},
    'l2': EuclideanDistance{{name_suffix}},
    'minkowski': MinkowskiDistance{{name_suffix}},
    'p': MinkowskiDistance{{name_suffix}},
    'manhattan': ManhattanDistance{{name_suffix}},
    'cityblock': ManhattanDistance{{name_suffix}},
    'l1': ManhattanDistance{{name_suffix}},
    'chebyshev': ChebyshevDistance{{name_suffix}},
    'infinity': ChebyshevDistance{{name_suffix}},
    'seuclidean': SEuclideanDistance{{name_suffix}},
    'mahalanobis': MahalanobisDistance{{name_suffix}},
    'hamming': HammingDistance{{name_suffix}},
    'canberra': CanberraDistance{{name_suffix}},
    'braycurtis': BrayCurtisDistance{{name_suffix}},
    'matching': MatchingDistance{{name_suffix}},
    'jaccard': JaccardDistance{{name_suffix}},
    'dice': DiceDistance{{name_suffix}},
    'kulsinski': KulsinskiDistance{{name_suffix}},
    'rogerstanimoto': RogersTanimotoDistance{{name_suffix}},
    'russellrao': RussellRaoDistance{{name_suffix}},
    'sokalmichener': SokalMichenerDistance{{name_suffix}},
    'sokalsneath': SokalSneathDistance{{name_suffix}},
    'haversine': HaversineDistance{{name_suffix}},
    'pyfunc': PyFuncDistance{{name_suffix}},
}

cdef inline object _buffer_to_ndarray{{name_suffix}}(const {{INPUT_DTYPE_t}}* x, intp_t n):
    # Wrap a memory buffer with an ndarray. Warning: this is not robust.
    # In particular, if x is deallocated before the returned array goes
    # out of scope, this could cause memory errors.  Since there is not
    # a possibility of this for our use-case, this should be safe.

    # Note: this Segfaults unless np.import_array() is called above
    # TODO: remove the explicit cast to cnp.intp_t* when cython min version >= 3.0
    return cnp.PyArray_SimpleNewFromData(1, <cnp.intp_t*>&n, cnp.NPY_FLOAT64, <void*>x)


cdef {{INPUT_DTYPE_t}} INF{{name_suffix}} = np.inf


######################################################################
# Distance Metric Classes
cdef class DistanceMetric{{name_suffix}}(DistanceMetric):
    """DistanceMetric class

    This class provides a uniform interface to fast distance metric
    functions.  The various metrics can be accessed via the :meth:`get_metric`
    class method and the metric string identifier (see below).

    Examples
    --------
    >>> from sklearn.metrics import DistanceMetric
    >>> dist = DistanceMetric.get_metric('euclidean')
    >>> X = [[0, 1, 2],
             [3, 4, 5]]
    >>> dist.pairwise(X)
    array([[ 0.        ,  5.19615242],
           [ 5.19615242,  0.        ]])

    Available Metrics

    The following lists the string metric identifiers and the associated
    distance metric classes:

    **Metrics intended for real-valued vector spaces:**

    ==============  ====================  ========  ===============================
    identifier      class name            args      distance function
    --------------  --------------------  --------  -------------------------------
    "euclidean"     EuclideanDistance     -         ``sqrt(sum((x - y)^2))``
    "manhattan"     ManhattanDistance     -         ``sum(|x - y|)``
    "chebyshev"     ChebyshevDistance     -         ``max(|x - y|)``
    "minkowski"     MinkowskiDistance     p, w      ``sum(w * |x - y|^p)^(1/p)``
    "seuclidean"    SEuclideanDistance    V         ``sqrt(sum((x - y)^2 / V))``
    "mahalanobis"   MahalanobisDistance   V or VI   ``sqrt((x - y)' V^-1 (x - y))``
    ==============  ====================  ========  ===============================

    **Metrics intended for two-dimensional vector spaces:**  Note that the haversine
    distance metric requires data in the form of [latitude, longitude] and both
    inputs and outputs are in units of radians.

    ============  ==================  ===============================================================
    identifier    class name          distance function
    ------------  ------------------  ---------------------------------------------------------------
    "haversine"   HaversineDistance   ``2 arcsin(sqrt(sin^2(0.5*dx) + cos(x1)cos(x2)sin^2(0.5*dy)))``
    ============  ==================  ===============================================================


    **Metrics intended for integer-valued vector spaces:**  Though intended
    for integer-valued vectors, these are also valid metrics in the case of
    real-valued vectors.

    =============  ====================  ========================================
    identifier     class name            distance function
    -------------  --------------------  ----------------------------------------
    "hamming"      HammingDistance       ``N_unequal(x, y) / N_tot``
    "canberra"     CanberraDistance      ``sum(|x - y| / (|x| + |y|))``
    "braycurtis"   BrayCurtisDistance    ``sum(|x - y|) / (sum(|x|) + sum(|y|))``
    =============  ====================  ========================================

    **Metrics intended for boolean-valued vector spaces:**  Any nonzero entry
    is evaluated to "True".  In the listings below, the following
    abbreviations are used:

     - N  : number of dimensions
     - NTT : number of dims in which both values are True
     - NTF : number of dims in which the first value is True, second is False
     - NFT : number of dims in which the first value is False, second is True
     - NFF : number of dims in which both values are False
     - NNEQ : number of non-equal dimensions, NNEQ = NTF + NFT
     - NNZ : number of nonzero dimensions, NNZ = NTF + NFT + NTT

    =================  =======================  ===============================
    identifier         class name               distance function
    -----------------  -----------------------  -------------------------------
    "jaccard"          JaccardDistance          NNEQ / NNZ
    "matching"         MatchingDistance         NNEQ / N
    "dice"             DiceDistance             NNEQ / (NTT + NNZ)
    "kulsinski"        KulsinskiDistance        (NNEQ + N - NTT) / (NNEQ + N)
    "rogerstanimoto"   RogersTanimotoDistance   2 * NNEQ / (N + NNEQ)
    "russellrao"       RussellRaoDistance       (N - NTT) / N
    "sokalmichener"    SokalMichenerDistance    2 * NNEQ / (N + NNEQ)
    "sokalsneath"      SokalSneathDistance      NNEQ / (NNEQ + 0.5 * NTT)
    =================  =======================  ===============================

    **User-defined distance:**

    ===========    ===============    =======
    identifier     class name         args
    -----------    ---------------    -------
    "pyfunc"       PyFuncDistance     func
    ===========    ===============    =======

    Here ``func`` is a function which takes two one-dimensional numpy
    arrays, and returns a distance.  Note that in order to be used within
    the BallTree, the distance must be a true metric:
    i.e. it must satisfy the following properties

    1) Non-negativity: d(x, y) >= 0
    2) Identity: d(x, y) = 0 if and only if x == y
    3) Symmetry: d(x, y) = d(y, x)
    4) Triangle Inequality: d(x, y) + d(y, z) >= d(x, z)

    Because of the Python object overhead involved in calling the python
    function, this will be fairly slow, but it will have the same
    scaling as other distances.
    """
    def __cinit__(self):
        self.p = 2
        self.vec = np.zeros(1, dtype=np.float64, order='C')
        self.mat = np.zeros((1, 1), dtype=np.float64, order='C')
        self.size = 1

    def __reduce__(self):
        """
        reduce method used for pickling
        """
        return (newObj, (self.__class__,), self.__getstate__())

    def __getstate__(self):
        """
        get state for pickling
        """
        if self.__class__.__name__ == "PyFuncDistance{{name_suffix}}":
            return (float(self.p), np.asarray(self.vec), np.asarray(self.mat), self.func, self.kwargs)
        return (float(self.p), np.asarray(self.vec), np.asarray(self.mat))

    def __setstate__(self, state):
        """
        set state for pickling
        """
        self.p = state[0]
        self.vec = state[1]
        self.mat = state[2]
        if self.__class__.__name__ == "PyFuncDistance{{name_suffix}}":
            self.func = state[3]
            self.kwargs = state[4]
        self.size = self.vec.shape[0]

    @classmethod
    def get_metric(cls, metric, **kwargs):
        """Get the given distance metric from the string identifier.

        See the docstring of DistanceMetric for a list of available metrics.

        Parameters
        ----------
        metric : str or class name
            The distance metric to use
        **kwargs
            additional arguments will be passed to the requested metric
        """
        if isinstance(metric, DistanceMetric{{name_suffix}}):
            return metric

        if callable(metric):
            return PyFuncDistance{{name_suffix}}(metric, **kwargs)

        # Map the metric string ID to the metric class
        if isinstance(metric, type) and issubclass(metric, DistanceMetric{{name_suffix}}):
            pass
        else:
            try:
                metric = METRIC_MAPPING{{name_suffix}}[metric]
            except:
                raise ValueError("Unrecognized metric '%s'" % metric)

        # In Minkowski special cases, return more efficient methods
        if metric is MinkowskiDistance{{name_suffix}}:
            p = kwargs.pop('p', 2)
            w = kwargs.pop('w', None)
            if p == 1 and w is None:
                return ManhattanDistance{{name_suffix}}(**kwargs)
            elif p == 2 and w is None:
                return EuclideanDistance{{name_suffix}}(**kwargs)
            elif np.isinf(p) and w is None:
                return ChebyshevDistance{{name_suffix}}(**kwargs)
            else:
                return MinkowskiDistance{{name_suffix}}(p, w, **kwargs)
        else:
            return metric(**kwargs)

    def __init__(self):
        if self.__class__ is DistanceMetric{{name_suffix}}:
            raise NotImplementedError("DistanceMetric{{name_suffix}} is an abstract class")

    def _validate_data(self, X):
        """Validate the input data.

        This should be overridden in a base class if a specific input format
        is required.
        """
        return

    cdef float64_t dist(
        self,
        const {{INPUT_DTYPE_t}}* x1,
        const {{INPUT_DTYPE_t}}* x2,
        intp_t size,
    ) except -1 nogil:
        """Compute the distance between vectors x1 and x2

        This should be overridden in a base class.
        """
        return -999

    cdef float64_t rdist(
        self,
        const {{INPUT_DTYPE_t}}* x1,
        const {{INPUT_DTYPE_t}}* x2,
        intp_t size,
    ) except -1 nogil:
        """Compute the rank-preserving surrogate distance between vectors x1 and x2.

        This can optionally be overridden in a base class.

        The rank-preserving surrogate distance is any measure that yields the same
        rank as the distance, but is more efficient to compute. For example, the
        rank-preserving surrogate distance of the Euclidean metric is the
        squared-euclidean distance.
        """
        return self.dist(x1, x2, size)

    cdef int pdist(
        self,
        const {{INPUT_DTYPE_t}}[:, ::1] X,
        float64_t[:, ::1] D,
    ) except -1:
        """Compute the pairwise distances between points in X"""
        cdef intp_t i1, i2
        for i1 in range(X.shape[0]):
            for i2 in range(i1, X.shape[0]):
                D[i1, i2] = self.dist(&X[i1, 0], &X[i2, 0], X.shape[1])
                D[i2, i1] = D[i1, i2]
        return 0


    cdef int cdist(
        self,
        const {{INPUT_DTYPE_t}}[:, ::1] X,
        const {{INPUT_DTYPE_t}}[:, ::1] Y,
        float64_t[:, ::1] D,
    ) except -1:
        """Compute the cross-pairwise distances between arrays X and Y"""
        cdef intp_t i1, i2
        if X.shape[1] != Y.shape[1]:
            raise ValueError('X and Y must have the same second dimension')
        for i1 in range(X.shape[0]):
            for i2 in range(Y.shape[0]):
                D[i1, i2] = self.dist(&X[i1, 0], &Y[i2, 0], X.shape[1])
        return 0

    cdef float64_t dist_csr(
        self,
        const {{INPUT_DTYPE_t}}* x1_data,
        const int32_t[:] x1_indices,
        const {{INPUT_DTYPE_t}}* x2_data,
        const int32_t[:] x2_indices,
        const int32_t x1_start,
        const int32_t x1_end,
        const int32_t x2_start,
        const int32_t x2_end,
        const intp_t size,
    ) except -1 nogil:
        """Compute the distance between vectors x1 and x2 represented
        under the CSR format.

        This must be overridden in a subclass.

        Notes
        -----
        0. The implementation of this method in subclasses must be robust to the
        presence of explicit zeros in the CSR representation.

        1. The `data` arrays are passed using pointers to be able to support an
        alternative representation of the CSR data structure for supporting
        fused sparse-dense datasets pairs with minimum overhead.

        See the explanations in `SparseDenseDatasetsPair.__init__`.

        2. An alternative signature would be:

            cdef float64_t dist_csr(
                self,
                const {{INPUT_DTYPE_t}}* x1_data,
                const int32_t[:] x1_indices,
                const {{INPUT_DTYPE_t}}* x2_data,
                const int32_t[:] x2_indices,
            ) except -1 nogil:

        Where callers would use slicing on the original CSR data and indices
        memoryviews:

            x1_start = X1_csr.indices_ptr[i]
            x1_end   = X1_csr.indices_ptr[i+1]
            x2_start = X2_csr.indices_ptr[j]
            x2_end   = X2_csr.indices_ptr[j+1]

            self.dist_csr(
                &x1_data[x1_start],
                x1_indices[x1_start:x1_end],
                &x2_data[x2_start],
                x2_indices[x2_start:x2_end],
            )

        Yet, slicing on memoryview slows down execution as it takes the GIL.
        See: https://github.com/scikit-learn/scikit-learn/issues/17299

        Hence, to avoid slicing the data and indices arrays of the sparse
        matrices containing respectively x1 and x2 (namely x{1,2}_{data,indices})
        are passed as well as their indices pointers (namely x{1,2}_{start,end}).

        3. For reference about the CSR format, see section 3.4 of
        Saad, Y. (2003), Iterative Methods for Sparse Linear Systems, SIAM.
        https://www-users.cse.umn.edu/~saad/IterMethBook_2ndEd.pdf
        """
        return -999

    cdef float64_t rdist_csr(
        self,
        const {{INPUT_DTYPE_t}}* x1_data,
        const int32_t[:] x1_indices,
        const {{INPUT_DTYPE_t}}* x2_data,
        const int32_t[:] x2_indices,
        const int32_t x1_start,
        const int32_t x1_end,
        const int32_t x2_start,
        const int32_t x2_end,
        const intp_t size,
    ) except -1 nogil:
        """Distance between rows of CSR matrices x1 and x2.

        This can optionally be overridden in a subclass.

        The rank-preserving surrogate distance is any measure that yields the same
        rank as the distance, but is more efficient to compute. For example, the
        rank-preserving surrogate distance of the Euclidean metric is the
        squared-euclidean distance.

        Notes
        -----
        The implementation of this method in subclasses must be robust to the
        presence of explicit zeros in the CSR representation.

        More information about the motives for this method signature is given
        in the docstring of dist_csr.
        """
        return self.dist_csr(
            x1_data,
            x1_indices,
            x2_data,
            x2_indices,
            x1_start,
            x1_end,
            x2_start,
            x2_end,
            size,
        )

    cdef int pdist_csr(
        self,
        const {{INPUT_DTYPE_t}}* x1_data,
        const int32_t[:] x1_indices,
        const int32_t[:] x1_indptr,
        const intp_t size,
        float64_t[:, ::1] D,
    ) except -1 nogil:
        """Pairwise distances between rows in CSR matrix X.

        Note that this implementation is twice faster than cdist_csr(X, X)
        because it leverages the symmetry of the problem.
        """
        cdef:
            intp_t i1, i2
            intp_t n_x1 = x1_indptr.shape[0] - 1
            intp_t x1_start, x1_end, x2_start, x2_end

        for i1 in range(n_x1):
            x1_start = x1_indptr[i1]
            x1_end = x1_indptr[i1 + 1]
            for i2 in range(i1, n_x1):
                x2_start = x1_indptr[i2]
                x2_end = x1_indptr[i2 + 1]
                D[i1, i2] = D[i2, i1] = self.dist_csr(
                    x1_data,
                    x1_indices,
                    x1_data,
                    x1_indices,
                    x1_start,
                    x1_end,
                    x2_start,
                    x2_end,
                    size,
                )
        return 0

    cdef int cdist_csr(
        self,
        const {{INPUT_DTYPE_t}}* x1_data,
        const int32_t[:] x1_indices,
        const int32_t[:] x1_indptr,
        const {{INPUT_DTYPE_t}}* x2_data,
        const int32_t[:] x2_indices,
        const int32_t[:] x2_indptr,
        const intp_t size,
        float64_t[:, ::1] D,
    ) except -1 nogil:
        """Compute the cross-pairwise distances between arrays X and Y
        represented in the CSR format."""
        cdef:
            intp_t i1, i2
            intp_t n_x1 = x1_indptr.shape[0] - 1
            intp_t n_x2 = x2_indptr.shape[0] - 1
            intp_t x1_start, x1_end, x2_start, x2_end

        for i1 in range(n_x1):
            x1_start = x1_indptr[i1]
            x1_end = x1_indptr[i1 + 1]
            for i2 in range(n_x2):
                x2_start = x2_indptr[i2]
                x2_end = x2_indptr[i2 + 1]

                D[i1, i2] = self.dist_csr(
                    x1_data,
                    x1_indices,
                    x2_data,
                    x2_indices,
                    x1_start,
                    x1_end,
                    x2_start,
                    x2_end,
                    size,
                )
        return 0

    cdef float64_t _rdist_to_dist(self, {{INPUT_DTYPE_t}} rdist) except -1 nogil:
        """Convert the rank-preserving surrogate distance to the distance"""
        return rdist

    cdef float64_t _dist_to_rdist(self, {{INPUT_DTYPE_t}} dist) except -1 nogil:
        """Convert the distance to the rank-preserving surrogate distance"""
        return dist

    def rdist_to_dist(self, rdist):
        """Convert the rank-preserving surrogate distance to the distance.

        The surrogate distance is any measure that yields the same rank as the
        distance, but is more efficient to compute. For example, the
        rank-preserving surrogate distance of the Euclidean metric is the
        squared-euclidean distance.

        Parameters
        ----------
        rdist : double
            Surrogate distance.

        Returns
        -------
        double
            True distance.
        """
        return rdist

    def dist_to_rdist(self, dist):
        """Convert the true distance to the rank-preserving surrogate distance.

        The surrogate distance is any measure that yields the same rank as the
        distance, but is more efficient to compute. For example, the
        rank-preserving surrogate distance of the Euclidean metric is the
        squared-euclidean distance.

        Parameters
        ----------
        dist : double
            True distance.

        Returns
        -------
        double
            Surrogate distance.
        """
        return dist

    def _pairwise_dense_dense(self, X, Y):
        cdef const {{INPUT_DTYPE_t}}[:, ::1] Xarr
        cdef const {{INPUT_DTYPE_t}}[:, ::1] Yarr
        cdef float64_t[:, ::1] Darr

        Xarr = np.asarray(X, dtype={{INPUT_DTYPE}}, order='C')
        self._validate_data(Xarr)
        if X is Y:
            Darr = np.empty((Xarr.shape[0], Xarr.shape[0]), dtype=np.float64, order='C')
            self.pdist(Xarr, Darr)
        else:
            Yarr = np.asarray(Y, dtype={{INPUT_DTYPE}}, order='C')
            self._validate_data(Yarr)
            Darr = np.empty((Xarr.shape[0], Yarr.shape[0]), dtype=np.float64, order='C')
            self.cdist(Xarr, Yarr, Darr)
        return np.asarray(Darr)

    def _pairwise_sparse_sparse(self, X: csr_matrix , Y: csr_matrix):
        cdef:
            intp_t n_X, n_features
            const {{INPUT_DTYPE_t}}[:] X_data
            const int32_t[:] X_indices
            const int32_t[:] X_indptr

            intp_t n_Y
            const {{INPUT_DTYPE_t}}[:] Y_data
            const int32_t[:] Y_indices
            const int32_t[:] Y_indptr

            float64_t[:, ::1] Darr

        X_csr = X.tocsr()
        n_X, n_features = X_csr.shape
        X_data = np.asarray(X_csr.data, dtype={{INPUT_DTYPE}})
        X_indices = np.asarray(X_csr.indices, dtype=np.int32)
        X_indptr = np.asarray(X_csr.indptr, dtype=np.int32)
        if X is Y:
            Darr = np.empty((n_X, n_X), dtype=np.float64, order='C')
            self.pdist_csr(
                x1_data=&X_data[0],
                x1_indices=X_indices,
                x1_indptr=X_indptr,
                size=n_features,
                D=Darr,
            )
        else:
            Y_csr = Y.tocsr()
            n_Y, _ = Y_csr.shape
            Y_data = np.asarray(Y_csr.data, dtype={{INPUT_DTYPE}})
            Y_indices = np.asarray(Y_csr.indices, dtype=np.int32)
            Y_indptr = np.asarray(Y_csr.indptr, dtype=np.int32)

            Darr = np.empty((n_X, n_Y), dtype=np.float64, order='C')
            self.cdist_csr(
                x1_data=&X_data[0],
                x1_indices=X_indices,
                x1_indptr=X_indptr,
                x2_data=&Y_data[0],
                x2_indices=Y_indices,
                x2_indptr=Y_indptr,
                size=n_features,
                D=Darr,
            )
        return np.asarray(Darr)

    def _pairwise_sparse_dense(self, X: csr_matrix, Y):
        cdef:
            intp_t n_X = X.shape[0]
            intp_t n_features = X.shape[1]
            const {{INPUT_DTYPE_t}}[:] X_data = np.asarray(
                X.data, dtype={{INPUT_DTYPE}},
            )
            const int32_t[:] X_indices = np.asarray(
                X.indices, dtype=np.int32,
            )
            const int32_t[:] X_indptr = np.asarray(
                X.indptr, dtype=np.int32,
            )

            const {{INPUT_DTYPE_t}}[:, ::1] Y_data = np.asarray(
                Y, dtype={{INPUT_DTYPE}}, order="C",
            )
            intp_t n_Y = Y_data.shape[0]
            const int32_t[:] Y_indices = (
                np.arange(n_features, dtype=np.int32)
            )

            float64_t[:, ::1] Darr = np.empty((n_X, n_Y), dtype=np.float64, order='C')

            intp_t i1, i2
            intp_t x1_start, x1_end
            {{INPUT_DTYPE_t}} * x2_data

        with nogil:
            # Use the exact same adaptation for CSR than in SparseDenseDatasetsPair
            # for supporting the sparse-dense case with minimal overhead.
            # Note: at this point this method is only a convenience method
            # used in the tests via the DistanceMetric.pairwise method.
            # Therefore, there is no need to attempt parallelization of those
            # nested for-loops.
            # Efficient parallel computation of pairwise distances can be
            # achieved via the PairwiseDistances class instead. The latter
            # internally calls into vector-wise distance computation from
            # the DistanceMetric subclass while benefiting from the generic
            # Cython/OpenMP parallelization template for the generic pairwise
            # distance + reduction computational pattern.
            for i1 in range(n_X):
                x1_start = X_indptr[i1]
                x1_end = X_indptr[i1 + 1]
                for i2 in range(n_Y):
                    x2_data = &Y_data[0, 0] + i2 * n_features

                    Darr[i1, i2] = self.dist_csr(
                        x1_data=&X_data[0],
                        x1_indices=X_indices,
                        x2_data=x2_data,
                        x2_indices=Y_indices,
                        x1_start=x1_start,
                        x1_end=x1_end,
                        x2_start=0,
                        x2_end=n_features,
                        size=n_features,
                    )

        return np.asarray(Darr)

    def _pairwise_dense_sparse(self, X, Y: csr_matrix):
        # We could have implemented this method using _pairwise_dense_sparse by
        # swapping argument and by transposing the results, but this would
        # have come with an extra copy to ensure C-contiguity of the result.
        cdef:
            intp_t n_X = X.shape[0]
            intp_t n_features = X.shape[1]

            const {{INPUT_DTYPE_t}}[:, ::1] X_data = np.asarray(
                X, dtype={{INPUT_DTYPE}}, order="C",
            )
            const int32_t[:] X_indices = np.arange(
                n_features, dtype=np.int32,
            )

            intp_t n_Y = Y.shape[0]
            const {{INPUT_DTYPE_t}}[:] Y_data = np.asarray(
                Y.data, dtype={{INPUT_DTYPE}},
            )
            const int32_t[:] Y_indices = np.asarray(
                Y.indices, dtype=np.int32,
            )
            const int32_t[:] Y_indptr = np.asarray(
                Y.indptr, dtype=np.int32,
            )

            float64_t[:, ::1] Darr = np.empty((n_X, n_Y), dtype=np.float64, order='C')

            intp_t i1, i2
            {{INPUT_DTYPE_t}} * x1_data

            intp_t x2_start, x2_end

        with nogil:
            # Use the exact same adaptation for CSR than in SparseDenseDatasetsPair
            # for supporting the dense-sparse case with minimal overhead.
            # Note: at this point this method is only a convenience method
            # used in the tests via the DistanceMetric.pairwise method.
            # Therefore, there is no need to attempt parallelization of those
            # nested for-loops.
            # Efficient parallel computation of pairwise distances can be
            # achieved via the PairwiseDistances class instead. The latter
            # internally calls into vector-wise distance computation from
            # the DistanceMetric subclass while benefiting from the generic
            # Cython/OpenMP parallelization template for the generic pairwise
            # distance + reduction computational pattern.
            for i1 in range(n_X):
                x1_data = &X_data[0, 0] + i1 * n_features
                for i2 in range(n_Y):
                    x2_start = Y_indptr[i2]
                    x2_end = Y_indptr[i2 + 1]

                    Darr[i1, i2] = self.dist_csr(
                        x1_data=x1_data,
                        x1_indices=X_indices,
                        x2_data=&Y_data[0],
                        x2_indices=Y_indices,
                        x1_start=0,
                        x1_end=n_features,
                        x2_start=x2_start,
                        x2_end=x2_end,
                        size=n_features,
                    )

        return np.asarray(Darr)


    def pairwise(self, X, Y=None):
        """Compute the pairwise distances between X and Y

        This is a convenience routine for the sake of testing.  For many
        metrics, the utilities in scipy.spatial.distance.cdist and
        scipy.spatial.distance.pdist will be faster.

        Parameters
        ----------
        X : ndarray or CSR matrix of shape (n_samples_X, n_features)
            Input data.
        Y : ndarray or CSR matrix of shape (n_samples_Y, n_features)
            Input data.
            If not specified, then Y=X.

        Returns
        -------
        dist : ndarray of shape  (n_samples_X, n_samples_Y)
            The distance matrix of pairwise distances between points in X and Y.
        """
        X = check_array(X, accept_sparse=['csr'])

        if Y is None:
            Y = X
        else:
            Y = check_array(Y, accept_sparse=['csr'])

        X_is_sparse = issparse(X)
        Y_is_sparse = issparse(Y)

        if not X_is_sparse and not Y_is_sparse:
            return self._pairwise_dense_dense(X, Y)

        if X_is_sparse and Y_is_sparse:
            return self._pairwise_sparse_sparse(X, Y)

        if X_is_sparse and not Y_is_sparse:
            return self._pairwise_sparse_dense(X, Y)

        return self._pairwise_dense_sparse(X, Y)

#------------------------------------------------------------
# Euclidean Distance
#  d = sqrt(sum(x_i^2 - y_i^2))
cdef class EuclideanDistance{{name_suffix}}(DistanceMetric{{name_suffix}}):
    r"""Euclidean Distance metric

    .. math::
       D(x, y) = \sqrt{ \sum_i (x_i - y_i) ^ 2 }
    """
    def __init__(self):
        self.p = 2

    cdef inline float64_t dist(self,
        const {{INPUT_DTYPE_t}}* x1,
        const {{INPUT_DTYPE_t}}* x2,
        intp_t size,
    ) except -1 nogil:
        return euclidean_dist{{name_suffix}}(x1, x2, size)

    cdef inline float64_t rdist(self,
        const {{INPUT_DTYPE_t}}* x1,
        const {{INPUT_DTYPE_t}}* x2,
        intp_t size,
    ) except -1 nogil:
        return euclidean_rdist{{name_suffix}}(x1, x2, size)

    cdef inline float64_t _rdist_to_dist(self, {{INPUT_DTYPE_t}} rdist) except -1 nogil:
        return sqrt(rdist)

    cdef inline float64_t _dist_to_rdist(self, {{INPUT_DTYPE_t}} dist) except -1 nogil:
        return dist * dist

    def rdist_to_dist(self, rdist):
        return np.sqrt(rdist)

    def dist_to_rdist(self, dist):
        return dist ** 2

    cdef inline float64_t rdist_csr(
        self,
        const {{INPUT_DTYPE_t}}* x1_data,
        const int32_t[:] x1_indices,
        const {{INPUT_DTYPE_t}}* x2_data,
        const int32_t[:] x2_indices,
        const int32_t x1_start,
        const int32_t x1_end,
        const int32_t x2_start,
        const int32_t x2_end,
        const intp_t size,
    ) except -1 nogil:

        cdef:
            intp_t ix1, ix2
            intp_t i1 = x1_start
            intp_t i2 = x2_start

            float64_t d = 0.0
            float64_t unsquared = 0

        while i1 < x1_end and i2 < x2_end:
            ix1 = x1_indices[i1]
            ix2 = x2_indices[i2]

            if ix1 == ix2:
                unsquared = x1_data[i1] - x2_data[i2]
                d = d + (unsquared * unsquared)
                i1 = i1 + 1
                i2 = i2 + 1
            elif ix1 < ix2:
                unsquared = x1_data[i1]
                d = d + (unsquared * unsquared)
                i1 = i1 + 1
            else:
                unsquared = x2_data[i2]
                d = d + (unsquared * unsquared)
                i2 = i2 + 1

        if i1 == x1_end:
            while i2 < x2_end:
                unsquared = x2_data[i2]
                d = d + (unsquared * unsquared)
                i2 = i2 + 1
        else:
            while i1 < x1_end:
                unsquared = x1_data[i1]
                d = d + (unsquared * unsquared)
                i1 = i1 + 1

        return d

    cdef inline float64_t dist_csr(
        self,
        const {{INPUT_DTYPE_t}}* x1_data,
        const int32_t[:] x1_indices,
        const {{INPUT_DTYPE_t}}* x2_data,
        const int32_t[:] x2_indices,
        const int32_t x1_start,
        const int32_t x1_end,
        const int32_t x2_start,
        const int32_t x2_end,
        const intp_t size,
    ) except -1 nogil:
        return sqrt(
            self.rdist_csr(
            x1_data,
            x1_indices,
            x2_data,
            x2_indices,
            x1_start,
            x1_end,
            x2_start,
            x2_end,
            size,
        ))

#------------------------------------------------------------
# SEuclidean Distance
#  d = sqrt(sum((x_i - y_i2)^2 / v_i))
cdef class SEuclideanDistance{{name_suffix}}(DistanceMetric{{name_suffix}}):
    r"""Standardized Euclidean Distance metric

    .. math::
       D(x, y) = \sqrt{ \sum_i \frac{ (x_i - y_i) ^ 2}{V_i} }
    """
    def __init__(self, V):
        self.vec = np.asarray(V, dtype=np.float64)
        self.size = self.vec.shape[0]
        self.p = 2

    def _validate_data(self, X):
        if X.shape[1] != self.size:
            raise ValueError('SEuclidean dist: size of V does not match')

    cdef inline float64_t rdist(
        self,
        const {{INPUT_DTYPE_t}}* x1,
        const {{INPUT_DTYPE_t}}* x2,
        intp_t size,
    ) except -1 nogil:
        cdef float64_t tmp, d=0
        cdef intp_t j
        for j in range(size):
            tmp = x1[j] - x2[j]
            d += (tmp * tmp / self.vec[j])
        return d

    cdef inline float64_t dist(
        self,
        const {{INPUT_DTYPE_t}}* x1,
        const {{INPUT_DTYPE_t}}* x2,
        intp_t size,
    ) except -1 nogil:
        return sqrt(self.rdist(x1, x2, size))

    cdef inline float64_t _rdist_to_dist(self, {{INPUT_DTYPE_t}} rdist) except -1 nogil:
        return sqrt(rdist)

    cdef inline float64_t _dist_to_rdist(self, {{INPUT_DTYPE_t}} dist) except -1 nogil:
        return dist * dist

    def rdist_to_dist(self, rdist):
        return np.sqrt(rdist)

    def dist_to_rdist(self, dist):
        return dist ** 2

    cdef inline float64_t rdist_csr(
        self,
        const {{INPUT_DTYPE_t}}* x1_data,
        const int32_t[:] x1_indices,
        const {{INPUT_DTYPE_t}}* x2_data,
        const int32_t[:] x2_indices,
        const int32_t x1_start,
        const int32_t x1_end,
        const int32_t x2_start,
        const int32_t x2_end,
        const intp_t size,
    ) except -1 nogil:

        cdef:
            intp_t ix1, ix2
            intp_t i1 = x1_start
            intp_t i2 = x2_start

            float64_t d = 0.0
            float64_t unsquared = 0

        while i1 < x1_end and i2 < x2_end:
            ix1 = x1_indices[i1]
            ix2 = x2_indices[i2]

            if ix1 == ix2:
                unsquared = x1_data[i1] - x2_data[i2]
                d = d + (unsquared * unsquared) / self.vec[ix1]
                i1 = i1 + 1
                i2 = i2 + 1
            elif ix1 < ix2:
                unsquared = x1_data[i1]
                d = d + (unsquared * unsquared) / self.vec[ix1]
                i1 = i1 + 1
            else:
                unsquared = x2_data[i2]
                d = d + (unsquared * unsquared) / self.vec[ix2]
                i2 = i2 + 1

        if i1 == x1_end:
            while i2 < x2_end:
                ix2 = x2_indices[i2]
                unsquared = x2_data[i2]
                d = d + (unsquared * unsquared) / self.vec[ix2]
                i2 = i2 + 1
        else:
            while i1 < x1_end:
                ix1 = x1_indices[i1]
                unsquared = x1_data[i1]
                d = d + (unsquared * unsquared) / self.vec[ix1]
                i1 = i1 + 1
        return d

    cdef inline float64_t dist_csr(
        self,
        const {{INPUT_DTYPE_t}}* x1_data,
        const int32_t[:] x1_indices,
        const {{INPUT_DTYPE_t}}* x2_data,
        const int32_t[:] x2_indices,
        const int32_t x1_start,
        const int32_t x1_end,
        const int32_t x2_start,
        const int32_t x2_end,
        const intp_t size,
    ) except -1 nogil:
        return sqrt(
            self.rdist_csr(
            x1_data,
            x1_indices,
            x2_data,
            x2_indices,
            x1_start,
            x1_end,
            x2_start,
            x2_end,
            size,
        ))

#------------------------------------------------------------
# Manhattan Distance
#  d = sum(abs(x_i - y_i))
cdef class ManhattanDistance{{name_suffix}}(DistanceMetric{{name_suffix}}):
    r"""Manhattan/City-block Distance metric

    .. math::
       D(x, y) = \sum_i |x_i - y_i|
    """
    def __init__(self):
        self.p = 1

    cdef inline float64_t dist(
        self,
        const {{INPUT_DTYPE_t}}* x1,
        const {{INPUT_DTYPE_t}}* x2,
        intp_t size,
    ) except -1 nogil:
        cdef float64_t d = 0
        cdef intp_t j
        for j in range(size):
            d += fabs(x1[j] - x2[j])
        return d

    cdef inline float64_t dist_csr(
        self,
        const {{INPUT_DTYPE_t}}* x1_data,
        const int32_t[:] x1_indices,
        const {{INPUT_DTYPE_t}}* x2_data,
        const int32_t[:] x2_indices,
        const int32_t x1_start,
        const int32_t x1_end,
        const int32_t x2_start,
        const int32_t x2_end,
        const intp_t size,
    ) except -1 nogil:

        cdef:
            intp_t ix1, ix2
            intp_t i1 = x1_start
            intp_t i2 = x2_start

            float64_t d = 0.0

        while i1 < x1_end and i2 < x2_end:
            ix1 = x1_indices[i1]
            ix2 = x2_indices[i2]

            if ix1 == ix2:
                d = d + fabs(x1_data[i1] - x2_data[i2])
                i1 = i1 + 1
                i2 = i2 + 1
            elif ix1 < ix2:
                d = d + fabs(x1_data[i1])
                i1 = i1 + 1
            else:
                d = d + fabs(x2_data[i2])
                i2 = i2 + 1

        if i1 == x1_end:
            while i2 < x2_end:
                d = d + fabs(x2_data[i2])
                i2 = i2 + 1
        else:
            while i1 < x1_end:
                d = d + fabs(x1_data[i1])
                i1 = i1 + 1

        return d


#------------------------------------------------------------
# Chebyshev Distance
#  d = max_i(abs(x_i - y_i))
cdef class ChebyshevDistance{{name_suffix}}(DistanceMetric{{name_suffix}}):
    """Chebyshev/Infinity Distance

    .. math::
       D(x, y) = max_i (|x_i - y_i|)

    Examples
    --------
    >>> from sklearn.metrics.dist_metrics import DistanceMetric
    >>> dist = DistanceMetric.get_metric('chebyshev')
    >>> X = [[0, 1, 2],
    ...      [3, 4, 5]]
    >>> Y = [[-1, 0, 1],
    ...      [3, 4, 5]]
    >>> dist.pairwise(X, Y)
    array([[1.732..., 5.196...],
           [6.928..., 0....   ]])
    """
    def __init__(self):
        self.p = INF{{name_suffix}}

    cdef inline float64_t dist(
        self,
        const {{INPUT_DTYPE_t}}* x1,
        const {{INPUT_DTYPE_t}}* x2,
        intp_t size,
    ) except -1 nogil:
        cdef float64_t d = 0
        cdef intp_t j
        for j in range(size):
            d = fmax(d, fabs(x1[j] - x2[j]))
        return d


    cdef inline float64_t dist_csr(
        self,
        const {{INPUT_DTYPE_t}}* x1_data,
        const int32_t[:] x1_indices,
        const {{INPUT_DTYPE_t}}* x2_data,
        const int32_t[:] x2_indices,
        const int32_t x1_start,
        const int32_t x1_end,
        const int32_t x2_start,
        const int32_t x2_end,
        const intp_t size,
    ) except -1 nogil:

        cdef:
            intp_t ix1, ix2
            intp_t i1 = x1_start
            intp_t i2 = x2_start

            float64_t d = 0.0

        while i1 < x1_end and i2 < x2_end:
            ix1 = x1_indices[i1]
            ix2 = x2_indices[i2]

            if ix1 == ix2:
                d = fmax(d, fabs(x1_data[i1] - x2_data[i2]))
                i1 = i1 + 1
                i2 = i2 + 1
            elif ix1 < ix2:
                d = fmax(d, fabs(x1_data[i1]))
                i1 = i1 + 1
            else:
                d = fmax(d, fabs(x2_data[i2]))
                i2 = i2 + 1

        if i1 == x1_end:
            while i2 < x2_end:
                d = fmax(d, fabs(x2_data[i2]))
                i2 = i2 + 1
        else:
            while i1 < x1_end:
                d = fmax(d, fabs(x1_data[i1]))
                i1 = i1 + 1

        return d


#------------------------------------------------------------
# Minkowski Distance
cdef class MinkowskiDistance{{name_suffix}}(DistanceMetric{{name_suffix}}):
    r"""Minkowski Distance

    .. math::
        D(x, y) = {||u-v||}_p

    when w is None.

    Here is the more general expanded expression for the weighted case:

    .. math::
        D(x, y) = [\sum_i w_i *|x_i - y_i|^p] ^ (1/p)

    Parameters
    ----------
    p : int
        The order of the p-norm of the difference (see above).
    w : (N,) array-like (optional)
        The weight vector.

    Minkowski Distance requires p >= 1 and finite. For p = infinity,
    use ChebyshevDistance.
    Note that for p=1, ManhattanDistance is more efficient, and for
    p=2, EuclideanDistance is more efficient.
    """
    def __init__(self, p, w=None):
        if p < 1:
            raise ValueError("p must be greater than 1")
        elif np.isinf(p):
            raise ValueError("MinkowskiDistance requires finite p. "
                             "For p=inf, use ChebyshevDistance.")

        self.p = p
        if w is not None:
            w_array = check_array(
                w, ensure_2d=False, dtype=np.float64, input_name="w"
            )
            if (w_array < 0).any():
                raise ValueError("w cannot contain negative weights")
            self.vec = w_array
            self.size = self.vec.shape[0]
        else:
            self.vec = np.asarray([], dtype=np.float64)
            self.size = 0

    def _validate_data(self, X):
        if self.size > 0 and X.shape[1] != self.size:
            raise ValueError("MinkowskiDistance: the size of w must match "
                             f"the number of features ({X.shape[1]}). "
                             f"Currently len(w)={self.size}.")

    cdef inline float64_t rdist(
        self,
        const {{INPUT_DTYPE_t}}* x1,
        const {{INPUT_DTYPE_t}}* x2,
        intp_t size,
    ) except -1 nogil:
        cdef float64_t d=0
        cdef intp_t j
        cdef bint has_w = self.size > 0
        if has_w:
            for j in range(size):
                d += (self.vec[j] * pow(fabs(x1[j] - x2[j]), self.p))
        else:
            for j in range(size):
                d += (pow(fabs(x1[j] - x2[j]), self.p))
        return d

    cdef inline float64_t dist(
        self,
        const {{INPUT_DTYPE_t}}* x1,
        const {{INPUT_DTYPE_t}}* x2,
        intp_t size,
    ) except -1 nogil:
        return pow(self.rdist(x1, x2, size), 1. / self.p)

    cdef inline float64_t _rdist_to_dist(self, {{INPUT_DTYPE_t}} rdist) except -1 nogil:
        return pow(rdist, 1. / self.p)

    cdef inline float64_t _dist_to_rdist(self, {{INPUT_DTYPE_t}} dist) except -1 nogil:
        return pow(dist, self.p)

    def rdist_to_dist(self, rdist):
        return rdist ** (1. / self.p)

    def dist_to_rdist(self, dist):
        return dist ** self.p

    cdef inline float64_t rdist_csr(
        self,
        const {{INPUT_DTYPE_t}}* x1_data,
        const int32_t[:] x1_indices,
        const {{INPUT_DTYPE_t}}* x2_data,
        const int32_t[:] x2_indices,
        const int32_t x1_start,
        const int32_t x1_end,
        const int32_t x2_start,
        const int32_t x2_end,
        const intp_t size,
    ) except -1 nogil:

        cdef:
            intp_t ix1, ix2
            intp_t i1 = x1_start
            intp_t i2 = x2_start

            float64_t d = 0.0
            bint has_w = self.size > 0

        if has_w:
            while i1 < x1_end and i2 < x2_end:
                ix1 = x1_indices[i1]
                ix2 = x2_indices[i2]

                if ix1 == ix2:
                    d = d + (self.vec[ix1] * pow(fabs(
                        x1_data[i1] - x2_data[i2]
                    ), self.p))
                    i1 = i1 + 1
                    i2 = i2 + 1
                elif ix1 < ix2:
                    d = d + (self.vec[ix1] * pow(fabs(x1_data[i1]), self.p))
                    i1 = i1 + 1
                else:
                    d = d + (self.vec[ix2] * pow(fabs(x2_data[i2]), self.p))
                    i2 = i2 + 1

            if i1 == x1_end:
                while i2 < x2_end:
                    ix2 = x2_indices[i2]
                    d = d + (self.vec[ix2] * pow(fabs(x2_data[i2]), self.p))
                    i2 = i2 + 1
            else:
                while i1 < x1_end:
                    ix1 = x1_indices[i1]
                    d = d + (self.vec[ix1] * pow(fabs(x1_data[i1]), self.p))
                    i1 = i1 + 1

            return d
        else:
            while i1 < x1_end and i2 < x2_end:
                ix1 = x1_indices[i1]
                ix2 = x2_indices[i2]

                if ix1 == ix2:
                    d = d + (pow(fabs(
                        x1_data[i1] - x2_data[i2]
                    ), self.p))
                    i1 = i1 + 1
                    i2 = i2 + 1
                elif ix1 < ix2:
                    d = d + (pow(fabs(x1_data[i1]), self.p))
                    i1 = i1 + 1
                else:
                    d = d + (pow(fabs(x2_data[i2]), self.p))
                    i2 = i2 + 1

            if i1 == x1_end:
                while i2 < x2_end:
                    d = d + (pow(fabs(x2_data[i2]), self.p))
                    i2 = i2 + 1
            else:
                while i1 < x1_end:
                    d = d + (pow(fabs(x1_data[i1]), self.p))
                    i1 = i1 + 1

            return d

    cdef inline float64_t dist_csr(
        self,
        const {{INPUT_DTYPE_t}}* x1_data,
        const int32_t[:] x1_indices,
        const {{INPUT_DTYPE_t}}* x2_data,
        const int32_t[:] x2_indices,
        const int32_t x1_start,
        const int32_t x1_end,
        const int32_t x2_start,
        const int32_t x2_end,
        const intp_t size,
    ) except -1 nogil:
<<<<<<< HEAD
        return pow(
            self.rdist_csr(
                x1_data,
                x1_indices,
                x2_data,
                x2_indices,
                x1_start,
                x1_end,
                x2_start,
                x2_end,
                size,
            ),
            1 / self.p
        )

#------------------------------------------------------------
# TODO: Remove in 1.3 - WMinkowskiDistance class
# W-Minkowski Distance
cdef class WMinkowskiDistance{{name_suffix}}(DistanceMetric{{name_suffix}}):
    r"""Weighted Minkowski Distance

    .. math::
       D(x, y) = [\sum_i |w_i * (x_i - y_i)|^p] ^ (1/p)

    Weighted Minkowski Distance requires p >= 1 and finite.

    Parameters
    ----------
    p : int
        The order of the norm of the difference :math:`{||u-v||}_p`.
    w : (N,) array-like
        The weight vector.

    """
    def __init__(self, p, w):
        from warnings import warn
        warn("WMinkowskiDistance is deprecated in version 1.1 and will be "
            "removed in version 1.3. Use MinkowskiDistance instead. Note "
            "that in MinkowskiDistance, the weights are applied to the "
            "absolute differences raised to the p power. This is different "
            "from WMinkowskiDistance where weights are applied to the "
            "absolute differences before raising to the p power. "
            "The deprecation aims to remain consistent with SciPy 1.8 "
            "convention.", FutureWarning)

        if p < 1:
            raise ValueError("p must be greater than 1")
        elif np.isinf(p):
            raise ValueError("WMinkowskiDistance requires finite p. "
                             "For p=inf, use ChebyshevDistance.")
        self.p = p
        self.vec = np.asarray(w, dtype=np.float64)
        self.size = self.vec.shape[0]

    def _validate_data(self, X):
        if X.shape[1] != self.size:
            raise ValueError('WMinkowskiDistance dist: '
                             'size of w does not match')

    cdef inline float64_t rdist(
        self,
        const {{INPUT_DTYPE_t}}* x1,
        const {{INPUT_DTYPE_t}}* x2,
        intp_t size,
    ) except -1 nogil:

        cdef float64_t d = 0
        cdef intp_t j
        for j in range(size):
            d += (pow(self.vec[j] * fabs(x1[j] - x2[j]), self.p))
        return d

    cdef inline float64_t dist(
        self,
        const {{INPUT_DTYPE_t}}* x1,
        const {{INPUT_DTYPE_t}}* x2,
        intp_t size,
    ) except -1 nogil:
        return pow(self.rdist(x1, x2, size), 1. / self.p)

    cdef inline float64_t _rdist_to_dist(self, {{INPUT_DTYPE_t}} rdist) except -1 nogil:
        return pow(rdist, 1. / self.p)

    cdef inline float64_t _dist_to_rdist(self, {{INPUT_DTYPE_t}} dist) except -1 nogil:
        return pow(dist, self.p)

    def rdist_to_dist(self, rdist):
        return rdist ** (1. / self.p)

    def dist_to_rdist(self, dist):
        return dist ** self.p

    cdef inline float64_t rdist_csr(
        self,
        const {{INPUT_DTYPE_t}}* x1_data,
        const int32_t[:] x1_indices,
        const {{INPUT_DTYPE_t}}* x2_data,
        const int32_t[:] x2_indices,
        const int32_t x1_start,
        const int32_t x1_end,
        const int32_t x2_start,
        const int32_t x2_end,
        const intp_t size,
    ) except -1 nogil:

        cdef:
            intp_t ix1, ix2
            intp_t i1 = x1_start
            intp_t i2 = x2_start

            float64_t d = 0.0

        while i1 < x1_end and i2 < x2_end:
            ix1 = x1_indices[i1]
            ix2 = x2_indices[i2]

            if ix1 == ix2:
                d = d + pow(self.vec[ix1] * fabs(
                    x1_data[i1] - x2_data[i2]
                ), self.p)
                i1 = i1 + 1
                i2 = i2 + 1
            elif ix1 < ix2:
                d = d + pow(self.vec[ix1] * fabs(x1_data[i1]), self.p)
                i1 = i1 + 1
            else:
                d = d + pow(self.vec[ix2] * fabs(x2_data[i2]), self.p)
                i2 = i2 + 1

        if i1 == x1_end:
            while i2 < x2_end:
                ix2 = x2_indices[i2]
                d = d + pow(self.vec[ix2] * fabs(x2_data[i2]), self.p)
                i2 = i2 + 1
        else:
            while i1 < x1_end:
                ix1 = x1_indices[i1]
                d = d + pow(self.vec[ix1] * fabs(x1_data[i1]), self.p)
                i1 = i1 + 1

        return d

    cdef inline float64_t dist_csr(
        self,
        const {{INPUT_DTYPE_t}}* x1_data,
        const int32_t[:] x1_indices,
        const {{INPUT_DTYPE_t}}* x2_data,
        const int32_t[:] x2_indices,
        const int32_t x1_start,
        const int32_t x1_end,
        const int32_t x2_start,
        const int32_t x2_end,
        const intp_t size,
    ) except -1 nogil:
=======
>>>>>>> 2ab1d81e
        return pow(
            self.rdist_csr(
                x1_data,
                x1_indices,
                x2_data,
                x2_indices,
                x1_start,
                x1_end,
                x2_start,
                x2_end,
                size,
            ),
            1 / self.p
        )

#------------------------------------------------------------
# Mahalanobis Distance
#  d = sqrt( (x - y)^T V^-1 (x - y) )
cdef class MahalanobisDistance{{name_suffix}}(DistanceMetric{{name_suffix}}):
    """Mahalanobis Distance

    .. math::
       D(x, y) = \sqrt{ (x - y)^T V^{-1} (x - y) }

    Parameters
    ----------
    V : array-like
        Symmetric positive-definite covariance matrix.
        The inverse of this matrix will be explicitly computed.
    VI : array-like
        optionally specify the inverse directly.  If VI is passed,
        then V is not referenced.
    """
    cdef float64_t[::1] buffer

    def __init__(self, V=None, VI=None):
        if VI is None:
            if V is None:
                raise ValueError("Must provide either V or VI "
                                 "for Mahalanobis distance")
            VI = np.linalg.inv(V)
        if VI.ndim != 2 or VI.shape[0] != VI.shape[1]:
            raise ValueError("V/VI must be square")

        self.mat = np.asarray(VI, dtype=np.float64, order='C')

        self.size = self.mat.shape[0]

        # We need to create a buffer to store the vectors' coordinates' differences
        self.buffer = np.zeros(self.size, dtype=np.float64)

    def __setstate__(self, state):
        super().__setstate__(state)
        self.size = self.mat.shape[0]
        self.buffer = np.zeros(self.size, dtype=np.float64)

    def _validate_data(self, X):
        if X.shape[1] != self.size:
            raise ValueError('Mahalanobis dist: size of V does not match')

    cdef inline float64_t rdist(
        self,
        const {{INPUT_DTYPE_t}}* x1,
        const {{INPUT_DTYPE_t}}* x2,
        intp_t size,
    ) except -1 nogil:
        cdef float64_t tmp, d = 0
        cdef intp_t i, j

        # compute (x1 - x2).T * VI * (x1 - x2)
        for i in range(size):
            self.buffer[i] = x1[i] - x2[i]

        for i in range(size):
            tmp = 0
            for j in range(size):
                tmp += self.mat[i, j] * self.buffer[j]
            d += tmp * self.buffer[i]
        return d

    cdef inline float64_t dist(
        self,
        const {{INPUT_DTYPE_t}}* x1,
        const {{INPUT_DTYPE_t}}* x2,
        intp_t size,
    ) except -1 nogil:
        return sqrt(self.rdist(x1, x2, size))

    cdef inline float64_t _rdist_to_dist(self, {{INPUT_DTYPE_t}} rdist) except -1 nogil:
        return sqrt(rdist)

    cdef inline float64_t _dist_to_rdist(self, {{INPUT_DTYPE_t}} dist) except -1 nogil:
        return dist * dist

    def rdist_to_dist(self, rdist):
        return np.sqrt(rdist)

    def dist_to_rdist(self, dist):
        return dist ** 2

    cdef inline float64_t rdist_csr(
        self,
        const {{INPUT_DTYPE_t}}* x1_data,
        const int32_t[:] x1_indices,
        const {{INPUT_DTYPE_t}}* x2_data,
        const int32_t[:] x2_indices,
        const int32_t x1_start,
        const int32_t x1_end,
        const int32_t x2_start,
        const int32_t x2_end,
        const intp_t size,
    ) except -1 nogil:

        cdef:
            intp_t ix1, ix2
            intp_t i1 = x1_start
            intp_t i2 = x2_start

            float64_t tmp, d = 0.0

        while i1 < x1_end and i2 < x2_end:
            ix1 = x1_indices[i1]
            ix2 = x2_indices[i2]

            if ix1 == ix2:
                self.buffer[ix1] = x1_data[i1] - x2_data[i2]
                i1 = i1 + 1
                i2 = i2 + 1
            elif ix1 < ix2:
                self.buffer[ix1] = x1_data[i1]
                i1 = i1 + 1
            else:
                self.buffer[ix2] = - x2_data[i2]
                i2 = i2 + 1

        if i1 == x1_end:
            while i2 < x2_end:
                ix2 = x2_indices[i2]
                self.buffer[ix2] = - x2_data[i2]
                i2 = i2 + 1
        else:
            while i1 < x1_end:
                ix1 = x1_indices[i1]
                self.buffer[ix1] = x1_data[i1]
                i1 = i1 + 1

        for i in range(size):
            tmp = 0
            for j in range(size):
                tmp += self.mat[i, j] * self.buffer[j]
            d += tmp * self.buffer[i]

        return d

    cdef inline float64_t dist_csr(
        self,
        const {{INPUT_DTYPE_t}}* x1_data,
        const int32_t[:] x1_indices,
        const {{INPUT_DTYPE_t}}* x2_data,
        const int32_t[:] x2_indices,
        const int32_t x1_start,
        const int32_t x1_end,
        const int32_t x2_start,
        const int32_t x2_end,
        const intp_t size,
    ) except -1 nogil:
        return sqrt(
            self.rdist_csr(
            x1_data,
            x1_indices,
            x2_data,
            x2_indices,
            x1_start,
            x1_end,
            x2_start,
            x2_end,
            size,
        ))

#------------------------------------------------------------
# Hamming Distance
#  d = N_unequal(x, y) / N_tot
cdef class HammingDistance{{name_suffix}}(DistanceMetric{{name_suffix}}):
    r"""Hamming Distance

    Hamming distance is meant for discrete-valued vectors, though it is
    a valid metric for real-valued vectors.

    .. math::
       D(x, y) = \frac{1}{N} \sum_i \delta_{x_i, y_i}
    """
    cdef inline float64_t dist(
        self,
        const {{INPUT_DTYPE_t}}* x1,
        const {{INPUT_DTYPE_t}}* x2,
        intp_t size,
    ) except -1 nogil:
        cdef int n_unequal = 0
        cdef intp_t j
        for j in range(size):
            if x1[j] != x2[j]:
                n_unequal += 1
        return float(n_unequal) / size


    cdef inline float64_t dist_csr(
        self,
        const {{INPUT_DTYPE_t}}* x1_data,
        const int32_t[:] x1_indices,
        const {{INPUT_DTYPE_t}}* x2_data,
        const int32_t[:] x2_indices,
        const int32_t x1_start,
        const int32_t x1_end,
        const int32_t x2_start,
        const int32_t x2_end,
        const intp_t size,
    ) except -1 nogil:

        cdef:
            intp_t ix1, ix2
            intp_t i1 = x1_start
            intp_t i2 = x2_start

            float64_t d = 0.0

        while i1 < x1_end and i2 < x2_end:
            ix1 = x1_indices[i1]
            ix2 = x2_indices[i2]

            if ix1 == ix2:
                d += (x1_data[i1] != x2_data[i2])
                i1 = i1 + 1
                i2 = i2 + 1
            elif ix1 < ix2:
                d += (x1_data[i1] != 0)
                i1 = i1 + 1
            else:
                d += (x2_data[i2] != 0)
                i2 = i2 + 1

        if i1 == x1_end:
            while i2 < x2_end:
                d += (x2_data[i2] != 0)
                i2 = i2 + 1
        else:
            while i1 < x1_end:
                d += (x1_data[i1] != 0)
                i1 = i1 + 1

        d /= size

        return d


#------------------------------------------------------------
# Canberra Distance
#  D(x, y) = sum[ abs(x_i - y_i) / (abs(x_i) + abs(y_i)) ]
cdef class CanberraDistance{{name_suffix}}(DistanceMetric{{name_suffix}}):
    r"""Canberra Distance

    Canberra distance is meant for discrete-valued vectors, though it is
    a valid metric for real-valued vectors.

    .. math::
       D(x, y) = \sum_i \frac{|x_i - y_i|}{|x_i| + |y_i|}
    """
    cdef inline float64_t dist(
        self,
        const {{INPUT_DTYPE_t}}* x1,
        const {{INPUT_DTYPE_t}}* x2,
        intp_t size,
    ) except -1 nogil:
        cdef float64_t denom, d = 0
        cdef intp_t j
        for j in range(size):
            denom = fabs(x1[j]) + fabs(x2[j])
            if denom > 0:
                d += fabs(x1[j] - x2[j]) / denom
        return d

    cdef inline float64_t dist_csr(
        self,
        const {{INPUT_DTYPE_t}}* x1_data,
        const int32_t[:] x1_indices,
        const {{INPUT_DTYPE_t}}* x2_data,
        const int32_t[:] x2_indices,
        const int32_t x1_start,
        const int32_t x1_end,
        const int32_t x2_start,
        const int32_t x2_end,
        const intp_t size,
    ) except -1 nogil:

        cdef:
            intp_t ix1, ix2
            intp_t i1 = x1_start
            intp_t i2 = x2_start

            float64_t d = 0.0

        while i1 < x1_end and i2 < x2_end:
            ix1 = x1_indices[i1]
            ix2 = x2_indices[i2]

            if ix1 == ix2:
                d += (
                        fabs(x1_data[i1] - x2_data[i2]) /
                        (fabs(x1_data[i1]) + fabs(x2_data[i2]))
                )
                i1 = i1 + 1
                i2 = i2 + 1
            elif ix1 < ix2:
                d += 1.
                i1 = i1 + 1
            else:
                d += 1.
                i2 = i2 + 1

        if i1 == x1_end:
            while i2 < x2_end:
                d += 1.
                i2 = i2 + 1
        else:
            while i1 < x1_end:
                d += 1.
                i1 = i1 + 1

        return d

#------------------------------------------------------------
# Bray-Curtis Distance
#  D(x, y) = sum[abs(x_i - y_i)] / sum[abs(x_i) + abs(y_i)]
cdef class BrayCurtisDistance{{name_suffix}}(DistanceMetric{{name_suffix}}):
    r"""Bray-Curtis Distance

    Bray-Curtis distance is meant for discrete-valued vectors, though it is
    a valid metric for real-valued vectors.

    .. math::
       D(x, y) = \frac{\sum_i |x_i - y_i|}{\sum_i(|x_i| + |y_i|)}
    """
    cdef inline float64_t dist(
        self,
        const {{INPUT_DTYPE_t}}* x1,
        const {{INPUT_DTYPE_t}}* x2,
        intp_t size,
    ) except -1 nogil:
        cdef float64_t num = 0, denom = 0
        cdef intp_t j
        for j in range(size):
            num += fabs(x1[j] - x2[j])
            denom += fabs(x1[j]) + fabs(x2[j])
        if denom > 0:
            return num / denom
        else:
            return 0.0

    cdef inline float64_t dist_csr(
        self,
        const {{INPUT_DTYPE_t}}* x1_data,
        const int32_t[:] x1_indices,
        const {{INPUT_DTYPE_t}}* x2_data,
        const int32_t[:] x2_indices,
        const int32_t x1_start,
        const int32_t x1_end,
        const int32_t x2_start,
        const int32_t x2_end,
        const intp_t size,
    ) except -1 nogil:

        cdef:
            intp_t ix1, ix2
            intp_t i1 = x1_start
            intp_t i2 = x2_start

            float64_t num = 0.0
            float64_t denom = 0.0

        while i1 < x1_end and i2 < x2_end:
            ix1 = x1_indices[i1]
            ix2 = x2_indices[i2]

            if ix1 == ix2:
                num += fabs(x1_data[i1] - x2_data[i2])
                denom += fabs(x1_data[i1]) + fabs(x2_data[i2])
                i1 = i1 + 1
                i2 = i2 + 1
            elif ix1 < ix2:
                num += fabs(x1_data[i1])
                denom += fabs(x1_data[i1])
                i1 = i1 + 1
            else:
                num += fabs(x2_data[i2])
                denom += fabs(x2_data[i2])
                i2 = i2 + 1

        if i1 == x1_end:
            while i2 < x2_end:
                num += fabs(x1_data[i1])
                denom += fabs(x1_data[i1])
                i2 = i2 + 1
        else:
            while i1 < x1_end:
                num += fabs(x2_data[i2])
                denom += fabs(x2_data[i2])
                i1 = i1 + 1

        return num / denom

#------------------------------------------------------------
# Jaccard Distance (boolean)
#  D(x, y) = N_unequal(x, y) / N_nonzero(x, y)
cdef class JaccardDistance{{name_suffix}}(DistanceMetric{{name_suffix}}):
    r"""Jaccard Distance

    Jaccard Distance is a dissimilarity measure for boolean-valued
    vectors. All nonzero entries will be treated as True, zero entries will
    be treated as False.

        D(x, y) = (N_TF + N_FT) / (N_TT + N_TF + N_FT)
    """
    cdef inline float64_t dist(
        self,
        const {{INPUT_DTYPE_t}}* x1,
        const {{INPUT_DTYPE_t}}* x2,
        intp_t size,
    ) except -1 nogil:
        cdef int tf1, tf2, n_eq = 0, nnz = 0
        cdef intp_t j
        for j in range(size):
            tf1 = x1[j] != 0
            tf2 = x2[j] != 0
            nnz += (tf1 or tf2)
            n_eq += (tf1 and tf2)
        # Based on https://github.com/scipy/scipy/pull/7373
        # When comparing two all-zero vectors, scipy>=1.2.0 jaccard metric
        # was changed to return 0, instead of nan.
        if nnz == 0:
            return 0
        return (nnz - n_eq) * 1.0 / nnz

    cdef inline float64_t dist_csr(
        self,
        const {{INPUT_DTYPE_t}}* x1_data,
        const int32_t[:] x1_indices,
        const {{INPUT_DTYPE_t}}* x2_data,
        const int32_t[:] x2_indices,
        const int32_t x1_start,
        const int32_t x1_end,
        const int32_t x2_start,
        const int32_t x2_end,
        const intp_t size,
    ) except -1 nogil:

        cdef:
            intp_t ix1, ix2
            intp_t i1 = x1_start
            intp_t i2 = x2_start

            intp_t tf1, tf2, n_tt = 0, nnz = 0

        while i1 < x1_end and i2 < x2_end:
            ix1 = x1_indices[i1]
            ix2 = x2_indices[i2]

            tf1 = x1_data[i1] != 0
            tf2 = x2_data[i2] != 0

            if ix1 == ix2:
                nnz += (tf1 or tf2)
                n_tt += (tf1 and tf2)
                i1 = i1 + 1
                i2 = i2 + 1
            elif ix1 < ix2:
                nnz += tf1
                i1 = i1 + 1
            else:
                nnz += tf2
                i2 = i2 + 1

        if i1 == x1_end:
            while i2 < x2_end:
                tf2 = x2_data[i2] != 0
                nnz += tf2
                i2 = i2 + 1
        else:
            while i1 < x1_end:
                tf1 = x1_data[i1] != 0
                nnz += tf1
                i1 = i1 + 1

        # Based on https://github.com/scipy/scipy/pull/7373
        # When comparing two all-zero vectors, scipy>=1.2.0 jaccard metric
        # was changed to return 0, instead of nan.
        if nnz == 0:
            return 0
        return (nnz - n_tt) * 1.0 / nnz

#------------------------------------------------------------
# Matching Distance (boolean)
#  D(x, y) = n_neq / n
cdef class MatchingDistance{{name_suffix}}(DistanceMetric{{name_suffix}}):
    r"""Matching Distance

    Matching Distance is a dissimilarity measure for boolean-valued
    vectors. All nonzero entries will be treated as True, zero entries will
    be treated as False.

        D(x, y) = (N_TF + N_FT) / N
    """
    cdef inline float64_t dist(
        self,
        const {{INPUT_DTYPE_t}}* x1,
        const {{INPUT_DTYPE_t}}* x2,
        intp_t size,
    ) except -1 nogil:
        cdef int tf1, tf2, n_neq = 0
        cdef intp_t j
        for j in range(size):
            tf1 = x1[j] != 0
            tf2 = x2[j] != 0
            n_neq += (tf1 != tf2)
        return n_neq * 1. / size

    cdef inline float64_t dist_csr(
        self,
        const {{INPUT_DTYPE_t}}* x1_data,
        const int32_t[:] x1_indices,
        const {{INPUT_DTYPE_t}}* x2_data,
        const int32_t[:] x2_indices,
        const int32_t x1_start,
        const int32_t x1_end,
        const int32_t x2_start,
        const int32_t x2_end,
        const intp_t size,
    ) except -1 nogil:

        cdef:
            intp_t ix1, ix2
            intp_t i1 = x1_start
            intp_t i2 = x2_start

            intp_t tf1, tf2, n_neq = 0

        while i1 < x1_end and i2 < x2_end:
            ix1 = x1_indices[i1]
            ix2 = x2_indices[i2]

            if ix1 == ix2:
                tf1 = x1_data[i1] != 0
                tf2 = x2_data[i2] != 0
                n_neq += (tf1 != tf2)
                i1 = i1 + 1
                i2 = i2 + 1
            elif ix1 < ix2:
                n_neq += (x1_data[i1] != 0)
                i1 = i1 + 1
            else:
                n_neq += (x2_data[i2] != 0)
                i2 = i2 + 1

        if i1 == x1_end:
            while i2 < x2_end:
                n_neq += (x2_data[i2] != 0)
                i2 = i2 + 1
        else:
            while i1 < x1_end:
                n_neq += (x1_data[i1] != 0)
                i1 = i1 + 1

        return n_neq * 1.0 / size

#------------------------------------------------------------
# Dice Distance (boolean)
#  D(x, y) = n_neq / (2 * ntt + n_neq)
cdef class DiceDistance{{name_suffix}}(DistanceMetric{{name_suffix}}):
    r"""Dice Distance

    Dice Distance is a dissimilarity measure for boolean-valued
    vectors. All nonzero entries will be treated as True, zero entries will
    be treated as False.

        D(x, y) = (N_TF + N_FT) / (2 * N_TT + N_TF + N_FT)

    """
    cdef inline float64_t dist(
        self,
        const {{INPUT_DTYPE_t}}* x1,
        const {{INPUT_DTYPE_t}}* x2,
        intp_t size,
    ) except -1 nogil:
        cdef int tf1, tf2, n_neq = 0, n_tt = 0
        cdef intp_t j
        for j in range(size):
            tf1 = x1[j] != 0
            tf2 = x2[j] != 0
            n_tt += (tf1 and tf2)
            n_neq += (tf1 != tf2)
        return n_neq / (2.0 * n_tt + n_neq)

    cdef inline float64_t dist_csr(
        self,
        const {{INPUT_DTYPE_t}}* x1_data,
        const int32_t[:] x1_indices,
        const {{INPUT_DTYPE_t}}* x2_data,
        const int32_t[:] x2_indices,
        const int32_t x1_start,
        const int32_t x1_end,
        const int32_t x2_start,
        const int32_t x2_end,
        const intp_t size,
    ) except -1 nogil:

        cdef:
            intp_t ix1, ix2
            intp_t i1 = x1_start
            intp_t i2 = x2_start

            intp_t tf1, tf2, n_tt = 0, n_neq = 0

        while i1 < x1_end and i2 < x2_end:
            ix1 = x1_indices[i1]
            ix2 = x2_indices[i2]

            tf1 = x1_data[i1] != 0
            tf2 = x2_data[i2] != 0

            if ix1 == ix2:
                n_tt += (tf1 and tf2)
                n_neq += (tf1 != tf2)
                i1 = i1 + 1
                i2 = i2 + 1
            elif ix1 < ix2:
                n_neq += tf1
                i1 = i1 + 1
            else:
                n_neq += tf2
                i2 = i2 + 1

        if i1 == x1_end:
            while i2 < x2_end:
                tf2 = x2_data[i2] != 0
                n_neq += tf2
                i2 = i2 + 1
        else:
            while i1 < x1_end:
                tf1 = x1_data[i1] != 0
                n_neq += tf1
                i1 = i1 + 1

        return n_neq / (2.0 * n_tt + n_neq)


#------------------------------------------------------------
# Kulsinski Distance (boolean)
#  D(x, y) = (ntf + nft - ntt + n) / (n_neq + n)
cdef class KulsinskiDistance{{name_suffix}}(DistanceMetric{{name_suffix}}):
    r"""Kulsinski Distance

    Kulsinski Distance is a dissimilarity measure for boolean-valued
    vectors. All nonzero entries will be treated as True, zero entries will
    be treated as False.

        D(x, y) = 1 - N_TT / (N + N_TF + N_FT)

    """
    cdef inline float64_t dist(
        self,
        const {{INPUT_DTYPE_t}}* x1,
        const {{INPUT_DTYPE_t}}* x2,
        intp_t size,
    ) except -1 nogil:
        cdef int tf1, tf2, n_tt = 0, n_neq = 0
        cdef intp_t j
        for j in range(size):
            tf1 = x1[j] != 0
            tf2 = x2[j] != 0
            n_neq += (tf1 != tf2)
            n_tt += (tf1 and tf2)
        return (n_neq - n_tt + size) * 1.0 / (n_neq + size)

    cdef inline float64_t dist_csr(
        self,
        const {{INPUT_DTYPE_t}}* x1_data,
        const int32_t[:] x1_indices,
        const {{INPUT_DTYPE_t}}* x2_data,
        const int32_t[:] x2_indices,
        const int32_t x1_start,
        const int32_t x1_end,
        const int32_t x2_start,
        const int32_t x2_end,
        const intp_t size,
    ) except -1 nogil:

        cdef:
            intp_t ix1, ix2
            intp_t i1 = x1_start
            intp_t i2 = x2_start

            intp_t tf1, tf2, n_tt = 0, n_neq = 0

        while i1 < x1_end and i2 < x2_end:
            ix1 = x1_indices[i1]
            ix2 = x2_indices[i2]

            tf1 = x1_data[i1] != 0
            tf2 = x2_data[i2] != 0

            if ix1 == ix2:
                n_tt += (tf1 and tf2)
                n_neq += (tf1 != tf2)
                i1 = i1 + 1
                i2 = i2 + 1
            elif ix1 < ix2:
                n_neq += tf1
                i1 = i1 + 1
            else:
                n_neq += tf2
                i2 = i2 + 1

        if i1 == x1_end:
            while i2 < x2_end:
                tf2 = x2_data[i2] != 0
                n_neq += tf2
                i2 = i2 + 1
        else:
            while i1 < x1_end:
                tf1 = x1_data[i1] != 0
                n_neq += tf1
                i1 = i1 + 1

        return (n_neq - n_tt + size) * 1.0 / (n_neq + size)

#------------------------------------------------------------
# Rogers-Tanimoto Distance (boolean)
#  D(x, y) = 2 * n_neq / (n + n_neq)
cdef class RogersTanimotoDistance{{name_suffix}}(DistanceMetric{{name_suffix}}):
    r"""Rogers-Tanimoto Distance

    Rogers-Tanimoto Distance is a dissimilarity measure for boolean-valued
    vectors. All nonzero entries will be treated as True, zero entries will
    be treated as False.

        D(x, y) = 2 (N_TF + N_FT) / (N + N_TF + N_FT)
    """
    cdef inline float64_t dist(
        self,
        const {{INPUT_DTYPE_t}}* x1,
        const {{INPUT_DTYPE_t}}* x2,
        intp_t size,
    ) except -1 nogil:
        cdef int tf1, tf2, n_neq = 0
        cdef intp_t j
        for j in range(size):
            tf1 = x1[j] != 0
            tf2 = x2[j] != 0
            n_neq += (tf1 != tf2)
        return (2.0 * n_neq) / (size + n_neq)

    cdef inline float64_t dist_csr(
        self,
        const {{INPUT_DTYPE_t}}* x1_data,
        const int32_t[:] x1_indices,
        const {{INPUT_DTYPE_t}}* x2_data,
        const int32_t[:] x2_indices,
        const int32_t x1_start,
        const int32_t x1_end,
        const int32_t x2_start,
        const int32_t x2_end,
        const intp_t size,
    ) except -1 nogil:

        cdef:
            intp_t ix1, ix2
            intp_t i1 = x1_start
            intp_t i2 = x2_start

            intp_t tf1, tf2, n_neq = 0

        while i1 < x1_end and i2 < x2_end:
            ix1 = x1_indices[i1]
            ix2 = x2_indices[i2]

            tf1 = x1_data[i1] != 0
            tf2 = x2_data[i2] != 0

            if ix1 == ix2:
                n_neq += (tf1 != tf2)
                i1 = i1 + 1
                i2 = i2 + 1
            elif ix1 < ix2:
                n_neq += tf1
                i1 = i1 + 1
            else:
                n_neq += tf2
                i2 = i2 + 1

        if i1 == x1_end:
            while i2 < x2_end:
                tf2 = x2_data[i2] != 0
                n_neq += tf2
                i2 = i2 + 1
        else:
            while i1 < x1_end:
                tf1 = x1_data[i1] != 0
                n_neq += tf1
                i1 = i1 + 1

        return (2.0 * n_neq) / (size + n_neq)

#------------------------------------------------------------
# Russell-Rao Distance (boolean)
#  D(x, y) = (n - ntt) / n
cdef class RussellRaoDistance{{name_suffix}}(DistanceMetric{{name_suffix}}):
    r"""Russell-Rao Distance

    Russell-Rao Distance is a dissimilarity measure for boolean-valued
    vectors. All nonzero entries will be treated as True, zero entries will
    be treated as False.

        D(x, y) = (N - N_TT) / N
    """
    cdef inline float64_t dist(
        self,
        const {{INPUT_DTYPE_t}}* x1,
        const {{INPUT_DTYPE_t}}* x2,
        intp_t size,
    ) except -1 nogil:
        cdef int tf1, tf2, n_tt = 0
        cdef intp_t j
        for j in range(size):
            tf1 = x1[j] != 0
            tf2 = x2[j] != 0
            n_tt += (tf1 and tf2)
        return (size - n_tt) * 1. / size

    cdef inline float64_t dist_csr(
        self,
        const {{INPUT_DTYPE_t}}* x1_data,
        const int32_t[:] x1_indices,
        const {{INPUT_DTYPE_t}}* x2_data,
        const int32_t[:] x2_indices,
        const int32_t x1_start,
        const int32_t x1_end,
        const int32_t x2_start,
        const int32_t x2_end,
        const intp_t size,
    ) except -1 nogil:

        cdef:
            intp_t ix1, ix2
            intp_t i1 = x1_start
            intp_t i2 = x2_start

            intp_t tf1, tf2, n_tt = 0

        while i1 < x1_end and i2 < x2_end:
            ix1 = x1_indices[i1]
            ix2 = x2_indices[i2]

            tf1 = x1_data[i1] != 0
            tf2 = x2_data[i2] != 0

            if ix1 == ix2:
                n_tt += (tf1 and tf2)
                i1 = i1 + 1
                i2 = i2 + 1
            elif ix1 < ix2:
                i1 = i1 + 1
            else:
                i2 = i2 + 1

        # We don't need to go through all the longest
        # vector because tf1 or tf2 will be false
        # and thus n_tt won't be increased.

        return (size - n_tt) * 1. / size



#------------------------------------------------------------
# Sokal-Michener Distance (boolean)
#  D(x, y) = 2 * n_neq / (n + n_neq)
cdef class SokalMichenerDistance{{name_suffix}}(DistanceMetric{{name_suffix}}):
    r"""Sokal-Michener Distance

    Sokal-Michener Distance is a dissimilarity measure for boolean-valued
    vectors. All nonzero entries will be treated as True, zero entries will
    be treated as False.

        D(x, y) = 2 (N_TF + N_FT) / (N + N_TF + N_FT)
    """
    cdef inline float64_t dist(
        self,
        const {{INPUT_DTYPE_t}}* x1,
        const {{INPUT_DTYPE_t}}* x2,
        intp_t size,
    ) except -1 nogil:
        cdef int tf1, tf2, n_neq = 0
        cdef intp_t j
        for j in range(size):
            tf1 = x1[j] != 0
            tf2 = x2[j] != 0
            n_neq += (tf1 != tf2)
        return (2.0 * n_neq) / (size + n_neq)

    cdef inline float64_t dist_csr(
        self,
        const {{INPUT_DTYPE_t}}* x1_data,
        const int32_t[:] x1_indices,
        const {{INPUT_DTYPE_t}}* x2_data,
        const int32_t[:] x2_indices,
        const int32_t x1_start,
        const int32_t x1_end,
        const int32_t x2_start,
        const int32_t x2_end,
        const intp_t size,
    ) except -1 nogil:

        cdef:
            intp_t ix1, ix2
            intp_t i1 = x1_start
            intp_t i2 = x2_start

            intp_t tf1, tf2, n_neq = 0

        while i1 < x1_end and i2 < x2_end:
            ix1 = x1_indices[i1]
            ix2 = x2_indices[i2]

            tf1 = x1_data[i1] != 0
            tf2 = x2_data[i2] != 0

            if ix1 == ix2:
                n_neq += (tf1 != tf2)
                i1 = i1 + 1
                i2 = i2 + 1
            elif ix1 < ix2:
                n_neq += tf1
                i1 = i1 + 1
            else:
                n_neq += tf2
                i2 = i2 + 1

        if i1 == x1_end:
            while i2 < x2_end:
                tf2 = x2_data[i2] != 0
                n_neq += tf2
                i2 = i2 + 1
        else:
            while i1 < x1_end:
                tf1 = x1_data[i1] != 0
                n_neq += tf1
                i1 = i1 + 1

        return (2.0 * n_neq) / (size + n_neq)

#------------------------------------------------------------
# Sokal-Sneath Distance (boolean)
#  D(x, y) = n_neq / (0.5 * n_tt + n_neq)
cdef class SokalSneathDistance{{name_suffix}}(DistanceMetric{{name_suffix}}):
    r"""Sokal-Sneath Distance

    Sokal-Sneath Distance is a dissimilarity measure for boolean-valued
    vectors. All nonzero entries will be treated as True, zero entries will
    be treated as False.

        D(x, y) = (N_TF + N_FT) / (N_TT / 2 + N_FT + N_TF)
    """
    cdef inline float64_t dist(
        self,
        const {{INPUT_DTYPE_t}}* x1,
        const {{INPUT_DTYPE_t}}* x2,
        intp_t size,
    ) except -1 nogil:
        cdef int tf1, tf2, n_tt = 0, n_neq = 0
        cdef intp_t j
        for j in range(size):
            tf1 = x1[j] != 0
            tf2 = x2[j] != 0
            n_neq += (tf1 != tf2)
            n_tt += (tf1 and tf2)
        return n_neq / (0.5 * n_tt + n_neq)

    cdef inline float64_t dist_csr(
        self,
        const {{INPUT_DTYPE_t}}* x1_data,
        const int32_t[:] x1_indices,
        const {{INPUT_DTYPE_t}}* x2_data,
        const int32_t[:] x2_indices,
        const int32_t x1_start,
        const int32_t x1_end,
        const int32_t x2_start,
        const int32_t x2_end,
        const intp_t size,
    ) except -1 nogil:

        cdef:
            intp_t ix1, ix2
            intp_t i1 = x1_start
            intp_t i2 = x2_start

            intp_t tf1, tf2, n_tt = 0, n_neq = 0

        while i1 < x1_end and i2 < x2_end:
            ix1 = x1_indices[i1]
            ix2 = x2_indices[i2]

            tf1 = x1_data[i1] != 0
            tf2 = x2_data[i2] != 0

            if ix1 == ix2:
                n_tt += (tf1 and tf2)
                n_neq += (tf1 != tf2)
                i1 = i1 + 1
                i2 = i2 + 1
            elif ix1 < ix2:
                n_neq += tf1
                i1 = i1 + 1
            else:
                n_neq += tf2
                i2 = i2 + 1

        if i1 == x1_end:
            while i2 < x2_end:
                tf2 = x2_data[i2] != 0
                n_neq += tf2
                i2 = i2 + 1
        else:
            while i1 < x1_end:
                tf1 = x1_data[i1] != 0
                n_neq += tf1
                i1 = i1 + 1

        return n_neq / (0.5 * n_tt + n_neq)


#------------------------------------------------------------
# Haversine Distance (2 dimensional)
#  D(x, y) = 2 arcsin{sqrt[sin^2 ((x1 - y1) / 2)
#                          + cos(x1) cos(y1) sin^2 ((x2 - y2) / 2)]}
cdef class HaversineDistance{{name_suffix}}(DistanceMetric{{name_suffix}}):
    """Haversine (Spherical) Distance

    The Haversine distance is the angular distance between two points on
    the surface of a sphere.  The first distance of each point is assumed
    to be the latitude, the second is the longitude, given in radians.
    The dimension of the points must be 2:

    D(x, y) = 2 arcsin[sqrt{sin^2((x1 - y1) / 2) + cos(x1)cos(y1)sin^2((x2 - y2) / 2)}]

    """

    def _validate_data(self, X):
        if X.shape[1] != 2:
            raise ValueError("Haversine distance only valid "
                             "in 2 dimensions")

    cdef inline float64_t rdist(self,
        const {{INPUT_DTYPE_t}}* x1,
        const {{INPUT_DTYPE_t}}* x2,
        intp_t size,
    ) except -1 nogil:
        cdef float64_t sin_0 = sin(0.5 * ((x1[0]) - (x2[0])))
        cdef float64_t sin_1 = sin(0.5 * ((x1[1]) - (x2[1])))
        return (sin_0 * sin_0 + cos(x1[0]) * cos(x2[0]) * sin_1 * sin_1)

    cdef inline float64_t dist(self,
        const {{INPUT_DTYPE_t}}* x1,
        const {{INPUT_DTYPE_t}}* x2,
        intp_t size,
    ) except -1 nogil:
        return 2 * asin(sqrt(self.rdist(x1, x2, size)))

    cdef inline float64_t _rdist_to_dist(self, {{INPUT_DTYPE_t}} rdist) except -1 nogil:
        return 2 * asin(sqrt(rdist))

    cdef inline float64_t _dist_to_rdist(self, {{INPUT_DTYPE_t}} dist) except -1 nogil:
        cdef float64_t tmp = sin(0.5 *  dist)
        return tmp * tmp

    def rdist_to_dist(self, rdist):
        return 2 * np.arcsin(np.sqrt(rdist))

    def dist_to_rdist(self, dist):
        tmp = np.sin(0.5 * dist)
        return tmp * tmp

    cdef inline float64_t dist_csr(
         self,
         const {{INPUT_DTYPE_t}}* x1_data,
         const int32_t[:] x1_indices,
         const {{INPUT_DTYPE_t}}* x2_data,
         const int32_t[:] x2_indices,
         const int32_t x1_start,
         const int32_t x1_end,
         const int32_t x2_start,
         const int32_t x2_end,
         const intp_t size,
    ) except -1 nogil:
        return 2 * asin(sqrt(self.rdist_csr(
            x1_data,
            x1_indices,
            x2_data,
            x2_indices,
            x1_start,
            x1_end,
            x2_start,
            x2_end,
            size,
        )))

    cdef inline float64_t rdist_csr(
        self,
        const {{INPUT_DTYPE_t}}* x1_data,
        const int32_t[:] x1_indices,
        const {{INPUT_DTYPE_t}}* x2_data,
        const int32_t[:] x2_indices,
        const int32_t x1_start,
        const int32_t x1_end,
        const int32_t x2_start,
        const int32_t x2_end,
        const intp_t size,
    ) except -1 nogil:

        cdef:
            intp_t ix1, ix2
            intp_t i1 = x1_start
            intp_t i2 = x2_start

            float64_t x1_0 = 0
            float64_t x1_1 = 0
            float64_t x2_0 = 0
            float64_t x2_1 = 0
            float64_t sin_0
            float64_t sin_1

        while i1 < x1_end and i2 < x2_end:
            ix1 = x1_indices[i1]
            ix2 = x2_indices[i2]

            # Find the components in the 2D vectors to work with
            x1_component = ix1 if (x1_start == 0) else ix1 % x1_start
            x2_component = ix2 if (x2_start == 0) else ix2 % x2_start

            if x1_component == 0:
                x1_0 = x1_data[i1]
            else:
                x1_1 = x1_data[i1]

            if x2_component == 0:
                x2_0 = x2_data[i2]
            else:
                x2_1 = x2_data[i2]

            i1 = i1 + 1
            i2 = i2 + 1

        if i1 == x1_end:
            while i2 < x2_end:
                ix2 = x2_indices[i2]
                x2_component = ix2 if (x2_start == 0) else ix2 % x2_start
                if x2_component == 0:
                    x2_0 = x2_data[i2]
                else:
                    x2_1 = x2_data[i2]
                i2 = i2 + 1
        else:
            while i1 < x1_end:
                ix1 = x1_indices[i1]
                x1_component = ix1 if (x1_start == 0) else ix1 % x1_start
                if x1_component == 0:
                    x1_0 = x1_data[i1]
                else:
                    x1_1 = x1_data[i1]
                i1 = i1 + 1

        sin_0 = sin(0.5 * (x1_0 - x2_0))
        sin_1 = sin(0.5 * (x1_1 - x2_1))

        return (sin_0 * sin_0 + cos(x1_0) * cos(x2_0) * sin_1 * sin_1)

#------------------------------------------------------------
# User-defined distance
#
cdef class PyFuncDistance{{name_suffix}}(DistanceMetric{{name_suffix}}):
    """PyFunc Distance

    A user-defined distance

    Parameters
    ----------
    func : function
        func should take two numpy arrays as input, and return a distance.
    """
    def __init__(self, func, **kwargs):
        self.func = func
        self.kwargs = kwargs

    # in cython < 0.26, GIL was required to be acquired during definition of
    # the function and inside the body of the function. This behaviour is not
    # allowed in cython >= 0.26 since it is a redundant GIL acquisition. The
    # only way to be back compatible is to inherit `dist` from the base class
    # without GIL and called an inline `_dist` which acquire GIL.
    cdef inline float64_t dist(
        self,
        const {{INPUT_DTYPE_t}}* x1,
        const {{INPUT_DTYPE_t}}* x2,
        intp_t size,
    ) except -1 nogil:
        return self._dist(x1, x2, size)

    cdef inline float64_t _dist(
        self,
        const {{INPUT_DTYPE_t}}* x1,
        const {{INPUT_DTYPE_t}}* x2,
        intp_t size,
    ) except -1 with gil:
        cdef:
            object x1arr = _buffer_to_ndarray{{name_suffix}}(x1, size)
            object x2arr = _buffer_to_ndarray{{name_suffix}}(x2, size)
        d = self.func(x1arr, x2arr, **self.kwargs)
        try:
            # Cython generates code here that results in a TypeError
            # if d is the wrong type.
            return d
        except TypeError:
            raise TypeError("Custom distance function must accept two "
                            "vectors and return a float.")

{{endfor}}<|MERGE_RESOLUTION|>--- conflicted
+++ resolved
@@ -3,25 +3,8 @@
 implementation_specific_values = [
     # Values are the following ones:
     #
-<<<<<<< HEAD
-    #       name_suffix, INPUT_DTYPE_t, INPUT_DTYPE
-    #
-    # On the first hand, an empty string is used for `name_suffix`
-    # for the float64 case as to still be able to expose the original
-    # float64 implementation under the same API, namely `DistanceMetric`.
-    #
-    # On the other hand, '32' bit is used for `name_suffix` for the float32
-    # case to remove ambiguity and use `DistanceMetric32`, which is not
-    # publicly exposed.
-    #
-    # The metric mapping is adapted accordingly to route to the correct
-    # implementations.
-    #
-    ('', 'float64_t', 'np.float64'),
-=======
     # name_suffix, INPUT_DTYPE_t, INPUT_DTYPE
     ('64', 'float64_t', 'np.float64'),
->>>>>>> 2ab1d81e
     ('32', 'float32_t', 'np.float32')
 ]
 
@@ -65,12 +48,9 @@
 if sp_base_version < parse_version("1.11"):
     # Deprecated in SciPy 1.9 and removed in SciPy 1.11
     BOOL_METRICS += ["kulsinski"]
-<<<<<<< HEAD
-=======
 if sp_base_version < parse_version("1.9"):
     # Deprecated in SciPy 1.0 and removed in SciPy 1.9
     BOOL_METRICS += ["matching"]
->>>>>>> 2ab1d81e
 
 def get_valid_metric_ids(L):
     """Given an iterable of metric class names or class identifiers,
@@ -84,8 +64,6 @@
     return [key for (key, val) in METRIC_MAPPING64.items()
             if (val.__name__ in L) or (val in L)]
 
-<<<<<<< HEAD
-=======
 cdef class DistanceMetric:
     @classmethod
     def get_metric(cls, metric, dtype=np.float64, **kwargs):
@@ -113,7 +91,6 @@
             )
 
         return specialized_class.get_metric(metric, **kwargs)
->>>>>>> 2ab1d81e
 
 {{for name_suffix, INPUT_DTYPE_t, INPUT_DTYPE in implementation_specific_values}}
 
@@ -1459,163 +1436,6 @@
         const int32_t x2_end,
         const intp_t size,
     ) except -1 nogil:
-<<<<<<< HEAD
-        return pow(
-            self.rdist_csr(
-                x1_data,
-                x1_indices,
-                x2_data,
-                x2_indices,
-                x1_start,
-                x1_end,
-                x2_start,
-                x2_end,
-                size,
-            ),
-            1 / self.p
-        )
-
-#------------------------------------------------------------
-# TODO: Remove in 1.3 - WMinkowskiDistance class
-# W-Minkowski Distance
-cdef class WMinkowskiDistance{{name_suffix}}(DistanceMetric{{name_suffix}}):
-    r"""Weighted Minkowski Distance
-
-    .. math::
-       D(x, y) = [\sum_i |w_i * (x_i - y_i)|^p] ^ (1/p)
-
-    Weighted Minkowski Distance requires p >= 1 and finite.
-
-    Parameters
-    ----------
-    p : int
-        The order of the norm of the difference :math:`{||u-v||}_p`.
-    w : (N,) array-like
-        The weight vector.
-
-    """
-    def __init__(self, p, w):
-        from warnings import warn
-        warn("WMinkowskiDistance is deprecated in version 1.1 and will be "
-            "removed in version 1.3. Use MinkowskiDistance instead. Note "
-            "that in MinkowskiDistance, the weights are applied to the "
-            "absolute differences raised to the p power. This is different "
-            "from WMinkowskiDistance where weights are applied to the "
-            "absolute differences before raising to the p power. "
-            "The deprecation aims to remain consistent with SciPy 1.8 "
-            "convention.", FutureWarning)
-
-        if p < 1:
-            raise ValueError("p must be greater than 1")
-        elif np.isinf(p):
-            raise ValueError("WMinkowskiDistance requires finite p. "
-                             "For p=inf, use ChebyshevDistance.")
-        self.p = p
-        self.vec = np.asarray(w, dtype=np.float64)
-        self.size = self.vec.shape[0]
-
-    def _validate_data(self, X):
-        if X.shape[1] != self.size:
-            raise ValueError('WMinkowskiDistance dist: '
-                             'size of w does not match')
-
-    cdef inline float64_t rdist(
-        self,
-        const {{INPUT_DTYPE_t}}* x1,
-        const {{INPUT_DTYPE_t}}* x2,
-        intp_t size,
-    ) except -1 nogil:
-
-        cdef float64_t d = 0
-        cdef intp_t j
-        for j in range(size):
-            d += (pow(self.vec[j] * fabs(x1[j] - x2[j]), self.p))
-        return d
-
-    cdef inline float64_t dist(
-        self,
-        const {{INPUT_DTYPE_t}}* x1,
-        const {{INPUT_DTYPE_t}}* x2,
-        intp_t size,
-    ) except -1 nogil:
-        return pow(self.rdist(x1, x2, size), 1. / self.p)
-
-    cdef inline float64_t _rdist_to_dist(self, {{INPUT_DTYPE_t}} rdist) except -1 nogil:
-        return pow(rdist, 1. / self.p)
-
-    cdef inline float64_t _dist_to_rdist(self, {{INPUT_DTYPE_t}} dist) except -1 nogil:
-        return pow(dist, self.p)
-
-    def rdist_to_dist(self, rdist):
-        return rdist ** (1. / self.p)
-
-    def dist_to_rdist(self, dist):
-        return dist ** self.p
-
-    cdef inline float64_t rdist_csr(
-        self,
-        const {{INPUT_DTYPE_t}}* x1_data,
-        const int32_t[:] x1_indices,
-        const {{INPUT_DTYPE_t}}* x2_data,
-        const int32_t[:] x2_indices,
-        const int32_t x1_start,
-        const int32_t x1_end,
-        const int32_t x2_start,
-        const int32_t x2_end,
-        const intp_t size,
-    ) except -1 nogil:
-
-        cdef:
-            intp_t ix1, ix2
-            intp_t i1 = x1_start
-            intp_t i2 = x2_start
-
-            float64_t d = 0.0
-
-        while i1 < x1_end and i2 < x2_end:
-            ix1 = x1_indices[i1]
-            ix2 = x2_indices[i2]
-
-            if ix1 == ix2:
-                d = d + pow(self.vec[ix1] * fabs(
-                    x1_data[i1] - x2_data[i2]
-                ), self.p)
-                i1 = i1 + 1
-                i2 = i2 + 1
-            elif ix1 < ix2:
-                d = d + pow(self.vec[ix1] * fabs(x1_data[i1]), self.p)
-                i1 = i1 + 1
-            else:
-                d = d + pow(self.vec[ix2] * fabs(x2_data[i2]), self.p)
-                i2 = i2 + 1
-
-        if i1 == x1_end:
-            while i2 < x2_end:
-                ix2 = x2_indices[i2]
-                d = d + pow(self.vec[ix2] * fabs(x2_data[i2]), self.p)
-                i2 = i2 + 1
-        else:
-            while i1 < x1_end:
-                ix1 = x1_indices[i1]
-                d = d + pow(self.vec[ix1] * fabs(x1_data[i1]), self.p)
-                i1 = i1 + 1
-
-        return d
-
-    cdef inline float64_t dist_csr(
-        self,
-        const {{INPUT_DTYPE_t}}* x1_data,
-        const int32_t[:] x1_indices,
-        const {{INPUT_DTYPE_t}}* x2_data,
-        const int32_t[:] x2_indices,
-        const int32_t x1_start,
-        const int32_t x1_end,
-        const int32_t x2_start,
-        const int32_t x2_end,
-        const intp_t size,
-    ) except -1 nogil:
-=======
->>>>>>> 2ab1d81e
         return pow(
             self.rdist_csr(
                 x1_data,
