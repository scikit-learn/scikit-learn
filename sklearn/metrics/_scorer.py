--- conflicted
+++ resolved
@@ -63,12 +63,9 @@
     r2_score,
     recall_score,
     roc_auc_score,
-<<<<<<< HEAD
-    specificity_score,
-=======
     root_mean_squared_error,
     root_mean_squared_log_error,
->>>>>>> e2b3785b
+    specificity_score,
     top_k_accuracy_score,
 )
 from .cluster import (
