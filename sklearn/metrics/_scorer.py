--- conflicted
+++ resolved
@@ -49,12 +49,9 @@
     jaccard_score,
     mean_absolute_percentage_error,
     matthews_corrcoef,
-<<<<<<< HEAD
+    class_likelihood_ratios,
     specificity_score,
     npv_score,
-=======
-    class_likelihood_ratios,
->>>>>>> b22f7fa5
 )
 
 from .cluster import adjusted_rand_score
