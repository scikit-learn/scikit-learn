"""
The :mod:`sklearn.metrics.scorer` submodule implements a flexible
interface for model selection and evaluation using
arbitrary score functions.

A scorer object is a callable that can be passed to
:class:`~sklearn.model_selection.GridSearchCV` or
:func:`sklearn.model_selection.cross_val_score` as the ``scoring``
parameter, to specify how a model should be evaluated.

The signature of the call is ``(estimator, X, y)`` where ``estimator``
is the model to be evaluated, ``X`` is the test data and ``y`` is the
ground truth labeling (or ``None`` in the case of unsupervised models).
"""

# Authors: Andreas Mueller <amueller@ais.uni-bonn.de>
#          Lars Buitinck
#          Arnaud Joly <arnaud.v.joly@gmail.com>
# License: Simplified BSD

import copy
import warnings
from collections.abc import Iterable
from functools import partial
from collections import Counter
from traceback import format_exc

import numpy as np

from . import (
    r2_score,
    median_absolute_error,
    max_error,
    mean_absolute_error,
    mean_squared_error,
    mean_squared_log_error,
    mean_poisson_deviance,
    mean_gamma_deviance,
    accuracy_score,
    top_k_accuracy_score,
    f1_score,
    roc_auc_score,
    average_precision_score,
    precision_score,
    recall_score,
    log_loss,
    balanced_accuracy_score,
    explained_variance_score,
    brier_score_loss,
    jaccard_score,
    mean_absolute_percentage_error,
    matthews_corrcoef,
    class_likelihood_ratios,
)

from .cluster import adjusted_rand_score
from .cluster import rand_score
from .cluster import homogeneity_score
from .cluster import completeness_score
from .cluster import v_measure_score
from .cluster import mutual_info_score
from .cluster import adjusted_mutual_info_score
from .cluster import normalized_mutual_info_score
from .cluster import fowlkes_mallows_score

from ..utils.multiclass import type_of_target
from ..base import is_regressor
from ..utils.metadata_routing import _MetadataRequester
from ..utils.metadata_routing import MetadataRequest
from ..utils.metadata_routing import MetadataRouter
from ..utils.metadata_routing import process_routing
from ..utils.metadata_routing import get_routing_for_object


def _cached_call(cache, estimator, method, *args, **kwargs):
    """Call estimator with method and args and kwargs."""
    if cache is None:
        return getattr(estimator, method)(*args, **kwargs)

    try:
        return cache[method]
    except KeyError:
        result = getattr(estimator, method)(*args, **kwargs)
        cache[method] = result
        return result


class _MultimetricScorer:
    """Callable for multimetric scoring used to avoid repeated calls
    to `predict_proba`, `predict`, and `decision_function`.

    `_MultimetricScorer` will return a dictionary of scores corresponding to
    the scorers in the dictionary. Note that `_MultimetricScorer` can be
    created with a dictionary with one key  (i.e. only one actual scorer).

    Parameters
    ----------
    scorers : dict
        Dictionary mapping names to callable scorers.

    raise_exc : bool, default=True
        Whether to raise the exception in `__call__` or not. If set to `False`
        a formatted string of the exception details is passed as result of
        the failing scorer.
    """

    def __init__(self, *, scorers, raise_exc=True):
        self._scorers = scorers
        self._raise_exc = raise_exc

    def __call__(self, estimator, *args, **kwargs):
        """Evaluate predicted target values."""
        scores = {}
        cache = {} if self._use_cache(estimator) else None
        cached_call = partial(_cached_call, cache)

        params = process_routing(self, "score", kwargs)

        for name, scorer in self._scorers.items():
<<<<<<< HEAD
            if isinstance(scorer, _BaseScorer):
                score = scorer._score(
                    cached_call, estimator, *args, **params.get(name).score
                )
            else:
                score = scorer(estimator, *args, **params.get(name).score)
            scores[name] = score
=======
            try:
                if isinstance(scorer, _BaseScorer):
                    score = scorer._score(cached_call, estimator, *args, **kwargs)
                else:
                    score = scorer(estimator, *args, **kwargs)
                scores[name] = score
            except Exception as e:
                if self._raise_exc:
                    raise e
                else:
                    scores[name] = format_exc()

>>>>>>> bd555228
        return scores

    def _use_cache(self, estimator):
        """Return True if using a cache is beneficial.

        Caching may be beneficial when one of these conditions holds:
          - `_ProbaScorer` will be called twice.
          - `_PredictScorer` will be called twice.
          - `_ThresholdScorer` will be called twice.
          - `_ThresholdScorer` and `_PredictScorer` are called and
             estimator is a regressor.
          - `_ThresholdScorer` and `_ProbaScorer` are called and
             estimator does not have a `decision_function` attribute.

        """
        if len(self._scorers) == 1:  # Only one scorer
            return False

        counter = Counter([type(v) for v in self._scorers.values()])

        if any(
            counter[known_type] > 1
            for known_type in [_PredictScorer, _ProbaScorer, _ThresholdScorer]
        ):
            return True

        if counter[_ThresholdScorer]:
            if is_regressor(estimator) and counter[_PredictScorer]:
                return True
            elif counter[_ProbaScorer] and not hasattr(estimator, "decision_function"):
                return True
        return False

    def get_metadata_routing(self):
        """Get metadata routing of this object.

        Please check :ref:`User Guide <metadata_routing>` on how the routing
        mechanism works.

        Returns
        -------
        routing : MetadataRouter
            A :class:`~utils.metadata_routing.MetadataRouter` encapsulating
            routing information.
        """
        return MetadataRouter(owner=self.__class__.__name__).add(
            **self._scorers, method_mapping="score"
        )


class _BaseScorer(_MetadataRequester):
    def __init__(self, score_func, sign, kwargs):
        self._kwargs = kwargs
        self._score_func = score_func
        self._sign = sign

    @staticmethod
    def _check_pos_label(pos_label, classes):
        if pos_label not in list(classes):
            raise ValueError(f"pos_label={pos_label} is not a valid label: {classes}")

    def _select_proba_binary(self, y_pred, classes):
        """Select the column of the positive label in `y_pred` when
        probabilities are provided.

        Parameters
        ----------
        y_pred : ndarray of shape (n_samples, n_classes)
            The prediction given by `predict_proba`.

        classes : ndarray of shape (n_classes,)
            The class labels for the estimator.

        Returns
        -------
        y_pred : ndarray of shape (n_samples,)
            Probability predictions of the positive class.
        """
        if y_pred.shape[1] == 2:
            pos_label = self._kwargs.get("pos_label", classes[1])
            self._check_pos_label(pos_label, classes)
            col_idx = np.flatnonzero(classes == pos_label)[0]
            return y_pred[:, col_idx]

        err_msg = (
            f"Got predict_proba of shape {y_pred.shape}, but need "
            f"classifier with two classes for {self._score_func.__name__} "
            "scoring"
        )
        raise ValueError(err_msg)

    def __repr__(self):
        kwargs_string = "".join(
            [", %s=%s" % (str(k), str(v)) for k, v in self._kwargs.items()]
        )
        return "make_scorer(%s%s%s%s)" % (
            self._score_func.__name__,
            "" if self._sign > 0 else ", greater_is_better=False",
            self._factory_args(),
            kwargs_string,
        )

    def __call__(self, estimator, X, y_true, **kwargs):
        """Evaluate predicted target values for X relative to y_true.

        Parameters
        ----------
        estimator : object
            Trained estimator to use for scoring. Must have a predict_proba
            method; the output of that is used to compute the score.

        X : {array-like, sparse matrix}
            Test data that will be fed to estimator.predict.

        y_true : array-like
            Gold standard target values for X.

        **kwargs : dict
            Other parameters passed to the scorer, e.g. sample_weight.
            Refer to :func:`set_score_request` for more details.

            .. versionadded:: 1.2

        Returns
        -------
        score : float
            Score function applied to prediction of estimator on X.
        """
        return self._score(partial(_cached_call, None), estimator, X, y_true, **kwargs)

    def _factory_args(self):
        """Return non-default make_scorer arguments for repr."""
        return ""

    def _warn_overlap(self, message, kwargs):
        """Warn if there is any overlap between ``self._kwargs`` and kwargs.

        This method is intended to be used to check for overlap between
        ``self._kwargs`` and ``kwargs`` passed as metadata.
        """
        _kwargs = set() if self._kwargs is None else set(self._kwargs.keys())
        overlap = _kwargs.intersection(kwargs.keys())
        if overlap:
            warnings.warn(
                f"{message} Overlapping parameters are: {overlap}", UserWarning
            )

    def set_score_request(self, **kwargs):
        """Set requested parameters by the scorer.

        Please see :ref:`User Guide <metadata_routing>` on how the routing
        mechanism works.

        .. versionadded:: 1.2

        Parameters
        ----------
        kwargs : dict
            Arguments should be of the form ``param_name=alias``, and `alias`
            can be either one of ``{True, False, None, str}`` or an instance of
            RequestType.
        """
        self._warn_overlap(
            message=(
                "You are setting metadata request for parameters which are "
                "already set as kwargs for this metric. These set values will be "
                "overridden by passed metadata if provided. Please pass them either "
                "as metadata or kwargs to `make_scorer`."
            ),
            kwargs=kwargs,
        )
        self._metadata_request = MetadataRequest(owner=self.__class__.__name__)
        for param, alias in kwargs.items():
            self._metadata_request.score.add_request(param=param, alias=alias)
        return self


class _PredictScorer(_BaseScorer):
    def _score(self, method_caller, estimator, X, y_true, **kwargs):
        """Evaluate predicted target values for X relative to y_true.

        Parameters
        ----------
        method_caller : callable
            Returns predictions given an estimator, method name, and other
            arguments, potentially caching results.

        estimator : object
            Trained estimator to use for scoring. Must have a `predict`
            method; the output of that is used to compute the score.

        X : {array-like, sparse matrix}
            Test data that will be fed to estimator.predict.

        y_true : array-like
            Gold standard target values for X.

        **kwargs : dict
            Other parameters passed to the scorer, e.g. sample_weight.
            Refer to :func:`set_score_request` for more details.

            .. versionadded:: 1.2

        Returns
        -------
        score : float
            Score function applied to prediction of estimator on X.
        """
        self._warn_overlap(
            message=(
                "There is an overlap between set kwargs of this scorer instance and"
                " passed metadata. Please pass them either as kwargs to `make_scorer`"
                " or metadata, but not both."
            ),
            kwargs=kwargs,
        )
        y_pred = method_caller(estimator, "predict", X)
        scoring_kwargs = {**self._kwargs, **kwargs}
        return self._sign * self._score_func(y_true, y_pred, **scoring_kwargs)


class _ProbaScorer(_BaseScorer):
    def _score(self, method_caller, clf, X, y, **kwargs):
        """Evaluate predicted probabilities for X relative to y_true.

        Parameters
        ----------
        method_caller : callable
            Returns predictions given an estimator, method name, and other
            arguments, potentially caching results.

        clf : object
            Trained classifier to use for scoring. Must have a `predict_proba`
            method; the output of that is used to compute the score.

        X : {array-like, sparse matrix}
            Test data that will be fed to clf.predict_proba.

        y : array-like
            Gold standard target values for X. These must be class labels,
            not probabilities.

        **kwargs : dict
            Other parameters passed to the scorer, e.g. sample_weight.
            Refer to :func:`set_score_request` for more details.

            .. versionadded:: 1.2

        Returns
        -------
        score : float
            Score function applied to prediction of estimator on X.
        """
        self._warn_overlap(
            message=(
                "There is an overlap between set kwargs of this scorer instance and"
                " passed metadata. Please pass them either as kwargs to `make_scorer`"
                " or metadata, but not both."
            ),
            kwargs=kwargs,
        )

        y_type = type_of_target(y)
        y_pred = method_caller(clf, "predict_proba", X)
        if y_type == "binary" and y_pred.shape[1] <= 2:
            # `y_type` could be equal to "binary" even in a multi-class
            # problem: (when only 2 class are given to `y_true` during scoring)
            # Thus, we need to check for the shape of `y_pred`.
            y_pred = self._select_proba_binary(y_pred, clf.classes_)

        scoring_kwargs = {**self._kwargs, **kwargs}
        # this is for backward compatibility to avoid passing sample_weight
        # to the scorer if it's None
        # TODO(1.3) Probably remove
        if scoring_kwargs.get("sample_weight", -1) is None:
            del scoring_kwargs["sample_weight"]

        return self._sign * self._score_func(y, y_pred, **scoring_kwargs)

    def _factory_args(self):
        return ", needs_proba=True"


class _ThresholdScorer(_BaseScorer):
    def _score(self, method_caller, clf, X, y, **kwargs):
        """Evaluate decision function output for X relative to y_true.

        Parameters
        ----------
        method_caller : callable
            Returns predictions given an estimator, method name, and other
            arguments, potentially caching results.

        clf : object
            Trained classifier to use for scoring. Must have either a
            decision_function method or a predict_proba method; the output of
            that is used to compute the score.

        X : {array-like, sparse matrix}
            Test data that will be fed to clf.decision_function or
            clf.predict_proba.

        y : array-like
            Gold standard target values for X. These must be class labels,
            not decision function values.

        **kwargs : dict
            Other parameters passed to the scorer, e.g. sample_weight.
            Refer to :func:`set_score_request` for more details.

            .. versionadded:: 1.2

        Returns
        -------
        score : float
            Score function applied to prediction of estimator on X.
        """
        self._warn_overlap(
            message=(
                "There is an overlap between set kwargs of this scorer instance and"
                " passed metadata. Please pass them either as kwargs to `make_scorer`"
                " or metadata, but not both."
            ),
            kwargs=kwargs,
        )

        y_type = type_of_target(y)
        if y_type not in ("binary", "multilabel-indicator"):
            raise ValueError("{0} format is not supported".format(y_type))

        if is_regressor(clf):
            y_pred = method_caller(clf, "predict", X)
        else:
            try:
                y_pred = method_caller(clf, "decision_function", X)

                if isinstance(y_pred, list):
                    # For multi-output multi-class estimator
                    y_pred = np.vstack([p for p in y_pred]).T
                elif y_type == "binary" and "pos_label" in self._kwargs:
                    self._check_pos_label(self._kwargs["pos_label"], clf.classes_)
                    if self._kwargs["pos_label"] == clf.classes_[0]:
                        # The implicit positive class of the binary classifier
                        # does not match `pos_label`: we need to invert the
                        # predictions
                        y_pred *= -1

            except (NotImplementedError, AttributeError):
                y_pred = method_caller(clf, "predict_proba", X)

                if y_type == "binary":
                    y_pred = self._select_proba_binary(y_pred, clf.classes_)
                elif isinstance(y_pred, list):
                    y_pred = np.vstack([p[:, -1] for p in y_pred]).T

        scoring_kwargs = {**self._kwargs, **kwargs}
        # this is for backward compatibility to avoid passing sample_weight
        # to the scorer if it's None
        # TODO(1.3) Probably remove
        if scoring_kwargs.get("sample_weight", -1) is None:
            del scoring_kwargs["sample_weight"]
        return self._sign * self._score_func(y, y_pred, **scoring_kwargs)

    def _factory_args(self):
        return ", needs_threshold=True"


def get_scorer(scoring):
    """Get a scorer from string.

    Read more in the :ref:`User Guide <scoring_parameter>`.
    :func:`~sklearn.metrics.get_scorer_names` can be used to retrieve the names
    of all available scorers.

    Parameters
    ----------
    scoring : str or callable
        Scoring method as string. If callable it is returned as is.

    Returns
    -------
    scorer : callable
        The scorer.

    Notes
    -----
    When passed a string, this function always returns a copy of the scorer
    object. Calling `get_scorer` twice for the same scorer results in two
    separate scorer objects.
    """
    if isinstance(scoring, str):
        try:
            scorer = copy.deepcopy(_SCORERS[scoring])
        except KeyError:
            raise ValueError(
                "%r is not a valid scoring value. "
                "Use sklearn.metrics.get_scorer_names() "
                "to get valid options." % scoring
            )
    else:
        scorer = scoring
    return scorer


class _PassthroughScorer:
    def __init__(self, estimator):
        self._estimator = estimator

    def __call__(self, estimator, *args, **kwargs):
        """Method that wraps estimator.score"""
        return estimator.score(*args, **kwargs)

    def get_metadata_routing(self):
        """Get requested data properties.

        .. versionadded:: 1.2

        Returns
        -------
        routing : MetadataRouter
            A :class:`~utils.metadata_routing.MetadataRouter` encapsulating
            routing information.
        """
        # This scorer doesn't do any validation or routing, it only exposes the
        # score requests to the parent object. This object behaves as a
        # consumer rather than a router.
        res = MetadataRequest(owner=self._estimator.__class__.__name__)
        res.score = get_routing_for_object(self._estimator).score
        return res


def check_scoring(estimator, scoring=None, *, allow_none=False):
    """Determine scorer from user options.

    A TypeError will be thrown if the estimator cannot be scored.

    Parameters
    ----------
    estimator : estimator object implementing 'fit'
        The object to use to fit the data.

    scoring : str or callable, default=None
        A string (see model evaluation documentation) or
        a scorer callable object / function with signature
        ``scorer(estimator, X, y)``.
        If None, the provided estimator object's `score` method is used.

    allow_none : bool, default=False
        If no scoring is specified and the estimator has no score function, we
        can either return None or raise an exception.

    Returns
    -------
    scoring : callable
        A scorer callable object / function with signature
        ``scorer(estimator, X, y)``.
    """
    if not hasattr(estimator, "fit"):
        raise TypeError(
            "estimator should be an estimator implementing 'fit' method, %r was passed"
            % estimator
        )
    if isinstance(scoring, str):
        return get_scorer(scoring)
    elif callable(scoring):
        # Heuristic to ensure user has not passed a metric
        module = getattr(scoring, "__module__", None)
        if (
            hasattr(module, "startswith")
            and module.startswith("sklearn.metrics.")
            and not module.startswith("sklearn.metrics._scorer")
            and not module.startswith("sklearn.metrics.tests.")
        ):
            raise ValueError(
                "scoring value %r looks like it is a metric "
                "function rather than a scorer. A scorer should "
                "require an estimator as its first parameter. "
                "Please use `make_scorer` to convert a metric "
                "to a scorer." % scoring
            )
        return get_scorer(scoring)
    elif scoring is None:
        if hasattr(estimator, "score"):
            return _PassthroughScorer(estimator)
        elif allow_none:
            return None
        else:
            raise TypeError(
                "If no scoring is specified, the estimator passed should "
                "have a 'score' method. The estimator %r does not." % estimator
            )
    elif isinstance(scoring, Iterable):
        raise ValueError(
            "For evaluating multiple scores, use "
            "sklearn.model_selection.cross_validate instead. "
            "{0} was passed.".format(scoring)
        )
    else:
        raise ValueError(
            "scoring value should either be a callable, string or None. %r was passed"
            % scoring
        )


def _check_multimetric_scoring(estimator, scoring):
    """Check the scoring parameter in cases when multiple metrics are allowed.

    Parameters
    ----------
    estimator : sklearn estimator instance
        The estimator for which the scoring will be applied.

    scoring : list, tuple or dict
        Strategy to evaluate the performance of the cross-validated model on
        the test set.

        The possibilities are:

        - a list or tuple of unique strings;
        - a callable returning a dictionary where they keys are the metric
          names and the values are the metric scores;
        - a dictionary with metric names as keys and callables a values.

        See :ref:`multimetric_grid_search` for an example.

    Returns
    -------
    scorers_dict : dict
        A dict mapping each scorer name to its validated scorer.
    """
    err_msg_generic = (
        f"scoring is invalid (got {scoring!r}). Refer to the "
        "scoring glossary for details: "
        "https://scikit-learn.org/stable/glossary.html#term-scoring"
    )

    if isinstance(scoring, (list, tuple, set)):
        err_msg = (
            "The list/tuple elements must be unique strings of predefined scorers. "
        )
        try:
            keys = set(scoring)
        except TypeError as e:
            raise ValueError(err_msg) from e

        if len(keys) != len(scoring):
            raise ValueError(
                f"{err_msg} Duplicate elements were found in"
                f" the given list. {scoring!r}"
            )
        elif len(keys) > 0:
            if not all(isinstance(k, str) for k in keys):
                if any(callable(k) for k in keys):
                    raise ValueError(
                        f"{err_msg} One or more of the elements "
                        "were callables. Use a dict of score "
                        "name mapped to the scorer callable. "
                        f"Got {scoring!r}"
                    )
                else:
                    raise ValueError(
                        f"{err_msg} Non-string types were found "
                        f"in the given list. Got {scoring!r}"
                    )
            scorers = {
                scorer: check_scoring(estimator, scoring=scorer) for scorer in scoring
            }
        else:
            raise ValueError(f"{err_msg} Empty list was given. {scoring!r}")

    elif isinstance(scoring, dict):
        keys = set(scoring)
        if not all(isinstance(k, str) for k in keys):
            raise ValueError(
                "Non-string types were found in the keys of "
                f"the given dict. scoring={scoring!r}"
            )
        if len(keys) == 0:
            raise ValueError(f"An empty dict was passed. {scoring!r}")
        scorers = {
            key: check_scoring(estimator, scoring=scorer)
            for key, scorer in scoring.items()
        }
    else:
        raise ValueError(err_msg_generic)
    return scorers


def make_scorer(
    score_func,
    *,
    greater_is_better=True,
    needs_proba=False,
    needs_threshold=False,
    **kwargs,
):
    """Make a scorer from a performance metric or loss function.

    This factory function wraps scoring functions for use in
    :class:`~sklearn.model_selection.GridSearchCV` and
    :func:`~sklearn.model_selection.cross_val_score`.
    It takes a score function, such as :func:`~sklearn.metrics.accuracy_score`,
    :func:`~sklearn.metrics.mean_squared_error`,
    :func:`~sklearn.metrics.adjusted_rand_score` or
    :func:`~sklearn.metrics.average_precision_score`
    and returns a callable that scores an estimator's output.
    The signature of the call is `(estimator, X, y)` where `estimator`
    is the model to be evaluated, `X` is the data and `y` is the
    ground truth labeling (or `None` in the case of unsupervised models).

    Read more in the :ref:`User Guide <scoring>`.

    Parameters
    ----------
    score_func : callable
        Score function (or loss function) with signature
        ``score_func(y, y_pred, **kwargs)``.

    greater_is_better : bool, default=True
        Whether `score_func` is a score function (default), meaning high is
        good, or a loss function, meaning low is good. In the latter case, the
        scorer object will sign-flip the outcome of the `score_func`.

    needs_proba : bool, default=False
        Whether `score_func` requires `predict_proba` to get probability
        estimates out of a classifier.

        If True, for binary `y_true`, the score function is supposed to accept
        a 1D `y_pred` (i.e., probability of the positive class, shape
        `(n_samples,)`).

    needs_threshold : bool, default=False
        Whether `score_func` takes a continuous decision certainty.
        This only works for binary classification using estimators that
        have either a `decision_function` or `predict_proba` method.

        If True, for binary `y_true`, the score function is supposed to accept
        a 1D `y_pred` (i.e., probability of the positive class or the decision
        function, shape `(n_samples,)`).

        For example `average_precision` or the area under the roc curve
        can not be computed using discrete predictions alone.

    **kwargs : additional arguments
        Additional parameters to be passed to `score_func`.

    Returns
    -------
    scorer : callable
        Callable object that returns a scalar score; greater is better.

    Notes
    -----
    If `needs_proba=False` and `needs_threshold=False`, the score
    function is supposed to accept the output of :term:`predict`. If
    `needs_proba=True`, the score function is supposed to accept the
    output of :term:`predict_proba` (For binary `y_true`, the score function is
    supposed to accept probability of the positive class). If
    `needs_threshold=True`, the score function is supposed to accept the
    output of :term:`decision_function` or :term:`predict_proba` when
    :term:`decision_function` is not present.

    Examples
    --------
    >>> from sklearn.metrics import fbeta_score, make_scorer
    >>> ftwo_scorer = make_scorer(fbeta_score, beta=2)
    >>> ftwo_scorer
    make_scorer(fbeta_score, beta=2)
    >>> from sklearn.model_selection import GridSearchCV
    >>> from sklearn.svm import LinearSVC
    >>> grid = GridSearchCV(LinearSVC(), param_grid={'C': [1, 10]},
    ...                     scoring=ftwo_scorer)
    """
    sign = 1 if greater_is_better else -1
    if needs_proba and needs_threshold:
        raise ValueError(
            "Set either needs_proba or needs_threshold to True, but not both."
        )
    if needs_proba:
        cls = _ProbaScorer
    elif needs_threshold:
        cls = _ThresholdScorer
    else:
        cls = _PredictScorer
    return cls(score_func, sign, kwargs)


# Standard regression scores
explained_variance_scorer = make_scorer(explained_variance_score)
r2_scorer = make_scorer(r2_score)
max_error_scorer = make_scorer(max_error, greater_is_better=False)
neg_mean_squared_error_scorer = make_scorer(mean_squared_error, greater_is_better=False)
neg_mean_squared_log_error_scorer = make_scorer(
    mean_squared_log_error, greater_is_better=False
)
neg_mean_absolute_error_scorer = make_scorer(
    mean_absolute_error, greater_is_better=False
)
neg_mean_absolute_percentage_error_scorer = make_scorer(
    mean_absolute_percentage_error, greater_is_better=False
)
neg_median_absolute_error_scorer = make_scorer(
    median_absolute_error, greater_is_better=False
)
neg_root_mean_squared_error_scorer = make_scorer(
    mean_squared_error, greater_is_better=False, squared=False
)
neg_mean_poisson_deviance_scorer = make_scorer(
    mean_poisson_deviance, greater_is_better=False
)

neg_mean_gamma_deviance_scorer = make_scorer(
    mean_gamma_deviance, greater_is_better=False
)

# Standard Classification Scores
accuracy_scorer = make_scorer(accuracy_score)
balanced_accuracy_scorer = make_scorer(balanced_accuracy_score)
matthews_corrcoef_scorer = make_scorer(matthews_corrcoef)


def positive_likelihood_ratio(y_true, y_pred):
    return class_likelihood_ratios(y_true, y_pred)[0]


def negative_likelihood_ratio(y_true, y_pred):
    return class_likelihood_ratios(y_true, y_pred)[1]


positive_likelihood_ratio_scorer = make_scorer(positive_likelihood_ratio)
neg_negative_likelihood_ratio_scorer = make_scorer(
    negative_likelihood_ratio, greater_is_better=False
)

# Score functions that need decision values
top_k_accuracy_scorer = make_scorer(
    top_k_accuracy_score, greater_is_better=True, needs_threshold=True
)
roc_auc_scorer = make_scorer(
    roc_auc_score, greater_is_better=True, needs_threshold=True
)
average_precision_scorer = make_scorer(average_precision_score, needs_threshold=True)
roc_auc_ovo_scorer = make_scorer(roc_auc_score, needs_proba=True, multi_class="ovo")
roc_auc_ovo_weighted_scorer = make_scorer(
    roc_auc_score, needs_proba=True, multi_class="ovo", average="weighted"
)
roc_auc_ovr_scorer = make_scorer(roc_auc_score, needs_proba=True, multi_class="ovr")
roc_auc_ovr_weighted_scorer = make_scorer(
    roc_auc_score, needs_proba=True, multi_class="ovr", average="weighted"
)

# Score function for probabilistic classification
neg_log_loss_scorer = make_scorer(log_loss, greater_is_better=False, needs_proba=True)
neg_brier_score_scorer = make_scorer(
    brier_score_loss, greater_is_better=False, needs_proba=True
)
brier_score_loss_scorer = make_scorer(
    brier_score_loss, greater_is_better=False, needs_proba=True
)


# Clustering scores
adjusted_rand_scorer = make_scorer(adjusted_rand_score)
rand_scorer = make_scorer(rand_score)
homogeneity_scorer = make_scorer(homogeneity_score)
completeness_scorer = make_scorer(completeness_score)
v_measure_scorer = make_scorer(v_measure_score)
mutual_info_scorer = make_scorer(mutual_info_score)
adjusted_mutual_info_scorer = make_scorer(adjusted_mutual_info_score)
normalized_mutual_info_scorer = make_scorer(normalized_mutual_info_score)
fowlkes_mallows_scorer = make_scorer(fowlkes_mallows_score)


# TODO(1.3) Remove
class _DeprecatedScorers(dict):
    """A temporary class to deprecate SCORERS."""

    def __getitem__(self, item):
        warnings.warn(
            "sklearn.metrics.SCORERS is deprecated and will be removed in v1.3. "
            "Please use sklearn.metrics.get_scorer_names to get a list of available "
            "scorers and sklearn.metrics.get_metric to get scorer.",
            FutureWarning,
        )
        return super().__getitem__(item)


_SCORERS = dict(
    explained_variance=explained_variance_scorer,
    r2=r2_scorer,
    max_error=max_error_scorer,
    matthews_corrcoef=matthews_corrcoef_scorer,
    neg_median_absolute_error=neg_median_absolute_error_scorer,
    neg_mean_absolute_error=neg_mean_absolute_error_scorer,
    neg_mean_absolute_percentage_error=neg_mean_absolute_percentage_error_scorer,  # noqa
    neg_mean_squared_error=neg_mean_squared_error_scorer,
    neg_mean_squared_log_error=neg_mean_squared_log_error_scorer,
    neg_root_mean_squared_error=neg_root_mean_squared_error_scorer,
    neg_mean_poisson_deviance=neg_mean_poisson_deviance_scorer,
    neg_mean_gamma_deviance=neg_mean_gamma_deviance_scorer,
    accuracy=accuracy_scorer,
    top_k_accuracy=top_k_accuracy_scorer,
    roc_auc=roc_auc_scorer,
    roc_auc_ovr=roc_auc_ovr_scorer,
    roc_auc_ovo=roc_auc_ovo_scorer,
    roc_auc_ovr_weighted=roc_auc_ovr_weighted_scorer,
    roc_auc_ovo_weighted=roc_auc_ovo_weighted_scorer,
    balanced_accuracy=balanced_accuracy_scorer,
    average_precision=average_precision_scorer,
    neg_log_loss=neg_log_loss_scorer,
    neg_brier_score=neg_brier_score_scorer,
    positive_likelihood_ratio=positive_likelihood_ratio_scorer,
    neg_negative_likelihood_ratio=neg_negative_likelihood_ratio_scorer,
    # Cluster metrics that use supervised evaluation
    adjusted_rand_score=adjusted_rand_scorer,
    rand_score=rand_scorer,
    homogeneity_score=homogeneity_scorer,
    completeness_score=completeness_scorer,
    v_measure_score=v_measure_scorer,
    mutual_info_score=mutual_info_scorer,
    adjusted_mutual_info_score=adjusted_mutual_info_scorer,
    normalized_mutual_info_score=normalized_mutual_info_scorer,
    fowlkes_mallows_score=fowlkes_mallows_scorer,
)


def get_scorer_names():
    """Get the names of all available scorers.

    These names can be passed to :func:`~sklearn.metrics.get_scorer` to
    retrieve the scorer object.

    Returns
    -------
    list of str
        Names of all available scorers.
    """
    return sorted(_SCORERS.keys())


for name, metric in [
    ("precision", precision_score),
    ("recall", recall_score),
    ("f1", f1_score),
    ("jaccard", jaccard_score),
]:
    _SCORERS[name] = make_scorer(metric, average="binary")
    for average in ["macro", "micro", "samples", "weighted"]:
        qualified_name = "{0}_{1}".format(name, average)
        _SCORERS[qualified_name] = make_scorer(metric, pos_label=None, average=average)

SCORERS = _DeprecatedScorers(_SCORERS)<|MERGE_RESOLUTION|>--- conflicted
+++ resolved
@@ -117,28 +117,19 @@
         params = process_routing(self, "score", kwargs)
 
         for name, scorer in self._scorers.items():
-<<<<<<< HEAD
-            if isinstance(scorer, _BaseScorer):
-                score = scorer._score(
-                    cached_call, estimator, *args, **params.get(name).score
-                )
-            else:
-                score = scorer(estimator, *args, **params.get(name).score)
-            scores[name] = score
-=======
             try:
                 if isinstance(scorer, _BaseScorer):
-                    score = scorer._score(cached_call, estimator, *args, **kwargs)
+                    score = scorer._score(
+                        cached_call, estimator, *args, **params.get(name).score
+                    )
                 else:
-                    score = scorer(estimator, *args, **kwargs)
+                    score = scorer(estimator, *args, **params.get(name).score)
                 scores[name] = score
             except Exception as e:
                 if self._raise_exc:
                     raise e
                 else:
                     scores[name] = format_exc()
-
->>>>>>> bd555228
         return scores
 
     def _use_cache(self, estimator):
