"""
The :mod:`sklearn.metrics.scorer` submodule implements a flexible
interface for model selection and evaluation using
arbitrary score functions.

A scorer object is a callable that can be passed to
:class:`~sklearn.model_selection.GridSearchCV` or
:func:`sklearn.model_selection.cross_val_score` as the ``scoring``
parameter, to specify how a model should be evaluated.

The signature of the call is ``(estimator, X, y)`` where ``estimator``
is the model to be evaluated, ``X`` is the test data and ``y`` is the
ground truth labeling (or ``None`` in the case of unsupervised models).
"""

# Authors: The scikit-learn developers
# SPDX-License-Identifier: BSD-3-Clause

import copy
import warnings
from collections import Counter
from functools import partial
from inspect import signature
from numbers import Integral
from traceback import format_exc

import numpy as np

from ..base import is_regressor
from ..utils import Bunch
from ..utils._param_validation import HasMethods, Hidden, StrOptions, validate_params
from ..utils._response import _get_response_values
from ..utils.metadata_routing import (
    MetadataRequest,
    MetadataRouter,
    MethodMapping,
    _MetadataRequester,
    _raise_for_params,
    _routing_enabled,
    get_routing_for_object,
    process_routing,
)
from ..utils.validation import _check_response_method
from . import (
    accuracy_score,
    average_precision_score,
    balanced_accuracy_score,
    brier_score_loss,
    class_likelihood_ratios,
    d2_absolute_error_score,
    explained_variance_score,
    f1_score,
    jaccard_score,
    log_loss,
    matthews_corrcoef,
    max_error,
    mean_absolute_error,
    mean_absolute_percentage_error,
    mean_gamma_deviance,
    mean_poisson_deviance,
    mean_squared_error,
    mean_squared_log_error,
    median_absolute_error,
    precision_score,
    r2_score,
    recall_score,
    roc_auc_score,
    root_mean_squared_error,
    root_mean_squared_log_error,
    top_k_accuracy_score,
)
from .cluster import (
    adjusted_mutual_info_score,
    adjusted_rand_score,
    completeness_score,
    fowlkes_mallows_score,
    homogeneity_score,
    mutual_info_score,
    normalized_mutual_info_score,
    rand_score,
    v_measure_score,
)


def _cached_call(cache, estimator, response_method, *args, **kwargs):
    """Call estimator with method and args and kwargs."""
    if cache is not None and response_method in cache:
        return cache[response_method]

    result, _ = _get_response_values(
        estimator, *args, response_method=response_method, **kwargs
    )

    if cache is not None:
        cache[response_method] = result

    return result


class _MultimetricScorer:
    """Callable for multimetric scoring used to avoid repeated calls
    to `predict_proba`, `predict`, and `decision_function`.

    `_MultimetricScorer` will return a dictionary of scores corresponding to
    the scorers in the dictionary. Note that `_MultimetricScorer` can be
    created with a dictionary with one key  (i.e. only one actual scorer).

    Parameters
    ----------
    scorers : dict
        Dictionary mapping names to callable scorers.

    raise_exc : bool, default=True
        Whether to raise the exception in `__call__` or not. If set to `False`
        a formatted string of the exception details is passed as result of
        the failing scorer.
    """

    def __init__(self, *, scorers, raise_exc=True):
        self._scorers = scorers
        self._raise_exc = raise_exc

    def __call__(self, estimator, *args, **kwargs):
        """Evaluate predicted target values."""
        scores = {}
        cache = {} if self._use_cache(estimator) else None
        cached_call = partial(_cached_call, cache)

        if _routing_enabled():
            routed_params = process_routing(self, "score", **kwargs)
        else:
            # Scorers all get the same args, and get all of them except sample_weight.
            # Only the ones having `sample_weight` in their signature will receive it.
            # This does not work for metadata other than sample_weight, and for those
            # users have to enable metadata routing.
            common_kwargs = {
                arg: value for arg, value in kwargs.items() if arg != "sample_weight"
            }
            routed_params = Bunch(
                **{name: Bunch(score=common_kwargs.copy()) for name in self._scorers}
            )
            if "sample_weight" in kwargs:
                for name, scorer in self._scorers.items():
                    if scorer._accept_sample_weight():
                        routed_params[name].score["sample_weight"] = kwargs[
                            "sample_weight"
                        ]

        for name, scorer in self._scorers.items():
            try:
                if isinstance(scorer, _BaseScorer):
                    score = scorer._score(
                        cached_call, estimator, *args, **routed_params.get(name).score
                    )
                else:
                    score = scorer(estimator, *args, **routed_params.get(name).score)
                scores[name] = score
            except Exception as e:
                if self._raise_exc:
                    raise e
                else:
                    scores[name] = format_exc()
        return scores

    def __repr__(self):
        scorers = ", ".join([f'"{s}"' for s in self._scorers])
        return f"MultiMetricScorer({scorers})"

    def _accept_sample_weight(self):
        # TODO(slep006): remove when metadata routing is the only way
        return any(scorer._accept_sample_weight() for scorer in self._scorers.values())

    def _use_cache(self, estimator):
        """Return True if using a cache is beneficial, thus when a response method will
        be called several time.
        """
        if len(self._scorers) == 1:  # Only one scorer
            return False

        counter = Counter(
            [
                _check_response_method(estimator, scorer._response_method).__name__
                for scorer in self._scorers.values()
                if isinstance(scorer, _BaseScorer)
            ]
        )
        if any(val > 1 for val in counter.values()):
            # The exact same response method or iterable of response methods
            # will be called more than once.
            return True

        return False

    def get_metadata_routing(self):
        """Get metadata routing of this object.

        Please check :ref:`User Guide <metadata_routing>` on how the routing
        mechanism works.

        .. versionadded:: 1.3

        Returns
        -------
        routing : MetadataRouter
            A :class:`~utils.metadata_routing.MetadataRouter` encapsulating
            routing information.
        """
        return MetadataRouter(owner=self).add(
            **self._scorers,
            method_mapping=MethodMapping().add(caller="score", callee="score"),
        )


class _BaseScorer(_MetadataRequester):
    """Base scorer that is used as `scorer(estimator, X, y_true)`.

    Parameters
    ----------
    score_func : callable
        The score function to use. It will be called as
        `score_func(y_true, y_pred, **kwargs)`.

    sign : int
        Either 1 or -1 to returns the score with `sign * score_func(estimator, X, y)`.
        Thus, `sign` defined if higher scores are better or worse.

    kwargs : dict
        Additional parameters to pass to the score function.

    response_method : str
        The method to call on the estimator to get the response values.
    """

    def __init__(self, score_func, sign, kwargs, response_method="predict"):
        self._score_func = score_func
        self._sign = sign
        self._kwargs = kwargs
        self._response_method = response_method
        # TODO (1.8): remove in 1.8 (scoring="max_error" has been deprecated in 1.6)
        self._deprecation_msg = None

    def _get_pos_label(self):
        if "pos_label" in self._kwargs:
            return self._kwargs["pos_label"]
        score_func_params = signature(self._score_func).parameters
        if "pos_label" in score_func_params:
            return score_func_params["pos_label"].default
        return None

    def _accept_sample_weight(self):
        # TODO(slep006): remove when metadata routing is the only way
        return "sample_weight" in signature(self._score_func).parameters

    def __repr__(self):
        sign_string = "" if self._sign > 0 else ", greater_is_better=False"
        response_method_string = f", response_method={self._response_method!r}"
        kwargs_string = "".join([f", {k}={v}" for k, v in self._kwargs.items()])

        return (
            f"make_scorer({self._score_func.__name__}{sign_string}"
            f"{response_method_string}{kwargs_string})"
        )

<<<<<<< HEAD
    def _routing_str(self):
=======
    def _routing_repr(self):
>>>>>>> 46154199
        return repr(self)

    def __call__(self, estimator, X, y_true, sample_weight=None, **kwargs):
        """Evaluate predicted target values for X relative to y_true.

        Parameters
        ----------
        estimator : object
            Trained estimator to use for scoring. Must have a predict_proba
            method; the output of that is used to compute the score.

        X : {array-like, sparse matrix}
            Test data that will be fed to estimator.predict.

        y_true : array-like
            Gold standard target values for X.

        sample_weight : array-like of shape (n_samples,), default=None
            Sample weights.

        **kwargs : dict
            Other parameters passed to the scorer. Refer to
            :func:`set_score_request` for more details.

            Only available if `enable_metadata_routing=True`. See the
            :ref:`User Guide <metadata_routing>`.

            .. versionadded:: 1.3

        Returns
        -------
        score : float
            Score function applied to prediction of estimator on X.
        """
        # TODO (1.8): remove in 1.8 (scoring="max_error" has been deprecated in 1.6)
        if self._deprecation_msg is not None:
            warnings.warn(
                self._deprecation_msg, category=DeprecationWarning, stacklevel=2
            )

        _raise_for_params(kwargs, self, None)

        _kwargs = copy.deepcopy(kwargs)
        if sample_weight is not None:
            _kwargs["sample_weight"] = sample_weight

        return self._score(partial(_cached_call, None), estimator, X, y_true, **_kwargs)

    def _warn_overlap(self, message, kwargs):
        """Warn if there is any overlap between ``self._kwargs`` and ``kwargs``.

        This method is intended to be used to check for overlap between
        ``self._kwargs`` and ``kwargs`` passed as metadata.
        """
        _kwargs = set() if self._kwargs is None else set(self._kwargs.keys())
        overlap = _kwargs.intersection(kwargs.keys())
        if overlap:
            warnings.warn(
                f"{message} Overlapping parameters are: {overlap}", UserWarning
            )

    def set_score_request(self, **kwargs):
        """Set requested parameters by the scorer.

        Please see :ref:`User Guide <metadata_routing>` on how the routing
        mechanism works.

        .. versionadded:: 1.3

        Parameters
        ----------
        kwargs : dict
            Arguments should be of the form ``param_name=alias``, and `alias`
            can be one of ``{True, False, None, str}``.
        """
        if not _routing_enabled():
            raise RuntimeError(
                "This method is only available when metadata routing is enabled."
                " You can enable it using"
                " sklearn.set_config(enable_metadata_routing=True)."
            )

        self._warn_overlap(
            message=(
                "You are setting metadata request for parameters which are "
                "already set as kwargs for this metric. These set values will be "
                "overridden by passed metadata if provided. Please pass them either "
                "as metadata or kwargs to `make_scorer`."
            ),
            kwargs=kwargs,
        )
        self._metadata_request = MetadataRequest(owner=self)
        for param, alias in kwargs.items():
            self._metadata_request.score.add_request(param=param, alias=alias)
        return self


class _Scorer(_BaseScorer):
    def _score(self, method_caller, estimator, X, y_true, **kwargs):
        """Evaluate the response method of `estimator` on `X` and `y_true`.

        Parameters
        ----------
        method_caller : callable
            Returns predictions given an estimator, method name, and other
            arguments, potentially caching results.

        estimator : object
            Trained estimator to use for scoring.

        X : {array-like, sparse matrix}
            Test data that will be fed to clf.decision_function or
            clf.predict_proba.

        y_true : array-like
            Gold standard target values for X. These must be class labels,
            not decision function values.

        **kwargs : dict
            Other parameters passed to the scorer. Refer to
            :func:`set_score_request` for more details.

        Returns
        -------
        score : float
            Score function applied to prediction of estimator on X.
        """
        self._warn_overlap(
            message=(
                "There is an overlap between set kwargs of this scorer instance and"
                " passed metadata. Please pass them either as kwargs to `make_scorer`"
                " or metadata, but not both."
            ),
            kwargs=kwargs,
        )

        pos_label = None if is_regressor(estimator) else self._get_pos_label()
        response_method = _check_response_method(estimator, self._response_method)
        y_pred = method_caller(
            estimator,
            _get_response_method_name(response_method),
            X,
            pos_label=pos_label,
        )

        scoring_kwargs = {**self._kwargs, **kwargs}
        return self._sign * self._score_func(y_true, y_pred, **scoring_kwargs)


@validate_params(
    {
        "scoring": [str, callable, None],
    },
    prefer_skip_nested_validation=True,
)
def get_scorer(scoring):
    """Get a scorer from string.

    Read more in the :ref:`User Guide <scoring_parameter>`.
    :func:`~sklearn.metrics.get_scorer_names` can be used to retrieve the names
    of all available scorers.

    Parameters
    ----------
    scoring : str, callable or None
        Scoring method as string. If callable it is returned as is.
        If None, returns None.

    Returns
    -------
    scorer : callable
        The scorer.

    Notes
    -----
    When passed a string, this function always returns a copy of the scorer
    object. Calling `get_scorer` twice for the same scorer results in two
    separate scorer objects.

    Examples
    --------
    >>> import numpy as np
    >>> from sklearn.dummy import DummyClassifier
    >>> from sklearn.metrics import get_scorer
    >>> X = np.reshape([0, 1, -1, -0.5, 2], (-1, 1))
    >>> y = np.array([0, 1, 1, 0, 1])
    >>> classifier = DummyClassifier(strategy="constant", constant=0).fit(X, y)
    >>> accuracy = get_scorer("accuracy")
    >>> accuracy(classifier, X, y)
    0.4
    """
    if isinstance(scoring, str):
        try:
            if scoring == "max_error":
                # TODO (1.8): scoring="max_error" has been deprecated in 1.6,
                # remove in 1.8
                scorer = max_error_scorer
            else:
                scorer = copy.deepcopy(_SCORERS[scoring])
        except KeyError:
            raise ValueError(
                "%r is not a valid scoring value. "
                "Use sklearn.metrics.get_scorer_names() "
                "to get valid options." % scoring
            )
    else:
        scorer = scoring
    return scorer


class _PassthroughScorer(_MetadataRequester):
    # Passes scoring of estimator's `score` method back to estimator if scoring
    # is `None`.

    def __init__(self, estimator):
        self._estimator = estimator

        requests = MetadataRequest(owner=self)
        try:
            requests.score = copy.deepcopy(estimator._metadata_request.score)
        except AttributeError:
            try:
                requests.score = copy.deepcopy(estimator._get_default_requests().score)
            except AttributeError:
                pass

        self._metadata_request = requests

    def __call__(self, estimator, *args, **kwargs):
        """Method that wraps estimator.score"""
        return estimator.score(*args, **kwargs)

    def __repr__(self):
<<<<<<< HEAD
        return f"{self._estimator.__class__.__name__}.score"

    def _routing_str(self):
=======
        return f"{type(self._estimator).__name__}.score"

    def _routing_repr(self):
>>>>>>> 46154199
        return repr(self)

    def _accept_sample_weight(self):
        # TODO(slep006): remove when metadata routing is the only way
        return "sample_weight" in signature(self._estimator.score).parameters

    def get_metadata_routing(self):
        """Get requested data properties.

        Please check :ref:`User Guide <metadata_routing>` on how the routing
        mechanism works.

        .. versionadded:: 1.3

        Returns
        -------
        routing : MetadataRouter
            A :class:`~utils.metadata_routing.MetadataRouter` encapsulating
            routing information.
        """
        return get_routing_for_object(self._metadata_request)

    def set_score_request(self, **kwargs):
        """Set requested parameters by the scorer.

        Please see :ref:`User Guide <metadata_routing>` on how the routing
        mechanism works.

        .. versionadded:: 1.5

        Parameters
        ----------
        kwargs : dict
            Arguments should be of the form ``param_name=alias``, and `alias`
            can be one of ``{True, False, None, str}``.
        """
        if not _routing_enabled():
            raise RuntimeError(
                "This method is only available when metadata routing is enabled."
                " You can enable it using"
                " sklearn.set_config(enable_metadata_routing=True)."
            )

        for param, alias in kwargs.items():
            self._metadata_request.score.add_request(param=param, alias=alias)
        return self


def _check_multimetric_scoring(estimator, scoring):
    """Check the scoring parameter in cases when multiple metrics are allowed.

    In addition, multimetric scoring leverages a caching mechanism to not call the same
    estimator response method multiple times. Hence, the scorer is modified to only use
    a single response method given a list of response methods and the estimator.

    Parameters
    ----------
    estimator : sklearn estimator instance
        The estimator for which the scoring will be applied.

    scoring : list, tuple or dict
        Strategy to evaluate the performance of the cross-validated model on
        the test set.

        The possibilities are:

        - a list or tuple of unique strings;
        - a callable returning a dictionary where they keys are the metric
          names and the values are the metric scores;
        - a dictionary with metric names as keys and callables a values.

        See :ref:`multimetric_grid_search` for an example.

    Returns
    -------
    scorers_dict : dict
        A dict mapping each scorer name to its validated scorer.
    """
    err_msg_generic = (
        f"scoring is invalid (got {scoring!r}). Refer to the "
        "scoring glossary for details: "
        "https://scikit-learn.org/stable/glossary.html#term-scoring"
    )

    if isinstance(scoring, (list, tuple, set)):
        err_msg = (
            "The list/tuple elements must be unique strings of predefined scorers. "
        )
        try:
            keys = set(scoring)
        except TypeError as e:
            raise ValueError(err_msg) from e

        if len(keys) != len(scoring):
            raise ValueError(
                f"{err_msg} Duplicate elements were found in"
                f" the given list. {scoring!r}"
            )
        elif len(keys) > 0:
            if not all(isinstance(k, str) for k in keys):
                if any(callable(k) for k in keys):
                    raise ValueError(
                        f"{err_msg} One or more of the elements "
                        "were callables. Use a dict of score "
                        "name mapped to the scorer callable. "
                        f"Got {scoring!r}"
                    )
                else:
                    raise ValueError(
                        f"{err_msg} Non-string types were found "
                        f"in the given list. Got {scoring!r}"
                    )
            scorers = {
                scorer: check_scoring(estimator, scoring=scorer) for scorer in scoring
            }
        else:
            raise ValueError(f"{err_msg} Empty list was given. {scoring!r}")

    elif isinstance(scoring, dict):
        keys = set(scoring)
        if not all(isinstance(k, str) for k in keys):
            raise ValueError(
                "Non-string types were found in the keys of "
                f"the given dict. scoring={scoring!r}"
            )
        if len(keys) == 0:
            raise ValueError(f"An empty dict was passed. {scoring!r}")
        scorers = {
            key: check_scoring(estimator, scoring=scorer)
            for key, scorer in scoring.items()
        }
    else:
        raise ValueError(err_msg_generic)

    return scorers


def _get_response_method_name(response_method):
    try:
        return response_method.__name__
    except AttributeError:
        return _get_response_method_name(response_method.func)


@validate_params(
    {
        "score_func": [callable],
        "response_method": [
            None,
            list,
            tuple,
            StrOptions({"predict", "predict_proba", "decision_function"}),
            Hidden(StrOptions({"default"})),
        ],
        "greater_is_better": ["boolean"],
    },
    prefer_skip_nested_validation=True,
)
def make_scorer(
    score_func, *, response_method="default", greater_is_better=True, **kwargs
):
    """Make a scorer from a performance metric or loss function.

    A scorer is a wrapper around an arbitrary metric or loss function that is called
    with the signature `scorer(estimator, X, y_true, **kwargs)`.

    It is accepted in all scikit-learn estimators or functions allowing a `scoring`
    parameter.

    The parameter `response_method` allows to specify which method of the estimator
    should be used to feed the scoring/loss function.

    Read more in the :ref:`User Guide <scoring_callable>`.

    Parameters
    ----------
    score_func : callable
        Score function (or loss function) with signature
        ``score_func(y, y_pred, **kwargs)``.

    response_method : {"predict_proba", "decision_function", "predict"} or \
            list/tuple of such str, default=None

        Specifies the response method to use get prediction from an estimator
        (i.e. :term:`predict_proba`, :term:`decision_function` or
        :term:`predict`). Possible choices are:

        - if `str`, it corresponds to the name to the method to return;
        - if a list or tuple of `str`, it provides the method names in order of
          preference. The method returned corresponds to the first method in
          the list and which is implemented by `estimator`.
        - if `None`, it is equivalent to `"predict"`.

        .. versionadded:: 1.4

        .. deprecated:: 1.6
            None is equivalent to 'predict' and is deprecated. It will be removed in
            version 1.8.

    greater_is_better : bool, default=True
        Whether `score_func` is a score function (default), meaning high is
        good, or a loss function, meaning low is good. In the latter case, the
        scorer object will sign-flip the outcome of the `score_func`.

    **kwargs : additional arguments
        Additional parameters to be passed to `score_func`.

    Returns
    -------
    scorer : callable
        Callable object that returns a scalar score; greater is better.

    Examples
    --------
    >>> from sklearn.metrics import fbeta_score, make_scorer
    >>> ftwo_scorer = make_scorer(fbeta_score, beta=2)
    >>> ftwo_scorer
    make_scorer(fbeta_score, response_method='predict', beta=2)
    >>> from sklearn.model_selection import GridSearchCV
    >>> from sklearn.svm import LinearSVC
    >>> grid = GridSearchCV(LinearSVC(), param_grid={'C': [1, 10]},
    ...                     scoring=ftwo_scorer)
    """
    sign = 1 if greater_is_better else -1

    if response_method is None:
        warnings.warn(
            "response_method=None is deprecated in version 1.6 and will be removed "
            "in version 1.8. Leave it to its default value to avoid this warning.",
            FutureWarning,
        )
        response_method = "predict"
    elif response_method == "default":
        response_method = "predict"

    return _Scorer(score_func, sign, kwargs, response_method)


# Standard regression scores
explained_variance_scorer = make_scorer(explained_variance_score)
r2_scorer = make_scorer(r2_score)
neg_max_error_scorer = make_scorer(max_error, greater_is_better=False)
max_error_scorer = make_scorer(max_error, greater_is_better=False)
# TODO (1.8): remove in 1.8 (scoring="max_error" has been deprecated in 1.6)
deprecation_msg = (
    "Scoring method max_error was renamed to "
    "neg_max_error in version 1.6 and will "
    "be removed in 1.8."
)
max_error_scorer._deprecation_msg = deprecation_msg
neg_mean_squared_error_scorer = make_scorer(mean_squared_error, greater_is_better=False)
neg_mean_squared_log_error_scorer = make_scorer(
    mean_squared_log_error, greater_is_better=False
)
neg_mean_absolute_error_scorer = make_scorer(
    mean_absolute_error, greater_is_better=False
)
neg_mean_absolute_percentage_error_scorer = make_scorer(
    mean_absolute_percentage_error, greater_is_better=False
)
neg_median_absolute_error_scorer = make_scorer(
    median_absolute_error, greater_is_better=False
)
neg_root_mean_squared_error_scorer = make_scorer(
    root_mean_squared_error, greater_is_better=False
)
neg_root_mean_squared_log_error_scorer = make_scorer(
    root_mean_squared_log_error, greater_is_better=False
)
neg_mean_poisson_deviance_scorer = make_scorer(
    mean_poisson_deviance, greater_is_better=False
)

neg_mean_gamma_deviance_scorer = make_scorer(
    mean_gamma_deviance, greater_is_better=False
)
d2_absolute_error_scorer = make_scorer(d2_absolute_error_score)

# Standard Classification Scores
accuracy_scorer = make_scorer(accuracy_score)
balanced_accuracy_scorer = make_scorer(balanced_accuracy_score)
matthews_corrcoef_scorer = make_scorer(matthews_corrcoef)


def positive_likelihood_ratio(y_true, y_pred):
    return class_likelihood_ratios(y_true, y_pred, replace_undefined_by=1.0)[0]


def negative_likelihood_ratio(y_true, y_pred):
    return class_likelihood_ratios(y_true, y_pred, replace_undefined_by=1.0)[1]


positive_likelihood_ratio_scorer = make_scorer(positive_likelihood_ratio)
neg_negative_likelihood_ratio_scorer = make_scorer(
    negative_likelihood_ratio, greater_is_better=False
)

# Score functions that need decision values
top_k_accuracy_scorer = make_scorer(
    top_k_accuracy_score,
    greater_is_better=True,
    response_method=("decision_function", "predict_proba"),
)
roc_auc_scorer = make_scorer(
    roc_auc_score,
    greater_is_better=True,
    response_method=("decision_function", "predict_proba"),
)
average_precision_scorer = make_scorer(
    average_precision_score,
    response_method=("decision_function", "predict_proba"),
)
roc_auc_ovo_scorer = make_scorer(
    roc_auc_score, response_method="predict_proba", multi_class="ovo"
)
roc_auc_ovo_weighted_scorer = make_scorer(
    roc_auc_score,
    response_method="predict_proba",
    multi_class="ovo",
    average="weighted",
)
roc_auc_ovr_scorer = make_scorer(
    roc_auc_score, response_method="predict_proba", multi_class="ovr"
)
roc_auc_ovr_weighted_scorer = make_scorer(
    roc_auc_score,
    response_method="predict_proba",
    multi_class="ovr",
    average="weighted",
)

# Score function for probabilistic classification
neg_log_loss_scorer = make_scorer(
    log_loss, greater_is_better=False, response_method="predict_proba"
)
neg_brier_score_scorer = make_scorer(
    brier_score_loss, greater_is_better=False, response_method="predict_proba"
)
brier_score_loss_scorer = make_scorer(
    brier_score_loss, greater_is_better=False, response_method="predict_proba"
)


# Clustering scores
adjusted_rand_scorer = make_scorer(adjusted_rand_score)
rand_scorer = make_scorer(rand_score)
homogeneity_scorer = make_scorer(homogeneity_score)
completeness_scorer = make_scorer(completeness_score)
v_measure_scorer = make_scorer(v_measure_score)
mutual_info_scorer = make_scorer(mutual_info_score)
adjusted_mutual_info_scorer = make_scorer(adjusted_mutual_info_score)
normalized_mutual_info_scorer = make_scorer(normalized_mutual_info_score)
fowlkes_mallows_scorer = make_scorer(fowlkes_mallows_score)


_SCORERS = dict(
    explained_variance=explained_variance_scorer,
    r2=r2_scorer,
    neg_max_error=neg_max_error_scorer,
    matthews_corrcoef=matthews_corrcoef_scorer,
    neg_median_absolute_error=neg_median_absolute_error_scorer,
    neg_mean_absolute_error=neg_mean_absolute_error_scorer,
    neg_mean_absolute_percentage_error=neg_mean_absolute_percentage_error_scorer,
    neg_mean_squared_error=neg_mean_squared_error_scorer,
    neg_mean_squared_log_error=neg_mean_squared_log_error_scorer,
    neg_root_mean_squared_error=neg_root_mean_squared_error_scorer,
    neg_root_mean_squared_log_error=neg_root_mean_squared_log_error_scorer,
    neg_mean_poisson_deviance=neg_mean_poisson_deviance_scorer,
    neg_mean_gamma_deviance=neg_mean_gamma_deviance_scorer,
    d2_absolute_error_score=d2_absolute_error_scorer,
    accuracy=accuracy_scorer,
    top_k_accuracy=top_k_accuracy_scorer,
    roc_auc=roc_auc_scorer,
    roc_auc_ovr=roc_auc_ovr_scorer,
    roc_auc_ovo=roc_auc_ovo_scorer,
    roc_auc_ovr_weighted=roc_auc_ovr_weighted_scorer,
    roc_auc_ovo_weighted=roc_auc_ovo_weighted_scorer,
    balanced_accuracy=balanced_accuracy_scorer,
    average_precision=average_precision_scorer,
    neg_log_loss=neg_log_loss_scorer,
    neg_brier_score=neg_brier_score_scorer,
    positive_likelihood_ratio=positive_likelihood_ratio_scorer,
    neg_negative_likelihood_ratio=neg_negative_likelihood_ratio_scorer,
    # Cluster metrics that use supervised evaluation
    adjusted_rand_score=adjusted_rand_scorer,
    rand_score=rand_scorer,
    homogeneity_score=homogeneity_scorer,
    completeness_score=completeness_scorer,
    v_measure_score=v_measure_scorer,
    mutual_info_score=mutual_info_scorer,
    adjusted_mutual_info_score=adjusted_mutual_info_scorer,
    normalized_mutual_info_score=normalized_mutual_info_scorer,
    fowlkes_mallows_score=fowlkes_mallows_scorer,
)


def get_scorer_names():
    """Get the names of all available scorers.

    These names can be passed to :func:`~sklearn.metrics.get_scorer` to
    retrieve the scorer object.

    Returns
    -------
    list of str
        Names of all available scorers.

    Examples
    --------
    >>> from sklearn.metrics import get_scorer_names
    >>> all_scorers = get_scorer_names()
    >>> type(all_scorers)
    <class 'list'>
    >>> all_scorers[:3]
    ['accuracy', 'adjusted_mutual_info_score', 'adjusted_rand_score']
    >>> "roc_auc" in all_scorers
    True
    """
    return sorted(_SCORERS.keys())


for name, metric in [
    ("precision", precision_score),
    ("recall", recall_score),
    ("f1", f1_score),
    ("jaccard", jaccard_score),
]:
    _SCORERS[name] = make_scorer(metric, average="binary")
    for average in ["macro", "micro", "samples", "weighted"]:
        qualified_name = "{0}_{1}".format(name, average)
        _SCORERS[qualified_name] = make_scorer(metric, pos_label=None, average=average)


@validate_params(
    {
        "estimator": [HasMethods("fit"), None],
        "scoring": [
            StrOptions(set(get_scorer_names())),
            callable,
            list,
            set,
            tuple,
            dict,
            None,
        ],
        "allow_none": ["boolean"],
        "raise_exc": ["boolean"],
    },
    prefer_skip_nested_validation=True,
)
def check_scoring(estimator=None, scoring=None, *, allow_none=False, raise_exc=True):
    """Determine scorer from user options.

    A TypeError will be thrown if the estimator cannot be scored.

    Parameters
    ----------
    estimator : estimator object implementing 'fit' or None, default=None
        The object to use to fit the data. If `None`, then this function may error
        depending on `allow_none`.

    scoring : str, callable, list, tuple, set, or dict, default=None
        Scorer to use. If `scoring` represents a single score, one can use:

        - a single string (see :ref:`scoring_string_names`);
        - a callable (see :ref:`scoring_callable`) that returns a single value;
        - `None`, the `estimator`'s
          :ref:`default evaluation criterion <scoring_api_overview>` is used.

        If `scoring` represents multiple scores, one can use:

        - a list, tuple or set of unique strings;
        - a callable returning a dictionary where the keys are the metric names and the
          values are the metric scorers;
        - a dictionary with metric names as keys and callables a values. The callables
          need to have the signature `callable(estimator, X, y)`.

    allow_none : bool, default=False
        Whether to return None or raise an error if no `scoring` is specified and the
        estimator has no `score` method.

    raise_exc : bool, default=True
        Whether to raise an exception (if a subset of the scorers in multimetric scoring
        fails) or to return an error code.

        - If set to `True`, raises the failing scorer's exception.
        - If set to `False`, a formatted string of the exception details is passed as
          result of the failing scorer(s).

        This applies if `scoring` is list, tuple, set, or dict. Ignored if `scoring` is
        a str or a callable.

        .. versionadded:: 1.6

    Returns
    -------
    scoring : callable
        A scorer callable object / function with signature ``scorer(estimator, X, y)``.

    Examples
    --------
    >>> from sklearn.datasets import load_iris
    >>> from sklearn.metrics import check_scoring
    >>> from sklearn.tree import DecisionTreeClassifier
    >>> X, y = load_iris(return_X_y=True)
    >>> classifier = DecisionTreeClassifier(max_depth=2).fit(X, y)
    >>> scorer = check_scoring(classifier, scoring='accuracy')
    >>> scorer(classifier, X, y)
    0.96...

    >>> from sklearn.metrics import make_scorer, accuracy_score, mean_squared_log_error
    >>> X, y = load_iris(return_X_y=True)
    >>> y *= -1
    >>> clf = DecisionTreeClassifier().fit(X, y)
    >>> scoring = {
    ...     "accuracy": make_scorer(accuracy_score),
    ...     "mean_squared_log_error": make_scorer(mean_squared_log_error),
    ... }
    >>> scoring_call = check_scoring(estimator=clf, scoring=scoring, raise_exc=False)
    >>> scores = scoring_call(clf, X, y)
    >>> scores
    {'accuracy': 1.0, 'mean_squared_log_error': 'Traceback ...'}
    """
    if isinstance(scoring, str):
        return get_scorer(scoring)
    if callable(scoring):
        # Heuristic to ensure user has not passed a metric
        module = getattr(scoring, "__module__", None)
        if (
            hasattr(module, "startswith")
            and module.startswith("sklearn.metrics.")
            and not module.startswith("sklearn.metrics._scorer")
            and not module.startswith("sklearn.metrics.tests.")
        ):
            raise ValueError(
                "scoring value %r looks like it is a metric "
                "function rather than a scorer. A scorer should "
                "require an estimator as its first parameter. "
                "Please use `make_scorer` to convert a metric "
                "to a scorer." % scoring
            )
        return get_scorer(scoring)
    if isinstance(scoring, (list, tuple, set, dict)):
        scorers = _check_multimetric_scoring(estimator, scoring=scoring)
        return _MultimetricScorer(scorers=scorers, raise_exc=raise_exc)
    if scoring is None:
        if hasattr(estimator, "score"):
            return _PassthroughScorer(estimator)
        elif allow_none:
            return None
        else:
            raise TypeError(
                "If no scoring is specified, the estimator passed should "
                "have a 'score' method. The estimator %r does not." % estimator
            )


def _threshold_scores_to_class_labels(y_score, threshold, classes, pos_label):
    """Threshold `y_score` and return the associated class labels."""
    if pos_label is None:
        map_thresholded_score_to_label = np.array([0, 1])
    else:
        pos_label_idx = np.flatnonzero(classes == pos_label)[0]
        neg_label_idx = np.flatnonzero(classes != pos_label)[0]
        map_thresholded_score_to_label = np.array([neg_label_idx, pos_label_idx])

    return classes[map_thresholded_score_to_label[(y_score >= threshold).astype(int)]]


class _CurveScorer(_BaseScorer):
    """Scorer taking a continuous response and output a score for each threshold.

    Parameters
    ----------
    score_func : callable
        The score function to use. It will be called as
        `score_func(y_true, y_pred, **kwargs)`.

    sign : int
        Either 1 or -1 to returns the score with `sign * score_func(estimator, X, y)`.
        Thus, `sign` defined if higher scores are better or worse.

    kwargs : dict
        Additional parameters to pass to the score function.

    thresholds : int or array-like
        Related to the number of decision thresholds for which we want to compute the
        score. If an integer, it will be used to generate `thresholds` thresholds
        uniformly distributed between the minimum and maximum predicted scores. If an
        array-like, it will be used as the thresholds.

    response_method : str
        The method to call on the estimator to get the response values.
    """

    def __init__(self, score_func, sign, kwargs, thresholds, response_method):
        super().__init__(
            score_func=score_func,
            sign=sign,
            kwargs=kwargs,
            response_method=response_method,
        )
        self._thresholds = thresholds

    @classmethod
    def from_scorer(cls, scorer, response_method, thresholds):
        """Create a continuous scorer from a normal scorer."""
        instance = cls(
            score_func=scorer._score_func,
            sign=scorer._sign,
            response_method=response_method,
            thresholds=thresholds,
            kwargs=scorer._kwargs,
        )
        # transfer the metadata request
        instance._metadata_request = scorer._get_metadata_request()
        return instance

    def _score(self, method_caller, estimator, X, y_true, **kwargs):
        """Evaluate predicted target values for X relative to y_true.

        Parameters
        ----------
        method_caller : callable
            Returns predictions given an estimator, method name, and other
            arguments, potentially caching results.

        estimator : object
            Trained estimator to use for scoring.

        X : {array-like, sparse matrix} of shape (n_samples, n_features)
            Test data that will be fed to estimator.predict.

        y_true : array-like of shape (n_samples,)
            Gold standard target values for X.

        **kwargs : dict
            Other parameters passed to the scorer. Refer to
            :func:`set_score_request` for more details.

        Returns
        -------
        scores : ndarray of shape (thresholds,)
            The scores associated to each threshold.

        potential_thresholds : ndarray of shape (thresholds,)
            The potential thresholds used to compute the scores.
        """
        pos_label = self._get_pos_label()
        y_score = method_caller(
            estimator, self._response_method, X, pos_label=pos_label
        )

        scoring_kwargs = {**self._kwargs, **kwargs}
        if isinstance(self._thresholds, Integral):
            potential_thresholds = np.linspace(
                np.min(y_score), np.max(y_score), self._thresholds
            )
        else:
            potential_thresholds = np.asarray(self._thresholds)
        score_thresholds = [
            self._sign
            * self._score_func(
                y_true,
                _threshold_scores_to_class_labels(
                    y_score, th, estimator.classes_, pos_label
                ),
                **scoring_kwargs,
            )
            for th in potential_thresholds
        ]
        return np.array(score_thresholds), potential_thresholds<|MERGE_RESOLUTION|>--- conflicted
+++ resolved
@@ -261,11 +261,7 @@
             f"{response_method_string}{kwargs_string})"
         )
 
-<<<<<<< HEAD
-    def _routing_str(self):
-=======
     def _routing_repr(self):
->>>>>>> 46154199
         return repr(self)
 
     def __call__(self, estimator, X, y_true, sample_weight=None, **kwargs):
@@ -499,15 +495,9 @@
         return estimator.score(*args, **kwargs)
 
     def __repr__(self):
-<<<<<<< HEAD
-        return f"{self._estimator.__class__.__name__}.score"
-
-    def _routing_str(self):
-=======
         return f"{type(self._estimator).__name__}.score"
 
     def _routing_repr(self):
->>>>>>> 46154199
         return repr(self)
 
     def _accept_sample_weight(self):
