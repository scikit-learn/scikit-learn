--- conflicted
+++ resolved
@@ -548,30 +548,6 @@
             routing information.
         """
         return get_routing_for_object(self._estimator)
-<<<<<<< HEAD
-
-    def set_score_request(self, **kwargs):
-        """Set requested parameters by the scorer.
-
-        Please see :ref:`User Guide <metadata_routing>` on how the routing
-        mechanism works.
-
-        .. versionadded:: 1.5
-        .. versionchanged:: 1.8
-            This now raises.
-
-        Parameters
-        ----------
-        kwargs : dict
-            Arguments should be of the form ``param_name=alias``, and `alias`
-            can be one of ``{True, False, None, str}``.
-        """
-        raise AttributeError(
-            "This method is not available on _PassthroughScorer. "
-            "Use the estimator's set_score_request method instead."
-        )
-=======
->>>>>>> 332ab38d
 
 
 def _check_multimetric_scoring(estimator, scoring):
