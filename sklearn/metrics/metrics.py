import warnings
warnings.warn("sklearn.metrics.metrics is deprecated and will be removed in "
              "0.18. Please import from sklearn.metrics",
              DeprecationWarning)


from .ranking import auc
from .ranking import average_precision_score
from .ranking import label_ranking_average_precision_score
from .ranking import precision_recall_curve
from .ranking import roc_auc_score
from .ranking import roc_curve

from .classification import accuracy_score
from .classification import classification_report
from .classification import confusion_matrix
from .classification import f1_score
from .classification import fbeta_score
from .classification import hamming_loss
from .classification import hinge_loss
from .classification import jaccard_similarity_score
from .classification import log_loss
from .classification import matthews_corrcoef
from .classification import precision_recall_fscore_support
from .classification import precision_score
from .classification import recall_score
from .classification import zero_one_loss

from .regression import explained_variance_score
from .regression import mean_absolute_error
from .regression import mean_squared_error
from .regression import median_absolute_error
<<<<<<< HEAD
from .regression import r2_score

# Deprecated in 0.16
from .ranking import auc_score
=======
from .regression import r2_score
>>>>>>> acc1ac27
<|MERGE_RESOLUTION|>--- conflicted
+++ resolved
@@ -30,11 +30,4 @@
 from .regression import mean_absolute_error
 from .regression import mean_squared_error
 from .regression import median_absolute_error
-<<<<<<< HEAD
-from .regression import r2_score
-
-# Deprecated in 0.16
-from .ranking import auc_score
-=======
-from .regression import r2_score
->>>>>>> acc1ac27
+from .regression import r2_score