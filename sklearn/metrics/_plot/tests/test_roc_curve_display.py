from collections.abc import Mapping

import numpy as np
import pytest
from numpy.testing import assert_allclose
from scipy.integrate import trapezoid

from sklearn import clone
from sklearn.compose import make_column_transformer
from sklearn.datasets import load_breast_cancer, load_iris
from sklearn.exceptions import NotFittedError
from sklearn.linear_model import LogisticRegression
from sklearn.metrics import RocCurveDisplay, auc, roc_curve
from sklearn.model_selection import cross_validate, train_test_split
from sklearn.pipeline import make_pipeline
from sklearn.preprocessing import StandardScaler
from sklearn.utils import _safe_indexing, shuffle
from sklearn.utils._response import _get_response_values_binary


@pytest.fixture(scope="module")
def data():
    X, y = load_iris(return_X_y=True)
    # Avoid introducing test dependencies by mistake.
    X.flags.writeable = False
    y.flags.writeable = False
    return X, y


# This data always (with and without `drop_intermediate`)
# results in an AUC of 1.0, should we consider changing the data used??
@pytest.fixture(scope="module")
def data_binary(data):
    X, y = data
    return X[y < 2], y[y < 2]


def _check_figure_axes_and_labels(display, pos_label):
    """Check mpl axes and figure defaults are correct."""
    import matplotlib as mpl

    assert isinstance(display.ax_, mpl.axes.Axes)
    assert isinstance(display.figure_, mpl.figure.Figure)
    assert display.ax_.get_adjustable() == "box"
    assert display.ax_.get_aspect() in ("equal", 1.0)
    assert display.ax_.get_xlim() == display.ax_.get_ylim() == (-0.01, 1.01)

    expected_pos_label = 1 if pos_label is None else pos_label
    expected_ylabel = f"True Positive Rate (Positive label: {expected_pos_label})"
    expected_xlabel = f"False Positive Rate (Positive label: {expected_pos_label})"

    assert display.ax_.get_ylabel() == expected_ylabel
    assert display.ax_.get_xlabel() == expected_xlabel


@pytest.mark.parametrize("response_method", ["predict_proba", "decision_function"])
@pytest.mark.parametrize("with_sample_weight", [True, False])
@pytest.mark.parametrize("drop_intermediate", [True, False])
@pytest.mark.parametrize("with_strings", [True, False])
@pytest.mark.parametrize(
    "constructor_name, default_name",
    [
        ("from_estimator", "LogisticRegression"),
        ("from_predictions", "Classifier"),
    ],
)
def test_roc_curve_display_plotting(
    pyplot,
    response_method,
    data_binary,
    with_sample_weight,
    drop_intermediate,
    with_strings,
    constructor_name,
    default_name,
):
    """Check the overall plotting behaviour for single curve."""
    X, y = data_binary

    pos_label = None
    if with_strings:
        y = np.array(["c", "b"])[y]
        pos_label = "c"

    if with_sample_weight:
        rng = np.random.RandomState(42)
        sample_weight = rng.randint(1, 4, size=(X.shape[0]))
    else:
        sample_weight = None

    lr = LogisticRegression()
    lr.fit(X, y)

    y_score = getattr(lr, response_method)(X)
    y_score = y_score if y_score.ndim == 1 else y_score[:, 1]

    if constructor_name == "from_estimator":
        display = RocCurveDisplay.from_estimator(
            lr,
            X,
            y,
            sample_weight=sample_weight,
            drop_intermediate=drop_intermediate,
            pos_label=pos_label,
            curve_kwargs={"alpha": 0.8},
        )
    else:
        display = RocCurveDisplay.from_predictions(
            y,
            y_score,
            sample_weight=sample_weight,
            drop_intermediate=drop_intermediate,
            pos_label=pos_label,
            curve_kwargs={"alpha": 0.8},
        )

    fpr, tpr, _ = roc_curve(
        y,
        y_score,
        sample_weight=sample_weight,
        drop_intermediate=drop_intermediate,
        pos_label=pos_label,
    )

    assert_allclose(display.roc_auc, auc(fpr, tpr))
    assert_allclose(display.fpr, fpr)
    assert_allclose(display.tpr, tpr)

    assert display.name == default_name

    import matplotlib as mpl

    _check_figure_axes_and_labels(display, pos_label)
    assert isinstance(display.line_, mpl.lines.Line2D)
    assert display.line_.get_alpha() == 0.8

    expected_label = f"{default_name} (AUC = {display.roc_auc:.2f})"
    assert display.line_.get_label() == expected_label


def test_roc_curve_from_cv_results_param_validation(pyplot, data_binary, data):
    """Check parameter validation is correct."""
    X, y = data_binary

    # `cv_results` missing key
    cv_results_no_est = cross_validate(
        LogisticRegression(), X, y, cv=3, return_estimator=True, return_indices=False
    )
    cv_results_no_indices = cross_validate(
        LogisticRegression(), X, y, cv=3, return_estimator=True, return_indices=False
    )
    for cv_results in (cv_results_no_est, cv_results_no_indices):
        with pytest.raises(
            ValueError,
            match="`cv_results` does not contain one of the following required",
        ):
            RocCurveDisplay.from_cv_results(cv_results, X, y)

    cv_results = cross_validate(
        LogisticRegression(), X, y, cv=3, return_estimator=True, return_indices=True
    )

    # `X` wrong length
    with pytest.raises(ValueError, match="`X` does not contain the correct"):
        RocCurveDisplay.from_cv_results(cv_results, X[:10, :], y)

    # `y` not binary
    X_mutli, y_multi = data
    with pytest.raises(ValueError, match="The target `y` is not binary."):
        RocCurveDisplay.from_cv_results(cv_results, X, y_multi)

    # input inconsistent length
    with pytest.raises(ValueError, match="Found input variables with inconsistent"):
        RocCurveDisplay.from_cv_results(cv_results, X, y[:10])
    with pytest.raises(ValueError, match="Found input variables with inconsistent"):
        RocCurveDisplay.from_cv_results(cv_results, X, y, sample_weight=[1, 2])

    # `pos_label` inconsistency
    X_bad_pos_label, y_bad_pos_label = X_mutli[y_multi > 0], y_multi[y_multi > 0]
    with pytest.raises(ValueError, match=r"y takes value in \{1, 2\}"):
        RocCurveDisplay.from_cv_results(cv_results, X_bad_pos_label, y_bad_pos_label)

    # `name` is list while `curve_kwargs` is None or dict
    for curve_kwargs in (None, {"alpha": 0.2}):
        with pytest.raises(ValueError, match="To avoid labeling individual curves"):
            RocCurveDisplay.from_cv_results(
                cv_results,
                X,
                y,
                name=["one", "two", "three"],
                curve_kwargs=curve_kwargs,
            )

    # `curve_kwargs` incorrect length
    with pytest.raises(ValueError, match="`curve_kwargs` must be None, a dictionary"):
        RocCurveDisplay.from_cv_results(cv_results, X, y, curve_kwargs=[{"alpha": 1}])

    # `curve_kwargs` both alias provided
    with pytest.raises(TypeError, match="Got both c and"):
        RocCurveDisplay.from_cv_results(
            cv_results, X, y, curve_kwargs={"c": "blue", "color": "red"}
        )


@pytest.mark.parametrize(
    "curve_kwargs",
    [None, {"alpha": 0.2}, [{"alpha": 0.2}, {"alpha": 0.3}, {"alpha": 0.4}]],
)
def test_roc_curve_display_from_cv_results_curve_kwargs(
    pyplot, data_binary, curve_kwargs
):
    """Check `curve_kwargs` correctly passed."""
    X, y = data_binary
    n_cv = 3
    cv_results = cross_validate(
        LogisticRegression(), X, y, cv=n_cv, return_estimator=True, return_indices=True
    )
    display = RocCurveDisplay.from_cv_results(
        cv_results,
        X,
        y,
        curve_kwargs=curve_kwargs,
    )
    if curve_kwargs is None:
        # Default `alpha` used
        assert all(line.get_alpha() == 0.5 for line in display.line_)
    elif isinstance(curve_kwargs, Mapping):
        # `alpha` from dict used for all curves
        assert all(line.get_alpha() == 0.2 for line in display.line_)
    else:
        # Different `alpha` used for each curve
        assert all(
            line.get_alpha() == curve_kwargs[i]["alpha"]
            for i, line in enumerate(display.line_)
        )


# TODO : Remove in 1.9
def test_roc_curve_display_estimator_name_deprecation(pyplot):
    """Check deprecation of `estimator_name`."""
    fpr = np.array([0, 0.5, 1])
    tpr = np.array([0, 0.5, 1])
    with pytest.warns(FutureWarning, match="`estimator_name` is deprecated in"):
        RocCurveDisplay(fpr=fpr, tpr=tpr, estimator_name="test")


# TODO : Remove in 1.9
@pytest.mark.parametrize(
    "constructor_name", ["from_estimator", "from_predictions", "plot"]
)
def test_roc_curve_display_kwargs_deprecation(pyplot, data_binary, constructor_name):
    """Check **kwargs deprecated correctly in favour of `curve_kwargs`."""
    X, y = data_binary
    lr = LogisticRegression()
    lr.fit(X, y)
    fpr = np.array([0, 0.5, 1])
    tpr = np.array([0, 0.5, 1])

    # Error when both `curve_kwargs` and `**kwargs` provided
    with pytest.raises(ValueError, match="Cannot provide both `curve_kwargs`"):
        if constructor_name == "from_estimator":
            RocCurveDisplay.from_estimator(
                lr, X, y, curve_kwargs={"alpha": 1}, label="test"
            )
        elif constructor_name == "from_predictions":
            RocCurveDisplay.from_predictions(
                y, y, curve_kwargs={"alpha": 1}, label="test"
            )
        else:
            RocCurveDisplay(fpr=fpr, tpr=tpr).plot(
                curve_kwargs={"alpha": 1}, label="test"
            )

    # Warning when `**kwargs`` provided
    with pytest.warns(FutureWarning, match=r"`\*\*kwargs` is deprecated and will be"):
        if constructor_name == "from_estimator":
            RocCurveDisplay.from_estimator(lr, X, y, label="test")
        elif constructor_name == "from_predictions":
            RocCurveDisplay.from_predictions(y, y, label="test")
        else:
            RocCurveDisplay(fpr=fpr, tpr=tpr).plot(label="test")


@pytest.mark.parametrize(
    "curve_kwargs",
    [
        None,
        {"color": "blue"},
        [{"color": "blue"}, {"color": "green"}, {"color": "red"}],
    ],
)
@pytest.mark.parametrize("drop_intermediate", [True, False])
@pytest.mark.parametrize("response_method", ["predict_proba", "decision_function"])
@pytest.mark.parametrize("with_sample_weight", [True, False])
@pytest.mark.parametrize("with_strings", [True, False])
def test_roc_curve_display_plotting_from_cv_results(
    pyplot,
    data_binary,
    with_strings,
    with_sample_weight,
    response_method,
    drop_intermediate,
    curve_kwargs,
):
    """Check overall plotting of `from_cv_results`."""
    X, y = data_binary

    pos_label = None
    if with_strings:
        y = np.array(["c", "b"])[y]
        pos_label = "c"

    if with_sample_weight:
        rng = np.random.RandomState(42)
        sample_weight = rng.randint(1, 4, size=(X.shape[0]))
    else:
        sample_weight = None

    cv_results = cross_validate(
        LogisticRegression(), X, y, cv=3, return_estimator=True, return_indices=True
    )
    display = RocCurveDisplay.from_cv_results(
        cv_results,
        X,
        y,
        sample_weight=sample_weight,
        drop_intermediate=drop_intermediate,
        response_method=response_method,
        pos_label=pos_label,
        curve_kwargs=curve_kwargs,
    )

    for idx, (estimator, test_indices) in enumerate(
        zip(cv_results["estimator"], cv_results["indices"]["test"])
    ):
        y_true = _safe_indexing(y, test_indices)
        y_pred = _get_response_values_binary(
            estimator,
            _safe_indexing(X, test_indices),
            response_method=response_method,
            pos_label=pos_label,
        )[0]
        sample_weight_fold = (
            None
            if sample_weight is None
            else _safe_indexing(sample_weight, test_indices)
        )
        fpr, tpr, _ = roc_curve(
            y_true,
            y_pred,
            sample_weight=sample_weight_fold,
            drop_intermediate=drop_intermediate,
            pos_label=pos_label,
        )
        assert_allclose(display.roc_auc[idx], auc(fpr, tpr))
        assert_allclose(display.fpr[idx], fpr)
        assert_allclose(display.tpr[idx], tpr)

    assert display.name is None

    import matplotlib as mpl

    _check_figure_axes_and_labels(display, pos_label)
    aggregate_expected_labels = ["AUC = 1.00 +/- 0.00", "_child1", "_child2"]
    for idx, line in enumerate(display.line_):
        assert isinstance(line, mpl.lines.Line2D)
        # Default alpha for `from_cv_results`
        line.get_alpha() == 0.5
        if isinstance(curve_kwargs, list):
            # Each individual curve labelled
            assert line.get_label() == f"AUC = {display.roc_auc[idx]:.2f}"
        else:
            # Single aggregate label
            assert line.get_label() == aggregate_expected_labels[idx]


@pytest.mark.parametrize(
    "curve_kwargs",
    [None, {"color": "red"}, [{"c": "red"}, {"c": "green"}, {"c": "yellow"}]],
)
@pytest.mark.parametrize("name", [None, "single", ["one", "two", "three"]])
@pytest.mark.parametrize("constructor_name", ["from_cv_results", "plot"])
def test_roc_curve_from_cv_results_legend_label(
    pyplot, data_binary, constructor_name, name, curve_kwargs
):
    """Check legend label correct with all `curve_kwargs`, `name` combinations."""
    X, y = data_binary
    n_cv = 3
    cv_results = cross_validate(
        LogisticRegression(), X, y, cv=n_cv, return_estimator=True, return_indices=True
    )
    fpr = [np.array([0, 0.5, 1]), np.array([0, 0.5, 1]), np.array([0, 0.5, 1])]
    tpr = [np.array([0, 0.5, 1]), np.array([0, 0.5, 1]), np.array([0, 0.5, 1])]
    roc_auc = [1.0, 1.0, 1.0]
    if not isinstance(curve_kwargs, list) and isinstance(name, list):
        with pytest.raises(ValueError, match="To avoid labeling individual curves"):
            if constructor_name == "from_cv_results":
                RocCurveDisplay.from_cv_results(
                    cv_results, X, y, name=name, curve_kwargs=curve_kwargs
                )
            else:
                RocCurveDisplay(fpr=fpr, tpr=tpr, roc_auc=roc_auc).plot(
                    name=name, curve_kwargs=curve_kwargs
                )

    else:
        if constructor_name == "from_cv_results":
            display = RocCurveDisplay.from_cv_results(
                cv_results, X, y, name=name, curve_kwargs=curve_kwargs
            )
        else:
            display = RocCurveDisplay(fpr=fpr, tpr=tpr, roc_auc=roc_auc).plot(
                name=name, curve_kwargs=curve_kwargs
            )
        legend = display.ax_.get_legend()
        legend_labels = [text.get_text() for text in legend.get_texts()]
        if isinstance(curve_kwargs, list):
            # Multiple labels in legend
            assert len(legend_labels) == 3
            for idx, label in enumerate(legend_labels):
                if name is None:
                    assert label == "AUC = 1.00"
                elif isinstance(name, str):
                    assert label == "single (AUC = 1.00)"
                else:
                    # `name` is a list of different strings
                    assert label == f"{name[idx]} (AUC = 1.00)"
        else:
            # Single label in legend
            assert len(legend_labels) == 1
            if name is None:
                assert legend_labels[0] == "AUC = 1.00 +/- 0.00"
            else:
                # name is single string
                assert legend_labels[0] == "single (AUC = 1.00 +/- 0.00)"


@pytest.mark.parametrize(
    "curve_kwargs",
    [None, {"color": "red"}, [{"c": "red"}, {"c": "green"}, {"c": "yellow"}]],
)
def test_roc_curve_from_cv_results_curve_kwargs(pyplot, data_binary, curve_kwargs):
    """Check line kwargs passed correctly in `from_cv_results`."""

    X, y = data_binary
    cv_results = cross_validate(
        LogisticRegression(), X, y, cv=3, return_estimator=True, return_indices=True
    )
    display = RocCurveDisplay.from_cv_results(
        cv_results, X, y, curve_kwargs=curve_kwargs
    )

    for idx, line in enumerate(display.line_):
        color = line.get_color()
        if curve_kwargs is None:
            # Default color
            assert color == "blue"
        elif isinstance(curve_kwargs, Mapping):
            # All curves "red"
            assert color == "red"
        else:
            assert color == curve_kwargs[idx]["c"]


def _check_chance_level(plot_chance_level, chance_level_kw, display):
    """Check chance level line and line styles correct."""
    import matplotlib as mpl

    if plot_chance_level:
        assert isinstance(display.chance_level_, mpl.lines.Line2D)
        assert tuple(display.chance_level_.get_xdata()) == (0, 1)
        assert tuple(display.chance_level_.get_ydata()) == (0, 1)
    else:
        assert display.chance_level_ is None

    # Checking for chance level line styles
    if plot_chance_level and chance_level_kw is None:
        assert display.chance_level_.get_color() == "k"
        assert display.chance_level_.get_linestyle() == "--"
        assert display.chance_level_.get_label() == "Chance level (AUC = 0.5)"
    elif plot_chance_level:
        if "c" in chance_level_kw:
            assert display.chance_level_.get_color() == chance_level_kw["c"]
        else:
            assert display.chance_level_.get_color() == chance_level_kw["color"]
        if "lw" in chance_level_kw:
            assert display.chance_level_.get_linewidth() == chance_level_kw["lw"]
        else:
            assert display.chance_level_.get_linewidth() == chance_level_kw["linewidth"]
        if "ls" in chance_level_kw:
            assert display.chance_level_.get_linestyle() == chance_level_kw["ls"]
        else:
            assert display.chance_level_.get_linestyle() == chance_level_kw["linestyle"]


@pytest.mark.parametrize("plot_chance_level", [True, False])
@pytest.mark.parametrize("label", [None, "Test Label"])
@pytest.mark.parametrize(
    "chance_level_kw",
    [
        None,
        {"linewidth": 1, "color": "red", "linestyle": "-", "label": "DummyEstimator"},
        {"lw": 1, "c": "red", "ls": "-", "label": "DummyEstimator"},
        {"lw": 1, "color": "blue", "ls": "-", "label": None},
    ],
)
@pytest.mark.parametrize("constructor_name", ["from_estimator", "from_predictions"])
def test_roc_curve_chance_level_line(
    pyplot,
    data_binary,
    plot_chance_level,
    chance_level_kw,
    label,
    constructor_name,
):
    """Check chance level plotting behavior of `from_predictions`, `from_estimator`."""
    X, y = data_binary

    lr = LogisticRegression()
    lr.fit(X, y)

    y_score = getattr(lr, "predict_proba")(X)
    y_score = y_score if y_score.ndim == 1 else y_score[:, 1]

    if constructor_name == "from_estimator":
        display = RocCurveDisplay.from_estimator(
            lr,
            X,
            y,
            curve_kwargs={"alpha": 0.8, "label": label},
            plot_chance_level=plot_chance_level,
            chance_level_kw=chance_level_kw,
        )
    else:
        display = RocCurveDisplay.from_predictions(
            y,
<<<<<<< HEAD
            y_pred,
            curve_kwargs={"alpha": 0.8, "label": label},
=======
            y_score,
            label=label,
            alpha=0.8,
>>>>>>> eec4449e
            plot_chance_level=plot_chance_level,
            chance_level_kw=chance_level_kw,
        )

    import matplotlib as mpl

    assert isinstance(display.line_, mpl.lines.Line2D)
    assert display.line_.get_alpha() == 0.8
    assert isinstance(display.ax_, mpl.axes.Axes)
    assert isinstance(display.figure_, mpl.figure.Figure)

    _check_chance_level(plot_chance_level, chance_level_kw, display)

    # Checking for legend behaviour
    if plot_chance_level and chance_level_kw is not None:
        if label is not None or chance_level_kw.get("label") is not None:
            legend = display.ax_.get_legend()
            assert legend is not None  #  Legend should be present if any label is set
            legend_labels = [text.get_text() for text in legend.get_texts()]
            if label is not None:
                assert label in legend_labels
            if chance_level_kw.get("label") is not None:
                assert chance_level_kw["label"] in legend_labels
        else:
            assert display.ax_.get_legend() is None


@pytest.mark.parametrize("plot_chance_level", [True, False])
@pytest.mark.parametrize(
    "chance_level_kw",
    [
        None,
        {"linewidth": 1, "color": "red", "linestyle": "-", "label": "DummyEstimator"},
        {"lw": 1, "c": "red", "ls": "-", "label": "DummyEstimator"},
        {"lw": 1, "color": "blue", "ls": "-", "label": None},
    ],
)
# To ensure both curve line kwargs and change line kwargs passed correctly
@pytest.mark.parametrize("curve_kwargs", [None, {"alpha": 0.8}])
def test_roc_curve_chance_level_line_from_cv_results(
    pyplot,
    data_binary,
    plot_chance_level,
    chance_level_kw,
    curve_kwargs,
):
    """Check chance level plotting behavior with `from_cv_results`."""
    X, y = data_binary
    n_cv = 3
    cv_results = cross_validate(
        LogisticRegression(), X, y, cv=n_cv, return_estimator=True, return_indices=True
    )

    display = RocCurveDisplay.from_cv_results(
        cv_results,
        X,
        y,
        plot_chance_level=plot_chance_level,
        chance_level_kwargs=chance_level_kw,
        curve_kwargs=curve_kwargs,
    )

    import matplotlib as mpl

    assert all(isinstance(line, mpl.lines.Line2D) for line in display.line_)
    if curve_kwargs:
        assert all(line.get_alpha() == 0.8 for line in display.line_)
    assert isinstance(display.ax_, mpl.axes.Axes)
    assert isinstance(display.figure_, mpl.figure.Figure)

    _check_chance_level(plot_chance_level, chance_level_kw, display)

    legend = display.ax_.get_legend()
    # There is always a legend, to indicate each 'Fold' curve
    assert legend is not None
    legend_labels = [text.get_text() for text in legend.get_texts()]
    if plot_chance_level and chance_level_kw is not None:
        if chance_level_kw.get("label") is not None:
            assert chance_level_kw["label"] in legend_labels
        else:
            assert len(legend_labels) == 1


@pytest.mark.parametrize(
    "clf",
    [
        LogisticRegression(),
        make_pipeline(StandardScaler(), LogisticRegression()),
        make_pipeline(
            make_column_transformer((StandardScaler(), [0, 1])), LogisticRegression()
        ),
    ],
)
@pytest.mark.parametrize("constructor_name", ["from_estimator", "from_predictions"])
def test_roc_curve_display_complex_pipeline(pyplot, data_binary, clf, constructor_name):
    """Check the behaviour with complex pipeline."""
    X, y = data_binary

    clf = clone(clf)

    if constructor_name == "from_estimator":
        with pytest.raises(NotFittedError):
            RocCurveDisplay.from_estimator(clf, X, y)

    clf.fit(X, y)

    if constructor_name == "from_estimator":
        display = RocCurveDisplay.from_estimator(clf, X, y)
        name = clf.__class__.__name__
    else:
        display = RocCurveDisplay.from_predictions(y, y)
        name = "Classifier"

    assert name in display.line_.get_label()
    assert display.name == name


@pytest.mark.parametrize(
    "roc_auc, name, curve_kwargs, expected_labels",
    [
        ([0.9, 0.8], None, None, ["AUC = 0.85 +/- 0.05", "_child1"]),
        ([0.9, 0.8], "Est name", None, ["Est name (AUC = 0.85 +/- 0.05)", "_child1"]),
        (
            [0.8, 0.7],
            ["fold1", "fold2"],
            [{"c": "blue"}, {"c": "red"}],
            ["fold1 (AUC = 0.80)", "fold2 (AUC = 0.70)"],
        ),
        (None, ["fold1", "fold2"], [{"c": "blue"}, {"c": "red"}], ["fold1", "fold2"]),
    ],
)
def test_roc_curve_display_default_labels(
    pyplot, roc_auc, name, curve_kwargs, expected_labels
):
    """Check the default labels used in the display."""
    fpr = [np.array([0, 0.5, 1]), np.array([0, 0.3, 1])]
    tpr = [np.array([0, 0.5, 1]), np.array([0, 0.3, 1])]
    disp = RocCurveDisplay(fpr=fpr, tpr=tpr, roc_auc=roc_auc, name=name).plot(
        curve_kwargs=curve_kwargs
    )
    for idx, expected_label in enumerate(expected_labels):
        assert disp.line_[idx].get_label() == expected_label


def _check_auc(display, constructor_name):
    roc_auc_limit = 0.95679
    roc_auc_limit_multi = [0.97007, 0.985915, 0.980952]

    if constructor_name == "from_cv_results":
        for idx, roc_auc in enumerate(display.roc_auc):
            assert roc_auc == pytest.approx(roc_auc_limit_multi[idx])
    else:
        assert display.roc_auc == pytest.approx(roc_auc_limit)
        assert trapezoid(display.tpr, display.fpr) == pytest.approx(roc_auc_limit)


@pytest.mark.parametrize("response_method", ["predict_proba", "decision_function"])
@pytest.mark.parametrize(
    "constructor_name", ["from_estimator", "from_predictions", "from_cv_results"]
)
def test_plot_roc_curve_pos_label(pyplot, response_method, constructor_name):
    # check that we can provide the positive label and display the proper
    # statistics
    X, y = load_breast_cancer(return_X_y=True)
    # create an highly imbalanced
    idx_positive = np.flatnonzero(y == 1)
    idx_negative = np.flatnonzero(y == 0)
    idx_selected = np.hstack([idx_negative, idx_positive[:25]])
    X, y = X[idx_selected], y[idx_selected]
    X, y = shuffle(X, y, random_state=42)
    # only use 2 features to make the problem even harder
    X = X[:, :2]
    y = np.array(["cancer" if c == 1 else "not cancer" for c in y], dtype=object)
    X_train, X_test, y_train, y_test = train_test_split(
        X,
        y,
        stratify=y,
        random_state=0,
    )

    classifier = LogisticRegression()
    classifier.fit(X_train, y_train)
    cv_results = cross_validate(
        LogisticRegression(), X, y, cv=3, return_estimator=True, return_indices=True
    )

    # Sanity check to be sure the positive class is `classes_[0]`
    # Class imbalance ensures a large difference in prediction values between classes,
    # allowing us to catch errors when we switch `pos_label`
    assert classifier.classes_.tolist() == ["cancer", "not cancer"]

    y_score = getattr(classifier, response_method)(X_test)
    # we select the corresponding probability columns or reverse the decision
    # function otherwise
    y_score_cancer = -1 * y_score if y_score.ndim == 1 else y_score[:, 0]
    y_score_not_cancer = y_score if y_score.ndim == 1 else y_score[:, 1]

    pos_label = "cancer"
    y_pred = y_pred_cancer
    if constructor_name == "from_estimator":
        display = RocCurveDisplay.from_estimator(
            classifier,
            X_test,
            y_test,
            pos_label=pos_label,
            response_method=response_method,
        )
    elif constructor_name == "from_predictions":
        display = RocCurveDisplay.from_predictions(
            y_test,
<<<<<<< HEAD
            y_pred,
            pos_label=pos_label,
        )
    else:
        display = RocCurveDisplay.from_cv_results(
            cv_results,
            X,
            y,
            response_method=response_method,
            pos_label=pos_label,
=======
            y_score_cancer,
            pos_label="cancer",
>>>>>>> eec4449e
        )

    _check_auc(display, constructor_name)

    pos_label = "not cancer"
    y_pred = y_pred_not_cancer
    if constructor_name == "from_estimator":
        display = RocCurveDisplay.from_estimator(
            classifier,
            X_test,
            y_test,
            response_method=response_method,
            pos_label=pos_label,
        )
    elif constructor_name == "from_predictions":
        display = RocCurveDisplay.from_predictions(
            y_test,
<<<<<<< HEAD
            y_pred,
            pos_label=pos_label,
        )
    else:
        display = RocCurveDisplay.from_cv_results(
            cv_results,
            X,
            y,
            response_method=response_method,
            pos_label=pos_label,
=======
            y_score_not_cancer,
            pos_label="not cancer",
>>>>>>> eec4449e
        )

    _check_auc(display, constructor_name)


# TODO(1.9): remove
def test_y_score_and_y_pred_specified_error():
    """Check that an error is raised when both y_score and y_pred are specified."""
    y_true = np.array([0, 1, 1, 0])
    y_score = np.array([0.1, 0.4, 0.35, 0.8])
    y_pred = np.array([0.2, 0.3, 0.5, 0.1])

    with pytest.raises(
        ValueError, match="`y_pred` and `y_score` cannot be both specified"
    ):
        RocCurveDisplay.from_predictions(y_true, y_score=y_score, y_pred=y_pred)


# TODO(1.9): remove
def test_y_pred_deprecation_warning(pyplot):
    """Check that a warning is raised when y_pred is specified."""
    y_true = np.array([0, 1, 1, 0])
    y_score = np.array([0.1, 0.4, 0.35, 0.8])

    with pytest.warns(FutureWarning, match="y_pred is deprecated in 1.7"):
        display_y_pred = RocCurveDisplay.from_predictions(y_true, y_pred=y_score)

    assert_allclose(display_y_pred.fpr, [0, 0.5, 0.5, 1])
    assert_allclose(display_y_pred.tpr, [0, 0, 1, 1])

    display_y_score = RocCurveDisplay.from_predictions(y_true, y_score)
    assert_allclose(display_y_score.fpr, [0, 0.5, 0.5, 1])
    assert_allclose(display_y_score.tpr, [0, 0, 1, 1])


@pytest.mark.parametrize("despine", [True, False])
@pytest.mark.parametrize(
    "constructor_name", ["from_estimator", "from_predictions", "from_cv_results"]
)
def test_plot_roc_curve_despine(pyplot, data_binary, despine, constructor_name):
    # Check that the despine keyword is working correctly
    X, y = data_binary

    lr = LogisticRegression().fit(X, y)
    lr.fit(X, y)
    cv_results = cross_validate(
        LogisticRegression(), X, y, cv=3, return_estimator=True, return_indices=True
    )

    y_pred = lr.decision_function(X)

    # safe guard for the if/else construction
    assert constructor_name in ("from_estimator", "from_predictions", "from_cv_results")

    if constructor_name == "from_estimator":
        display = RocCurveDisplay.from_estimator(lr, X, y, despine=despine)
    elif constructor_name == "from_predictions":
        display = RocCurveDisplay.from_predictions(y, y_pred, despine=despine)
    else:
        display = RocCurveDisplay.from_cv_results(cv_results, X, y, despine=despine)

    for s in ["top", "right"]:
        assert display.ax_.spines[s].get_visible() is not despine

    if despine:
        for s in ["bottom", "left"]:
            assert display.ax_.spines[s].get_bounds() == (0, 1)<|MERGE_RESOLUTION|>--- conflicted
+++ resolved
@@ -534,14 +534,8 @@
     else:
         display = RocCurveDisplay.from_predictions(
             y,
-<<<<<<< HEAD
-            y_pred,
+            y_score,
             curve_kwargs={"alpha": 0.8, "label": label},
-=======
-            y_score,
-            label=label,
-            alpha=0.8,
->>>>>>> eec4449e
             plot_chance_level=plot_chance_level,
             chance_level_kw=chance_level_kw,
         )
@@ -740,7 +734,7 @@
     y_score_not_cancer = y_score if y_score.ndim == 1 else y_score[:, 1]
 
     pos_label = "cancer"
-    y_pred = y_pred_cancer
+    y_score = y_score_cancer
     if constructor_name == "from_estimator":
         display = RocCurveDisplay.from_estimator(
             classifier,
@@ -752,8 +746,7 @@
     elif constructor_name == "from_predictions":
         display = RocCurveDisplay.from_predictions(
             y_test,
-<<<<<<< HEAD
-            y_pred,
+            y_score,
             pos_label=pos_label,
         )
     else:
@@ -763,16 +756,12 @@
             y,
             response_method=response_method,
             pos_label=pos_label,
-=======
-            y_score_cancer,
-            pos_label="cancer",
->>>>>>> eec4449e
         )
 
     _check_auc(display, constructor_name)
 
     pos_label = "not cancer"
-    y_pred = y_pred_not_cancer
+    y_score = y_score_not_cancer
     if constructor_name == "from_estimator":
         display = RocCurveDisplay.from_estimator(
             classifier,
@@ -784,8 +773,7 @@
     elif constructor_name == "from_predictions":
         display = RocCurveDisplay.from_predictions(
             y_test,
-<<<<<<< HEAD
-            y_pred,
+            y_score,
             pos_label=pos_label,
         )
     else:
@@ -795,10 +783,6 @@
             y,
             response_method=response_method,
             pos_label=pos_label,
-=======
-            y_score_not_cancer,
-            pos_label="not cancer",
->>>>>>> eec4449e
         )
 
     _check_auc(display, constructor_name)
