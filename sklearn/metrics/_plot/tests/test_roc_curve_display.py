--- conflicted
+++ resolved
@@ -171,12 +171,8 @@
     else:
         display = RocCurveDisplay.from_predictions(
             y,
-<<<<<<< HEAD
             y_score,
-=======
-            y_pred,
             label=label,
->>>>>>> 7f325a93
             alpha=0.8,
             plot_chance_level=plot_chance_level,
             chance_level_kw=chance_level_kw,
