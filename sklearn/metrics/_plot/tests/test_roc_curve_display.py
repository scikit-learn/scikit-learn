--- conflicted
+++ resolved
@@ -336,7 +336,6 @@
     assert trapezoid(display.tpr, display.fpr) == pytest.approx(roc_auc_limit)
 
 
-<<<<<<< HEAD
 # TODO(1.8): remove
 def test_y_score_and_y_pred_deprecation():
     y_true = np.array([0, 1, 1, 0])
@@ -380,7 +379,8 @@
     assert_allclose(display.fpr, [0, 0.5, 0.5, 1])
     assert_allclose(display.tpr, [0, 0, 1, 1])
     assert np.array_equal(display.y_score, y_score)
-=======
+
+
 @pytest.mark.parametrize("despine", [True, False])
 @pytest.mark.parametrize("constructor_name", ["from_estimator", "from_predictions"])
 def test_plot_roc_curve_despine(pyplot, data_binary, despine, constructor_name):
@@ -405,5 +405,4 @@
 
     if despine:
         for s in ["bottom", "left"]:
-            assert display.ax_.spines[s].get_bounds() == (0, 1)
->>>>>>> 446adff1
+            assert display.ax_.spines[s].get_bounds() == (0, 1)