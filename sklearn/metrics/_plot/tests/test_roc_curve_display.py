from collections.abc import Mapping

import numpy as np
import pytest
from numpy.testing import assert_allclose
from scipy.integrate import trapezoid

from sklearn import clone
from sklearn.compose import make_column_transformer
from sklearn.datasets import load_breast_cancer, make_classification
from sklearn.exceptions import NotFittedError
from sklearn.linear_model import LogisticRegression
from sklearn.metrics import RocCurveDisplay, auc, roc_curve
from sklearn.model_selection import cross_validate, train_test_split
from sklearn.pipeline import make_pipeline
from sklearn.preprocessing import StandardScaler
from sklearn.utils import _safe_indexing, shuffle
from sklearn.utils._response import _get_response_values_binary


@pytest.fixture(scope="module")
def data_binary():
    X, y = make_classification(
        n_samples=200,
        n_features=20,
        n_informative=5,
        n_redundant=2,
        flip_y=0.1,
        class_sep=0.8,
        random_state=42,
    )
    return X, y


<<<<<<< HEAD
@pytest.fixture(scope="module")
def data_binary(data):
    X, y = data
    return X[y < 2], y[y < 2]


def _check_figure_axes_and_labels(display, pos_label):
    """Check mpl axes and figure defaults are correct."""
    import matplotlib as mpl

    assert isinstance(display.ax_, mpl.axes.Axes)
    assert isinstance(display.figure_, mpl.figure.Figure)
    assert display.ax_.get_adjustable() == "box"
    assert display.ax_.get_aspect() in ("equal", 1.0)
    assert display.ax_.get_xlim() == display.ax_.get_ylim() == (-0.01, 1.01)

    expected_pos_label = 1 if pos_label is None else pos_label
    expected_ylabel = f"True Positive Rate (Positive label: {expected_pos_label})"
    expected_xlabel = f"False Positive Rate (Positive label: {expected_pos_label})"

    assert display.ax_.get_ylabel() == expected_ylabel
    assert display.ax_.get_xlabel() == expected_xlabel


=======
>>>>>>> 36d056fc
@pytest.mark.parametrize("response_method", ["predict_proba", "decision_function"])
@pytest.mark.parametrize("with_sample_weight", [True, False])
@pytest.mark.parametrize("drop_intermediate", [True, False])
@pytest.mark.parametrize("with_strings", [True, False])
@pytest.mark.parametrize(
    "constructor_name, default_name",
    [
        ("from_estimator", "LogisticRegression"),
        ("from_predictions", "Classifier"),
    ],
)
def test_roc_curve_display_plotting(
    pyplot,
    response_method,
    data_binary,
    with_sample_weight,
    drop_intermediate,
    with_strings,
    constructor_name,
    default_name,
):
    """Check the overall plotting behaviour for single curve."""
    X, y = data_binary

    pos_label = None
    if with_strings:
        y = np.array(["c", "b"])[y]
        pos_label = "c"

    if with_sample_weight:
        rng = np.random.RandomState(42)
        sample_weight = rng.randint(1, 4, size=(X.shape[0]))
    else:
        sample_weight = None

    lr = LogisticRegression()
    lr.fit(X, y)

    y_score = getattr(lr, response_method)(X)
    y_score = y_score if y_score.ndim == 1 else y_score[:, 1]

    if constructor_name == "from_estimator":
        display = RocCurveDisplay.from_estimator(
            lr,
            X,
            y,
            sample_weight=sample_weight,
            drop_intermediate=drop_intermediate,
            pos_label=pos_label,
            curve_kwargs={"alpha": 0.8},
        )
    else:
        display = RocCurveDisplay.from_predictions(
            y,
            y_score,
            sample_weight=sample_weight,
            drop_intermediate=drop_intermediate,
            pos_label=pos_label,
            curve_kwargs={"alpha": 0.8},
        )

    fpr, tpr, _ = roc_curve(
        y,
        y_score,
        sample_weight=sample_weight,
        drop_intermediate=drop_intermediate,
        pos_label=pos_label,
    )

    assert_allclose(display.roc_auc, auc(fpr, tpr))
    assert_allclose(display.fpr, fpr)
    assert_allclose(display.tpr, tpr)

    assert display.name == default_name

    import matplotlib as mpl

    _check_figure_axes_and_labels(display, pos_label)
    assert isinstance(display.line_, mpl.lines.Line2D)
    assert display.line_.get_alpha() == 0.8

    expected_label = f"{default_name} (AUC = {display.roc_auc:.2f})"
    assert display.line_.get_label() == expected_label


@pytest.mark.parametrize(
    "params, err_msg",
    [
        (
            {
                "fpr": [np.array([0, 0.5, 1]), np.array([0, 0.5, 1])],
                "tpr": [np.array([0, 0.5, 1])],
                "roc_auc": None,
                "name": None,
            },
            "self.fpr and self.tpr from `RocCurveDisplay` initialization,",
        ),
        (
            {
                "fpr": [np.array([0, 0.5, 1])],
                "tpr": [np.array([0, 0.5, 1]), np.array([0, 0.5, 1])],
                "roc_auc": [0.8, 0.9],
                "name": None,
            },
            "self.fpr, self.tpr and self.roc_auc from `RocCurveDisplay`",
        ),
        (
            {
                "fpr": [np.array([0, 0.5, 1]), np.array([0, 0.5, 1])],
                "tpr": [np.array([0, 0.5, 1]), np.array([0, 0.5, 1])],
                "roc_auc": [0.8],
                "name": None,
            },
            "Got: self.fpr: 2, self.tpr: 2, self.roc_auc: 1",
        ),
        (
            {
                "fpr": [np.array([0, 0.5, 1]), np.array([0, 0.5, 1])],
                "tpr": [np.array([0, 0.5, 1]), np.array([0, 0.5, 1])],
                "roc_auc": [0.8, 0.9],
                "name": ["curve1", "curve2", "curve3"],
            },
            r"self.fpr, self.tpr, self.roc_auc and 'name' \(or self.name\)",
        ),
        (
            {
                "fpr": [np.array([0, 0.5, 1]), np.array([0, 0.5, 1])],
                "tpr": [np.array([0, 0.5, 1]), np.array([0, 0.5, 1])],
                "roc_auc": [0.8, 0.9],
                # List of length 1 is always allowed
                "name": ["curve1"],
            },
            None,
        ),
    ],
)
def test_roc_curve_plot_parameter_length_validation(pyplot, params, err_msg):
    """Check `plot` parameter length validation performed correctly."""
    display = RocCurveDisplay(**params)
    if err_msg:
        with pytest.raises(ValueError, match=err_msg):
            display.plot()
    else:
        # No error should be raised
        display.plot()


def test_validate_plot_params(pyplot):
    """Check `_validate_plot_params` returns the correct variables."""
    fpr = np.array([0, 0.5, 1])
    tpr = [np.array([0, 0.5, 1])]
    roc_auc = None
    name = "test_curve"

    # Initialize display with test inputs
    display = RocCurveDisplay(
        fpr=fpr,
        tpr=tpr,
        roc_auc=roc_auc,
        name=name,
        pos_label=None,
    )
    fpr_out, tpr_out, roc_auc_out, name_out = display._validate_plot_params(
        ax=None, name=None
    )

    assert isinstance(fpr_out, list)
    assert isinstance(tpr_out, list)
    assert len(fpr_out) == 1
    assert len(tpr_out) == 1
    assert roc_auc_out is None
    assert name_out == ["test_curve"]


def test_roc_curve_from_cv_results_param_validation(pyplot, data_binary, data):
    """Check parameter validation is correct."""
    X, y = data_binary

    # `cv_results` missing key
    cv_results_no_est = cross_validate(
        LogisticRegression(), X, y, cv=3, return_estimator=True, return_indices=False
    )
    cv_results_no_indices = cross_validate(
        LogisticRegression(), X, y, cv=3, return_estimator=True, return_indices=False
    )
    for cv_results in (cv_results_no_est, cv_results_no_indices):
        with pytest.raises(
            ValueError,
            match="`cv_results` does not contain one of the following required",
        ):
            RocCurveDisplay.from_cv_results(cv_results, X, y)

    cv_results = cross_validate(
        LogisticRegression(), X, y, cv=3, return_estimator=True, return_indices=True
    )

    # `X` wrong length
    with pytest.raises(ValueError, match="`X` does not contain the correct"):
        RocCurveDisplay.from_cv_results(cv_results, X[:10, :], y)

    # `y` not binary
    X_mutli, y_multi = data
    with pytest.raises(ValueError, match="The target `y` is not binary."):
        RocCurveDisplay.from_cv_results(cv_results, X, y_multi)

    # input inconsistent length
    with pytest.raises(ValueError, match="Found input variables with inconsistent"):
        RocCurveDisplay.from_cv_results(cv_results, X, y[:10])
    with pytest.raises(ValueError, match="Found input variables with inconsistent"):
        RocCurveDisplay.from_cv_results(cv_results, X, y, sample_weight=[1, 2])

    # `pos_label` inconsistency
    X_bad_pos_label, y_bad_pos_label = X_mutli[y_multi > 0], y_multi[y_multi > 0]
    with pytest.raises(ValueError, match=r"y takes value in \{1, 2\}"):
        RocCurveDisplay.from_cv_results(cv_results, X_bad_pos_label, y_bad_pos_label)

    # `name` is list while `curve_kwargs` is None or dict
    for curve_kwargs in (None, {"alpha": 0.2}):
        with pytest.raises(ValueError, match="To avoid labeling individual curves"):
            RocCurveDisplay.from_cv_results(
                cv_results,
                X,
                y,
                name=["one", "two", "three"],
                curve_kwargs=curve_kwargs,
            )

    # `curve_kwargs` incorrect length
    with pytest.raises(ValueError, match="`curve_kwargs` must be None, a dictionary"):
        RocCurveDisplay.from_cv_results(cv_results, X, y, curve_kwargs=[{"alpha": 1}])

    # `curve_kwargs` both alias provided
    with pytest.raises(TypeError, match="Got both c and"):
        RocCurveDisplay.from_cv_results(
            cv_results, X, y, curve_kwargs={"c": "blue", "color": "red"}
        )


@pytest.mark.parametrize(
    "curve_kwargs",
    [None, {"alpha": 0.2}, [{"alpha": 0.2}, {"alpha": 0.3}, {"alpha": 0.4}]],
)
def test_roc_curve_display_from_cv_results_curve_kwargs(
    pyplot, data_binary, curve_kwargs
):
    """Check `curve_kwargs` correctly passed."""
    X, y = data_binary
    n_cv = 3
    cv_results = cross_validate(
        LogisticRegression(), X, y, cv=n_cv, return_estimator=True, return_indices=True
    )
    display = RocCurveDisplay.from_cv_results(
        cv_results,
        X,
        y,
        curve_kwargs=curve_kwargs,
    )
    if curve_kwargs is None:
        # Default `alpha` used
        assert all(line.get_alpha() == 0.5 for line in display.line_)
    elif isinstance(curve_kwargs, Mapping):
        # `alpha` from dict used for all curves
        assert all(line.get_alpha() == 0.2 for line in display.line_)
    else:
        # Different `alpha` used for each curve
        assert all(
            line.get_alpha() == curve_kwargs[i]["alpha"]
            for i, line in enumerate(display.line_)
        )


# TODO(1.9): Remove in 1.9
def test_roc_curve_display_estimator_name_deprecation(pyplot):
    """Check deprecation of `estimator_name`."""
    fpr = np.array([0, 0.5, 1])
    tpr = np.array([0, 0.5, 1])
    with pytest.warns(FutureWarning, match="`estimator_name` is deprecated in"):
        RocCurveDisplay(fpr=fpr, tpr=tpr, estimator_name="test")


# TODO(1.9): Remove in 1.9
@pytest.mark.parametrize(
    "constructor_name", ["from_estimator", "from_predictions", "plot"]
)
def test_roc_curve_display_kwargs_deprecation(pyplot, data_binary, constructor_name):
    """Check **kwargs deprecated correctly in favour of `curve_kwargs`."""
    X, y = data_binary
    lr = LogisticRegression()
    lr.fit(X, y)
    fpr = np.array([0, 0.5, 1])
    tpr = np.array([0, 0.5, 1])

    # Error when both `curve_kwargs` and `**kwargs` provided
    with pytest.raises(ValueError, match="Cannot provide both `curve_kwargs`"):
        if constructor_name == "from_estimator":
            RocCurveDisplay.from_estimator(
                lr, X, y, curve_kwargs={"alpha": 1}, label="test"
            )
        elif constructor_name == "from_predictions":
            RocCurveDisplay.from_predictions(
                y, y, curve_kwargs={"alpha": 1}, label="test"
            )
        else:
            RocCurveDisplay(fpr=fpr, tpr=tpr).plot(
                curve_kwargs={"alpha": 1}, label="test"
            )

    # Warning when `**kwargs`` provided
    with pytest.warns(FutureWarning, match=r"`\*\*kwargs` is deprecated and will be"):
        if constructor_name == "from_estimator":
            RocCurveDisplay.from_estimator(lr, X, y, label="test")
        elif constructor_name == "from_predictions":
            RocCurveDisplay.from_predictions(y, y, label="test")
        else:
            RocCurveDisplay(fpr=fpr, tpr=tpr).plot(label="test")


@pytest.mark.parametrize(
    "curve_kwargs",
    [
        None,
        {"color": "blue"},
        [{"color": "blue"}, {"color": "green"}, {"color": "red"}],
    ],
)
@pytest.mark.parametrize("drop_intermediate", [True, False])
@pytest.mark.parametrize("response_method", ["predict_proba", "decision_function"])
@pytest.mark.parametrize("with_sample_weight", [True, False])
@pytest.mark.parametrize("with_strings", [True, False])
def test_roc_curve_display_plotting_from_cv_results(
    pyplot,
    data_binary,
    with_strings,
    with_sample_weight,
    response_method,
    drop_intermediate,
    curve_kwargs,
):
    """Check overall plotting of `from_cv_results`."""
    X, y = data_binary

    pos_label = None
    if with_strings:
        y = np.array(["c", "b"])[y]
        pos_label = "c"

    if with_sample_weight:
        rng = np.random.RandomState(42)
        sample_weight = rng.randint(1, 4, size=(X.shape[0]))
    else:
        sample_weight = None

    cv_results = cross_validate(
        LogisticRegression(), X, y, cv=3, return_estimator=True, return_indices=True
    )
    display = RocCurveDisplay.from_cv_results(
        cv_results,
        X,
        y,
        sample_weight=sample_weight,
        drop_intermediate=drop_intermediate,
        response_method=response_method,
        pos_label=pos_label,
        curve_kwargs=curve_kwargs,
    )

    for idx, (estimator, test_indices) in enumerate(
        zip(cv_results["estimator"], cv_results["indices"]["test"])
    ):
        y_true = _safe_indexing(y, test_indices)
        y_pred = _get_response_values_binary(
            estimator,
            _safe_indexing(X, test_indices),
            response_method=response_method,
            pos_label=pos_label,
        )[0]
        sample_weight_fold = (
            None
            if sample_weight is None
            else _safe_indexing(sample_weight, test_indices)
        )
        fpr, tpr, _ = roc_curve(
            y_true,
            y_pred,
            sample_weight=sample_weight_fold,
            drop_intermediate=drop_intermediate,
            pos_label=pos_label,
        )
        assert_allclose(display.roc_auc[idx], auc(fpr, tpr))
        assert_allclose(display.fpr[idx], fpr)
        assert_allclose(display.tpr[idx], tpr)

    assert display.name is None

    import matplotlib as mpl

    _check_figure_axes_and_labels(display, pos_label)
    aggregate_expected_labels = ["AUC = 1.00 +/- 0.00", "_child1", "_child2"]
    for idx, line in enumerate(display.line_):
        assert isinstance(line, mpl.lines.Line2D)
        # Default alpha for `from_cv_results`
        line.get_alpha() == 0.5
        if isinstance(curve_kwargs, list):
            # Each individual curve labelled
            assert line.get_label() == f"AUC = {display.roc_auc[idx]:.2f}"
        else:
            # Single aggregate label
            assert line.get_label() == aggregate_expected_labels[idx]


@pytest.mark.parametrize("roc_auc", [[1.0, 1.0, 1.0], None])
@pytest.mark.parametrize(
    "curve_kwargs",
    [None, {"color": "red"}, [{"c": "red"}, {"c": "green"}, {"c": "yellow"}]],
)
@pytest.mark.parametrize("name", [None, "single", ["one", "two", "three"]])
def test_roc_curve_plot_legend_label(pyplot, data_binary, name, curve_kwargs, roc_auc):
    """Check legend label correct with all `curve_kwargs`, `name` combinations."""
    fpr = [np.array([0, 0.5, 1]), np.array([0, 0.5, 1]), np.array([0, 0.5, 1])]
    tpr = [np.array([0, 0.5, 1]), np.array([0, 0.5, 1]), np.array([0, 0.5, 1])]
    if not isinstance(curve_kwargs, list) and isinstance(name, list):
        with pytest.raises(ValueError, match="To avoid labeling individual curves"):
            RocCurveDisplay(fpr=fpr, tpr=tpr, roc_auc=roc_auc).plot(
                name=name, curve_kwargs=curve_kwargs
            )

    else:
        display = RocCurveDisplay(fpr=fpr, tpr=tpr, roc_auc=roc_auc).plot(
            name=name, curve_kwargs=curve_kwargs
        )
        legend = display.ax_.get_legend()
        if legend is None:
            # No legend is created, exit test early
            assert name is None
            assert roc_auc is None
            return
        else:
            legend_labels = [text.get_text() for text in legend.get_texts()]

        if isinstance(curve_kwargs, list):
            # Multiple labels in legend
            assert len(legend_labels) == 3
            for idx, label in enumerate(legend_labels):
                if name is None:
                    expected_label = "AUC = 1.00" if roc_auc else None
                    assert label == expected_label
                elif isinstance(name, str):
                    expected_label = "single (AUC = 1.00)" if roc_auc else "single"
                    assert label == expected_label
                else:
                    # `name` is a list of different strings
                    expected_label = (
                        f"{name[idx]} (AUC = 1.00)" if roc_auc else f"{name[idx]}"
                    )
                    assert label == expected_label
        else:
            # Single label in legend
            assert len(legend_labels) == 1
            if name is None:
                expected_label = "AUC = 1.00 +/- 0.00" if roc_auc else None
                assert legend_labels[0] == expected_label
            else:
                # name is single string
                expected_label = "single (AUC = 1.00 +/- 0.00)" if roc_auc else "single"
                assert legend_labels[0] == expected_label


@pytest.mark.parametrize(
    "curve_kwargs",
    [None, {"color": "red"}, [{"c": "red"}, {"c": "green"}, {"c": "yellow"}]],
)
@pytest.mark.parametrize("name", [None, "single", ["one", "two", "three"]])
def test_roc_curve_from_cv_results_legend_label(
    pyplot, data_binary, name, curve_kwargs
):
    """Check legend label correct with all `curve_kwargs`, `name` combinations."""
    X, y = data_binary
    n_cv = 3
    cv_results = cross_validate(
        LogisticRegression(), X, y, cv=n_cv, return_estimator=True, return_indices=True
    )

    if not isinstance(curve_kwargs, list) and isinstance(name, list):
        with pytest.raises(ValueError, match="To avoid labeling individual curves"):
            RocCurveDisplay.from_cv_results(
                cv_results, X, y, name=name, curve_kwargs=curve_kwargs
            )
    else:
        display = RocCurveDisplay.from_cv_results(
            cv_results, X, y, name=name, curve_kwargs=curve_kwargs
        )

        legend = display.ax_.get_legend()
        legend_labels = [text.get_text() for text in legend.get_texts()]
        if isinstance(curve_kwargs, list):
            # Multiple labels in legend
            assert len(legend_labels) == 3
            for idx, label in enumerate(legend_labels):
                if name is None:
                    assert label == "AUC = 1.00"
                elif isinstance(name, str):
                    assert label == "single (AUC = 1.00)"
                else:
                    # `name` is a list of different strings
                    assert label == f"{name[idx]} (AUC = 1.00)"
        else:
            # Single label in legend
            assert len(legend_labels) == 1
            if name is None:
                assert legend_labels[0] == "AUC = 1.00 +/- 0.00"
            else:
                # name is single string
                assert legend_labels[0] == "single (AUC = 1.00 +/- 0.00)"


@pytest.mark.parametrize(
    "curve_kwargs",
    [None, {"color": "red"}, [{"c": "red"}, {"c": "green"}, {"c": "yellow"}]],
)
def test_roc_curve_from_cv_results_curve_kwargs(pyplot, data_binary, curve_kwargs):
    """Check line kwargs passed correctly in `from_cv_results`."""

    X, y = data_binary
    cv_results = cross_validate(
        LogisticRegression(), X, y, cv=3, return_estimator=True, return_indices=True
    )
    display = RocCurveDisplay.from_cv_results(
        cv_results, X, y, curve_kwargs=curve_kwargs
    )

    for idx, line in enumerate(display.line_):
        color = line.get_color()
        if curve_kwargs is None:
            # Default color
            assert color == "blue"
        elif isinstance(curve_kwargs, Mapping):
            # All curves "red"
            assert color == "red"
        else:
            assert color == curve_kwargs[idx]["c"]


def _check_chance_level(plot_chance_level, chance_level_kw, display):
    """Check chance level line and line styles correct."""
    import matplotlib as mpl

    if plot_chance_level:
        assert isinstance(display.chance_level_, mpl.lines.Line2D)
        assert tuple(display.chance_level_.get_xdata()) == (0, 1)
        assert tuple(display.chance_level_.get_ydata()) == (0, 1)
    else:
        assert display.chance_level_ is None

    # Checking for chance level line styles
    if plot_chance_level and chance_level_kw is None:
        assert display.chance_level_.get_color() == "k"
        assert display.chance_level_.get_linestyle() == "--"
        assert display.chance_level_.get_label() == "Chance level (AUC = 0.5)"
    elif plot_chance_level:
        if "c" in chance_level_kw:
            assert display.chance_level_.get_color() == chance_level_kw["c"]
        else:
            assert display.chance_level_.get_color() == chance_level_kw["color"]
        if "lw" in chance_level_kw:
            assert display.chance_level_.get_linewidth() == chance_level_kw["lw"]
        else:
            assert display.chance_level_.get_linewidth() == chance_level_kw["linewidth"]
        if "ls" in chance_level_kw:
            assert display.chance_level_.get_linestyle() == chance_level_kw["ls"]
        else:
            assert display.chance_level_.get_linestyle() == chance_level_kw["linestyle"]


@pytest.mark.parametrize("plot_chance_level", [True, False])
@pytest.mark.parametrize("label", [None, "Test Label"])
@pytest.mark.parametrize(
    "chance_level_kw",
    [
        None,
        {"linewidth": 1, "color": "red", "linestyle": "-", "label": "DummyEstimator"},
        {"lw": 1, "c": "red", "ls": "-", "label": "DummyEstimator"},
        {"lw": 1, "color": "blue", "ls": "-", "label": None},
    ],
)
@pytest.mark.parametrize("constructor_name", ["from_estimator", "from_predictions"])
def test_roc_curve_chance_level_line(
    pyplot,
    data_binary,
    plot_chance_level,
    chance_level_kw,
    label,
    constructor_name,
):
    """Check chance level plotting behavior of `from_predictions`, `from_estimator`."""
    X, y = data_binary

    lr = LogisticRegression()
    lr.fit(X, y)

    y_score = getattr(lr, "predict_proba")(X)
    y_score = y_score if y_score.ndim == 1 else y_score[:, 1]

    if constructor_name == "from_estimator":
        display = RocCurveDisplay.from_estimator(
            lr,
            X,
            y,
            curve_kwargs={"alpha": 0.8, "label": label},
            plot_chance_level=plot_chance_level,
            chance_level_kw=chance_level_kw,
        )
    else:
        display = RocCurveDisplay.from_predictions(
            y,
            y_score,
            curve_kwargs={"alpha": 0.8, "label": label},
            plot_chance_level=plot_chance_level,
            chance_level_kw=chance_level_kw,
        )

    import matplotlib as mpl

    assert isinstance(display.line_, mpl.lines.Line2D)
    assert display.line_.get_alpha() == 0.8
    assert isinstance(display.ax_, mpl.axes.Axes)
    assert isinstance(display.figure_, mpl.figure.Figure)

    _check_chance_level(plot_chance_level, chance_level_kw, display)

    # Checking for legend behaviour
    if plot_chance_level and chance_level_kw is not None:
        if label is not None or chance_level_kw.get("label") is not None:
            legend = display.ax_.get_legend()
            assert legend is not None  #  Legend should be present if any label is set
            legend_labels = [text.get_text() for text in legend.get_texts()]
            if label is not None:
                assert label in legend_labels
            if chance_level_kw.get("label") is not None:
                assert chance_level_kw["label"] in legend_labels
        else:
            assert display.ax_.get_legend() is None


@pytest.mark.parametrize("plot_chance_level", [True, False])
@pytest.mark.parametrize(
    "chance_level_kw",
    [
        None,
        {"linewidth": 1, "color": "red", "linestyle": "-", "label": "DummyEstimator"},
        {"lw": 1, "c": "red", "ls": "-", "label": "DummyEstimator"},
        {"lw": 1, "color": "blue", "ls": "-", "label": None},
    ],
)
@pytest.mark.parametrize("curve_kwargs", [None, {"alpha": 0.8}])
def test_roc_curve_chance_level_line_from_cv_results(
    pyplot,
    data_binary,
    plot_chance_level,
    chance_level_kw,
    curve_kwargs,
):
    """Check chance level plotting behavior with `from_cv_results`."""
    X, y = data_binary
    n_cv = 3
    cv_results = cross_validate(
        LogisticRegression(), X, y, cv=n_cv, return_estimator=True, return_indices=True
    )

    display = RocCurveDisplay.from_cv_results(
        cv_results,
        X,
        y,
        plot_chance_level=plot_chance_level,
        chance_level_kwargs=chance_level_kw,
        curve_kwargs=curve_kwargs,
    )

    import matplotlib as mpl

    assert all(isinstance(line, mpl.lines.Line2D) for line in display.line_)
    # Ensure both curve line kwargs passed correctly as well
    if curve_kwargs:
        assert all(line.get_alpha() == 0.8 for line in display.line_)
    assert isinstance(display.ax_, mpl.axes.Axes)
    assert isinstance(display.figure_, mpl.figure.Figure)

    _check_chance_level(plot_chance_level, chance_level_kw, display)

    legend = display.ax_.get_legend()
    # There is always a legend, to indicate each 'Fold' curve
    assert legend is not None
    legend_labels = [text.get_text() for text in legend.get_texts()]
    if plot_chance_level and chance_level_kw is not None:
        if chance_level_kw.get("label") is not None:
            assert chance_level_kw["label"] in legend_labels
        else:
            assert len(legend_labels) == 1


@pytest.mark.parametrize(
    "clf",
    [
        LogisticRegression(),
        make_pipeline(StandardScaler(), LogisticRegression()),
        make_pipeline(
            make_column_transformer((StandardScaler(), [0, 1])), LogisticRegression()
        ),
    ],
)
@pytest.mark.parametrize("constructor_name", ["from_estimator", "from_predictions"])
def test_roc_curve_display_complex_pipeline(pyplot, data_binary, clf, constructor_name):
    """Check the behaviour with complex pipeline."""
    X, y = data_binary

    clf = clone(clf)

    if constructor_name == "from_estimator":
        with pytest.raises(NotFittedError):
            RocCurveDisplay.from_estimator(clf, X, y)

    clf.fit(X, y)

    if constructor_name == "from_estimator":
        display = RocCurveDisplay.from_estimator(clf, X, y)
        name = clf.__class__.__name__
    else:
        display = RocCurveDisplay.from_predictions(y, y)
        name = "Classifier"

    assert name in display.line_.get_label()
    assert display.name == name


@pytest.mark.parametrize(
    "roc_auc, name, curve_kwargs, expected_labels",
    [
        ([0.9, 0.8], None, None, ["AUC = 0.85 +/- 0.05", "_child1"]),
        ([0.9, 0.8], "Est name", None, ["Est name (AUC = 0.85 +/- 0.05)", "_child1"]),
        (
            [0.8, 0.7],
            ["fold1", "fold2"],
            [{"c": "blue"}, {"c": "red"}],
            ["fold1 (AUC = 0.80)", "fold2 (AUC = 0.70)"],
        ),
        (None, ["fold1", "fold2"], [{"c": "blue"}, {"c": "red"}], ["fold1", "fold2"]),
    ],
)
def test_roc_curve_display_default_labels(
    pyplot, roc_auc, name, curve_kwargs, expected_labels
):
    """Check the default labels used in the display."""
    fpr = [np.array([0, 0.5, 1]), np.array([0, 0.3, 1])]
    tpr = [np.array([0, 0.5, 1]), np.array([0, 0.3, 1])]
    disp = RocCurveDisplay(fpr=fpr, tpr=tpr, roc_auc=roc_auc, name=name).plot(
        curve_kwargs=curve_kwargs
    )
    for idx, expected_label in enumerate(expected_labels):
        assert disp.line_[idx].get_label() == expected_label


def _check_auc(display, constructor_name):
    roc_auc_limit = 0.95679
    roc_auc_limit_multi = [0.97007, 0.985915, 0.980952]

    if constructor_name == "from_cv_results":
        for idx, roc_auc in enumerate(display.roc_auc):
            assert roc_auc == pytest.approx(roc_auc_limit_multi[idx])
    else:
        assert display.roc_auc == pytest.approx(roc_auc_limit)
        assert trapezoid(display.tpr, display.fpr) == pytest.approx(roc_auc_limit)


@pytest.mark.parametrize("response_method", ["predict_proba", "decision_function"])
@pytest.mark.parametrize(
    "constructor_name", ["from_estimator", "from_predictions", "from_cv_results"]
)
def test_plot_roc_curve_pos_label(pyplot, response_method, constructor_name):
    # check that we can provide the positive label and display the proper
    # statistics
    X, y = load_breast_cancer(return_X_y=True)
    # create an highly imbalanced
    idx_positive = np.flatnonzero(y == 1)
    idx_negative = np.flatnonzero(y == 0)
    idx_selected = np.hstack([idx_negative, idx_positive[:25]])
    X, y = X[idx_selected], y[idx_selected]
    X, y = shuffle(X, y, random_state=42)
    # only use 2 features to make the problem even harder
    X = X[:, :2]
    y = np.array(["cancer" if c == 1 else "not cancer" for c in y], dtype=object)
    X_train, X_test, y_train, y_test = train_test_split(
        X,
        y,
        stratify=y,
        random_state=0,
    )

    classifier = LogisticRegression()
    classifier.fit(X_train, y_train)
    cv_results = cross_validate(
        LogisticRegression(), X, y, cv=3, return_estimator=True, return_indices=True
    )

    # Sanity check to be sure the positive class is `classes_[0]`
    # Class imbalance ensures a large difference in prediction values between classes,
    # allowing us to catch errors when we switch `pos_label`
    assert classifier.classes_.tolist() == ["cancer", "not cancer"]

    y_score = getattr(classifier, response_method)(X_test)
    # we select the corresponding probability columns or reverse the decision
    # function otherwise
    y_score_cancer = -1 * y_score if y_score.ndim == 1 else y_score[:, 0]
    y_score_not_cancer = y_score if y_score.ndim == 1 else y_score[:, 1]

    pos_label = "cancer"
    y_score = y_score_cancer
    if constructor_name == "from_estimator":
        display = RocCurveDisplay.from_estimator(
            classifier,
            X_test,
            y_test,
            pos_label=pos_label,
            response_method=response_method,
        )
    elif constructor_name == "from_predictions":
        display = RocCurveDisplay.from_predictions(
            y_test,
            y_score,
            pos_label=pos_label,
        )
    else:
        display = RocCurveDisplay.from_cv_results(
            cv_results,
            X,
            y,
            response_method=response_method,
            pos_label=pos_label,
        )

    _check_auc(display, constructor_name)

    pos_label = "not cancer"
    y_score = y_score_not_cancer
    if constructor_name == "from_estimator":
        display = RocCurveDisplay.from_estimator(
            classifier,
            X_test,
            y_test,
            response_method=response_method,
            pos_label=pos_label,
        )
    elif constructor_name == "from_predictions":
        display = RocCurveDisplay.from_predictions(
            y_test,
            y_score,
            pos_label=pos_label,
        )
    else:
        display = RocCurveDisplay.from_cv_results(
            cv_results,
            X,
            y,
            response_method=response_method,
            pos_label=pos_label,
        )

    _check_auc(display, constructor_name)


# TODO(1.9): remove
def test_y_score_and_y_pred_specified_error():
    """Check that an error is raised when both y_score and y_pred are specified."""
    y_true = np.array([0, 1, 1, 0])
    y_score = np.array([0.1, 0.4, 0.35, 0.8])
    y_pred = np.array([0.2, 0.3, 0.5, 0.1])

    with pytest.raises(
        ValueError, match="`y_pred` and `y_score` cannot be both specified"
    ):
        RocCurveDisplay.from_predictions(y_true, y_score=y_score, y_pred=y_pred)


# TODO(1.9): remove
def test_y_pred_deprecation_warning(pyplot):
    """Check that a warning is raised when y_pred is specified."""
    y_true = np.array([0, 1, 1, 0])
    y_score = np.array([0.1, 0.4, 0.35, 0.8])

    with pytest.warns(FutureWarning, match="y_pred is deprecated in 1.7"):
        display_y_pred = RocCurveDisplay.from_predictions(y_true, y_pred=y_score)

    assert_allclose(display_y_pred.fpr, [0, 0.5, 0.5, 1])
    assert_allclose(display_y_pred.tpr, [0, 0, 1, 1])

    display_y_score = RocCurveDisplay.from_predictions(y_true, y_score)
    assert_allclose(display_y_score.fpr, [0, 0.5, 0.5, 1])
    assert_allclose(display_y_score.tpr, [0, 0, 1, 1])


@pytest.mark.parametrize("despine", [True, False])
@pytest.mark.parametrize(
    "constructor_name", ["from_estimator", "from_predictions", "from_cv_results"]
)
def test_plot_roc_curve_despine(pyplot, data_binary, despine, constructor_name):
    # Check that the despine keyword is working correctly
    X, y = data_binary

    lr = LogisticRegression().fit(X, y)
    lr.fit(X, y)
    cv_results = cross_validate(
        LogisticRegression(), X, y, cv=3, return_estimator=True, return_indices=True
    )

    y_pred = lr.decision_function(X)

    # safe guard for the if/else construction
    assert constructor_name in ("from_estimator", "from_predictions", "from_cv_results")

    if constructor_name == "from_estimator":
        display = RocCurveDisplay.from_estimator(lr, X, y, despine=despine)
    elif constructor_name == "from_predictions":
        display = RocCurveDisplay.from_predictions(y, y_pred, despine=despine)
    else:
        display = RocCurveDisplay.from_cv_results(cv_results, X, y, despine=despine)

    for s in ["top", "right"]:
        assert display.ax_.spines[s].get_visible() is not despine

    if despine:
        for s in ["bottom", "left"]:
            assert display.ax_.spines[s].get_bounds() == (0, 1)<|MERGE_RESOLUTION|>--- conflicted
+++ resolved
@@ -32,13 +32,6 @@
     return X, y
 
 
-<<<<<<< HEAD
-@pytest.fixture(scope="module")
-def data_binary(data):
-    X, y = data
-    return X[y < 2], y[y < 2]
-
-
 def _check_figure_axes_and_labels(display, pos_label):
     """Check mpl axes and figure defaults are correct."""
     import matplotlib as mpl
@@ -57,8 +50,6 @@
     assert display.ax_.get_xlabel() == expected_xlabel
 
 
-=======
->>>>>>> 36d056fc
 @pytest.mark.parametrize("response_method", ["predict_proba", "decision_function"])
 @pytest.mark.parametrize("with_sample_weight", [True, False])
 @pytest.mark.parametrize("drop_intermediate", [True, False])
