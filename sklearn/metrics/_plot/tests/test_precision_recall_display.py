from collections import Counter

import numpy as np
import pytest
from numpy.testing import assert_allclose
from scipy.integrate import trapezoid

from sklearn.compose import make_column_transformer
from sklearn.datasets import load_breast_cancer, make_classification
from sklearn.exceptions import NotFittedError
from sklearn.linear_model import LogisticRegression
from sklearn.metrics import (
    PrecisionRecallDisplay,
    average_precision_score,
    precision_recall_curve,
)
from sklearn.metrics._plot.tests.test_common_curve_display import (
    _check_display_kwargs_deprecation,
    _check_from_cv_results_curve_kwargs,
    _check_from_cv_results_legend_label,
    _check_from_cv_results_param_validation,
    _check_plot_legend_label,
    _check_pos_label_statistics,
    _check_validate_plot_params,
)
from sklearn.model_selection import cross_validate
from sklearn.pipeline import make_pipeline
from sklearn.preprocessing import StandardScaler
from sklearn.utils import _safe_indexing
from sklearn.utils._response import _get_response_values_binary


def _check_figure_axes_and_labels(display, pos_label):
    """Check mpl figure and axes are correct."""
    import matplotlib as mpl

    assert isinstance(display.ax_, mpl.axes.Axes)
    assert isinstance(display.figure_, mpl.figure.Figure)

    assert display.ax_.get_xlabel() == f"Recall (Positive label: {pos_label})"
    assert display.ax_.get_ylabel() == f"Precision (Positive label: {pos_label})"
    assert display.ax_.get_adjustable() == "box"
    assert display.ax_.get_aspect() in ("equal", 1.0)
    assert display.ax_.get_xlim() == display.ax_.get_ylim() == (-0.01, 1.01)


@pytest.mark.parametrize("constructor_name", ["from_estimator", "from_predictions"])
@pytest.mark.parametrize("response_method", ["predict_proba", "decision_function"])
@pytest.mark.parametrize("drop_intermediate", [True, False])
@pytest.mark.parametrize("with_sample_weight", [True, False])
def test_precision_recall_display_plotting(
    pyplot,
    constructor_name,
    response_method,
    drop_intermediate,
    with_sample_weight,
):
    """Check the overall plotting rendering."""
    X, y = make_classification(n_classes=2, n_samples=50, random_state=0)
    pos_label = 1

    classifier = LogisticRegression().fit(X, y)
    classifier.fit(X, y)

<<<<<<< HEAD
    if with_sample_weight:
        rng = np.random.RandomState(42)
        sample_weight = rng.randint(1, 4, size=(X.shape[0]))
    else:
        sample_weight = None

    y_pred = getattr(classifier, response_method)(X)
    y_pred = y_pred if y_pred.ndim == 1 else y_pred[:, 1]
=======
    y_score = getattr(classifier, response_method)(X)
    y_score = y_score if y_score.ndim == 1 else y_score[:, pos_label]
>>>>>>> 29b379a7

    # safe guard for the binary if/else construction
    assert constructor_name in ("from_estimator", "from_predictions")

    if constructor_name == "from_estimator":
        display = PrecisionRecallDisplay.from_estimator(
            classifier,
            X,
            y,
            sample_weight=sample_weight,
            response_method=response_method,
            drop_intermediate=drop_intermediate,
        )
    else:
        display = PrecisionRecallDisplay.from_predictions(
<<<<<<< HEAD
            y,
            y_pred,
            sample_weight=sample_weight,
            pos_label=pos_label,
            drop_intermediate=drop_intermediate,
        )

    precision, recall, _ = precision_recall_curve(
        y,
        y_pred,
        pos_label=pos_label,
        sample_weight=sample_weight,
        drop_intermediate=drop_intermediate,
    )
    average_precision = average_precision_score(
        y, y_pred, pos_label=pos_label, sample_weight=sample_weight
    )
=======
            y, y_score, pos_label=pos_label, drop_intermediate=drop_intermediate
        )

    precision, recall, _ = precision_recall_curve(
        y, y_score, pos_label=pos_label, drop_intermediate=drop_intermediate
    )
    average_precision = average_precision_score(y, y_score, pos_label=pos_label)
>>>>>>> 29b379a7

    assert_allclose(display.precision, precision)
    assert_allclose(display.recall, recall)
    assert display.average_precision == pytest.approx(average_precision)

    import matplotlib as mpl

    _check_figure_axes_and_labels(display, pos_label)
    assert isinstance(display.line_, mpl.lines.Line2D)
    # Check default curve kwarg
    assert display.line_.get_drawstyle() == "steps-post"

    # plotting passing some new parameters
    display.plot(name="MySpecialEstimator", curve_kwargs={"alpha": 0.8})
    expected_label = f"MySpecialEstimator (AP = {average_precision:0.2f})"
    assert display.line_.get_label() == expected_label
    assert display.line_.get_alpha() == pytest.approx(0.8)

    # Check that the chance level line is not plotted by default
    assert display.chance_level_ is None


@pytest.mark.parametrize("response_method", ["predict_proba", "decision_function"])
@pytest.mark.parametrize("drop_intermediate", [True, False])
@pytest.mark.parametrize("with_sample_weight", [True, False])
def test_precision_recall_display_from_cv_results_plotting(
    pyplot, response_method, drop_intermediate, with_sample_weight
):
    """Check the overall plotting of `from_cv_results`."""
    X, y = make_classification(n_classes=2, n_samples=50, random_state=0)
    pos_label = 1

    cv_results = cross_validate(
        LogisticRegression(), X, y, cv=3, return_estimator=True, return_indices=True
    )

    if with_sample_weight:
        rng = np.random.RandomState(42)
        sample_weight = rng.randint(1, 4, size=(X.shape[0]))
    else:
        sample_weight = None

    display = PrecisionRecallDisplay.from_cv_results(
        cv_results,
        X,
        y,
        sample_weight=sample_weight,
        response_method=response_method,
        drop_intermediate=drop_intermediate,
        pos_label=pos_label,
    )

    for idx, (estimator, test_indices) in enumerate(
        zip(cv_results["estimator"], cv_results["indices"]["test"])
    ):
        y_true = _safe_indexing(y, test_indices)
        y_pred = getattr(estimator, response_method)(_safe_indexing(X, test_indices))
        y_pred = y_pred if y_pred.ndim == 1 else y_pred[:, 1]
        sample_weight_test = (
            _safe_indexing(sample_weight, test_indices)
            if sample_weight is not None
            else None
        )
        precision, recall, _ = precision_recall_curve(
            y_true,
            y_pred,
            pos_label=pos_label,
            drop_intermediate=drop_intermediate,
            sample_weight=sample_weight_test,
        )
        average_precision = average_precision_score(
            y_true, y_pred, pos_label=pos_label, sample_weight=sample_weight_test
        )

        assert_allclose(display.precision[idx], precision)
        assert_allclose(display.recall[idx], recall)
        assert display.average_precision[idx] == pytest.approx(average_precision)

        import matplotlib as mpl

        assert isinstance(display.line_[idx], mpl.lines.Line2D)
        # Check default curve kwarg
        assert display.line_[idx].get_drawstyle() == "steps-post"

    _check_figure_axes_and_labels(display, pos_label)
    # Check that the chance level line is not plotted by default
    assert display.chance_level_ is None


@pytest.mark.parametrize(
    "params, err_msg",
    [
        (
            {
                "precision": [np.array([1, 0.5, 0]), np.array([1, 0.5, 0])],
                "recall": [np.array([0, 0.5, 1])],
                "average_precision": None,
                "prevalence_pos_label": None,
                "name": None,
            },
            "self.precision and self.recall from `PrecisionRecallDisplay`",
        ),
        (
            {
                "precision": [np.array([1, 0.5, 0])],
                "recall": [np.array([0, 0.5, 1]), np.array([0, 0.5, 1])],
                "average_precision": [0.8, 0.9],
                "prevalence_pos_label": None,
                "name": None,
            },
            "self.precision, self.recall and self.average_precision",
        ),
        (
            {
                "precision": [np.array([1, 0.5, 0])],
                "recall": [np.array([0, 0.5, 1]), np.array([0, 0.5, 1])],
                "average_precision": [0.8, 0.9],
                "prevalence_pos_label": [0.5, 0.5, 0.5],
                "name": None,
            },
            (
                "self.precision, self.recall, self.average_precision and "
                "self.prevalence_pos_label"
            ),
        ),
        (
            {
                "precision": [np.array([1, 0.5, 0]), np.array([1, 0.5, 0])],
                "recall": [np.array([0, 0.5, 1]), np.array([0, 0.5, 1])],
                "average_precision": [0.8],
                "prevalence_pos_label": [0.8, 0.6, 0.5],
                "name": None,
            },
            (
                "Got: self.precision: 2, self.recall: 2, self.average_precision: 1, "
                "self.prevalence_pos_label: 3"
            ),
        ),
        (
            {
                "precision": [np.array([1, 0.5, 0]), np.array([1, 0.5, 0])],
                "recall": [np.array([0, 0.5, 1]), np.array([0, 0.5, 1])],
                "average_precision": [0.8, 0.9],
                "prevalence_pos_label": None,
                "name": ["curve1", "curve2", "curve3"],
            },
            (
                "self.precision, self.recall, self.average_precision and 'name' "
                r"\(or self.name\)"
            ),
        ),
        (
            {
                "precision": [np.array([1, 0.5, 0]), np.array([1, 0.5, 0])],
                "recall": [np.array([0, 0.5, 1]), np.array([0, 0.5, 1])],
                "average_precision": [0.8, 0.9],
                "prevalence_pos_label": [0.5, 0.4],
                # List of length 1 is always allowed
                "name": ["curve1"],
            },
            None,
        ),
    ],
)
def test_precison_recall_plot_parameter_length_validation(pyplot, params, err_msg):
    """Check `plot` parameter length validation performed correctly."""
    display = PrecisionRecallDisplay(**params)
    if err_msg:
        with pytest.raises(ValueError, match=err_msg):
            display.plot()
    else:
        # No error should be raised
        display.plot()


def test_precision_recall_validate_plot_params(pyplot):
    """Check `_validate_plot_params` returns the correct variables."""
    display_args = {
        "precision": np.array([1, 0.5, 0]),
        "recall": [np.array([0, 0.5, 1])],
        "average_precision": None,
        "name": "test_curve",
        "prevalence_pos_label": 0.5,
    }

    _check_validate_plot_params(PrecisionRecallDisplay, display_args)


def test_precision_recall_from_cv_results_param_validation(pyplot):
    """Check parameter validation is correct."""
    data = make_classification(n_classes=2, n_samples=50, random_state=0)
    _check_from_cv_results_param_validation(data, PrecisionRecallDisplay)


@pytest.mark.parametrize(
    "curve_kwargs",
    [None, {"alpha": 0.2}, [{"alpha": 0.2}, {"alpha": 0.3}, {"alpha": 0.4}]],
)
def test_precision_recall_display_from_cv_results_curve_kwargs(pyplot, curve_kwargs):
    """Check `curve_kwargs` correctly passed in `from_cv_results`."""
    X, y = make_classification(n_classes=2, n_samples=50, random_state=0)
    cv_results = cross_validate(
        LogisticRegression(), X, y, cv=3, return_estimator=True, return_indices=True
    )
    _check_from_cv_results_curve_kwargs(
        PrecisionRecallDisplay, cv_results, X, y, curve_kwargs
    )


# TODO(1.10): Remove
def test_precision_recall_display_estimator_name_deprecation(pyplot):
    """Check deprecation of `estimator_name`."""
    precision = np.array([1, 0.5, 0])
    recall = np.array([0, 0.5, 1])
    with pytest.warns(FutureWarning, match="`estimator_name` is deprecated in"):
        PrecisionRecallDisplay(
            precision=precision, recall=recall, estimator_name="test"
        )


# TODO(1.10): Remove
@pytest.mark.parametrize(
    "constructor_name", ["from_estimator", "from_predictions", "plot"]
)
def test_precision_recall_display_kwargs_deprecation(pyplot, constructor_name):
    """Check **kwargs deprecated correctly in favour of `curve_kwargs`."""
    X, y = make_classification(n_classes=2, n_samples=50, random_state=0)
    lr = LogisticRegression().fit(X, y)
    precision = np.array([1, 0.5, 0])
    recall = np.array([0, 0.5, 1])
    _check_display_kwargs_deprecation(
        PrecisionRecallDisplay,
        constructor_name,
        lr,
        X,
        y,
        {"precision": precision, "recall": recall},
    )


@pytest.mark.parametrize("plot_chance_level", [True, False])
@pytest.mark.parametrize("chance_level_kw", [None, {"color": "r"}, {"c": "r"}])
@pytest.mark.parametrize("constructor_name", ["from_estimator", "from_predictions"])
def test_precision_recall_chance_level_line(
    pyplot, plot_chance_level, chance_level_kw, constructor_name
):
    """Check chance level plotting behavior, for `from_estimator`/`from_predictions`."""
    X, y = make_classification(n_classes=2, n_samples=50, random_state=0)
    pos_prevalence = Counter(y)[1] / len(y)

    lr = LogisticRegression()
    y_score = lr.fit(X, y).predict_proba(X)[:, 1]

    if constructor_name == "from_estimator":
        display = PrecisionRecallDisplay.from_estimator(
            lr,
            X,
            y,
            plot_chance_level=plot_chance_level,
            chance_level_kw=chance_level_kw,
        )
    else:
        display = PrecisionRecallDisplay.from_predictions(
            y,
<<<<<<< HEAD
            y_pred,
            plot_chance_level=plot_chance_level,
=======
            y_score,
            plot_chance_level=True,
>>>>>>> 29b379a7
            chance_level_kw=chance_level_kw,
        )

    import matplotlib as mpl

    if not plot_chance_level:
        assert display.chance_level_ is None
        # Early return if chance level not plotted
        return

    assert isinstance(display.chance_level_, mpl.lines.Line2D)
    assert tuple(display.chance_level_.get_xdata()) == (0, 1)
    assert tuple(display.chance_level_.get_ydata()) == (pos_prevalence, pos_prevalence)

    # Checking for chance level line styles
    if chance_level_kw is None:
        assert display.chance_level_.get_color() == "k"
    else:
        assert display.chance_level_.get_color() == "r"

    assert display.chance_level_.get_label() == f"Chance level (AP = {pos_prevalence})"


@pytest.mark.parametrize("plot_chance_level", [True, False])
@pytest.mark.parametrize("chance_level_kw", [None, {"color": "r"}, {"c": "r"}])
def test_precision_recall_chance_level_line_from_cv_results(
    pyplot, plot_chance_level, chance_level_kw
):
    """Check chance level plotting behavior for `from_cv_results`."""
    # Note a separate chance line is plotted for each cv split
    X, y = make_classification(n_classes=2, n_samples=50, random_state=0)
    n_cv = 3
    cv_results = cross_validate(
        LogisticRegression(), X, y, cv=n_cv, return_estimator=True, return_indices=True
    )

    display = PrecisionRecallDisplay.from_cv_results(
        cv_results,
        X,
        y,
        plot_chance_level=plot_chance_level,
        chance_level_kwargs=chance_level_kw,
    )

    import matplotlib as mpl

    if not plot_chance_level:
        assert display.chance_level_ is None
        # Early return if chance level not plotted
        return

    pos_prevalence_folds = []
    for idx in range(n_cv):
        assert isinstance(display.chance_level_[idx], mpl.lines.Line2D)
        assert tuple(display.chance_level_[idx].get_xdata()) == (0, 1)
        test_indices = cv_results["indices"]["test"][idx]
        pos_prevalence = Counter(_safe_indexing(y, test_indices))[1] / len(test_indices)
        pos_prevalence_folds.append(pos_prevalence)
        assert tuple(display.chance_level_[idx].get_ydata()) == (
            pos_prevalence,
            pos_prevalence,
        )

        # Checking for chance level line styles
        if chance_level_kw is None:
            assert display.chance_level_[idx].get_color() == "k"
        else:
            assert display.chance_level_[idx].get_color() == "r"

    for idx in range(n_cv):
        # Only the first chance line should have a label
        if idx == 0:
            assert display.chance_level_[idx].get_label() == (
                f"Chance level (AP = {np.mean(pos_prevalence_folds):0.2f} +/- "
                f"{np.std(pos_prevalence_folds):0.2f})"
            )
        else:
            assert display.chance_level_[idx].get_label() == f"_child{3 + idx}"


@pytest.mark.parametrize(
    "constructor_name, default_label",
    [
        ("from_estimator", "LogisticRegression (AP = {:.2f})"),
        ("from_predictions", "Classifier (AP = {:.2f})"),
        ("from_cv_results", "AP = {:.2f} +/- {:.2f}"),
    ],
)
def test_precision_recall_display_name(pyplot, constructor_name, default_label):
    """Check the behaviour of the name parameters"""
    X, y = make_classification(n_classes=2, n_samples=100, random_state=0)
    pos_label = 1

    classifier = LogisticRegression()
    n_cv = 3
    cv_results = cross_validate(
        classifier, X, y, cv=n_cv, return_estimator=True, return_indices=True
    )
    classifier.fit(X, y)
<<<<<<< HEAD
    y_pred = classifier.predict_proba(X)[:, pos_label]
=======

    y_score = classifier.predict_proba(X)[:, pos_label]
>>>>>>> 29b379a7

    if constructor_name == "from_estimator":
        display = PrecisionRecallDisplay.from_estimator(classifier, X, y)
    elif constructor_name == "from_predictions":
        display = PrecisionRecallDisplay.from_predictions(
            y, y_score, pos_label=pos_label
        )
    else:
        display = PrecisionRecallDisplay.from_cv_results(cv_results, X, y)

    if constructor_name == "from_cv_results":
        average_precision = []
        for idx in range(n_cv):
            test_indices = cv_results["indices"]["test"][idx]
            y_pred, _ = _get_response_values_binary(
                cv_results["estimator"][idx],
                _safe_indexing(X, test_indices),
                response_method="auto",
            )
            average_precision.append(
                average_precision_score(
                    _safe_indexing(y, test_indices), y_pred, pos_label=pos_label
                )
            )
        # By default, only the first curve is labelled
        assert display.line_[0].get_label() == default_label.format(
            np.mean(average_precision), np.std(average_precision)
        )

        # check that the name can be set
        display.plot(name="MySpecialEstimator")
        # Sets only first labelled curve
        assert display.line_[0].get_label() == (
            f"MySpecialEstimator (AP = {np.mean(average_precision):.2f} +/- "
            f"{np.std(average_precision):.2f})"
        )
    else:
        average_precision = average_precision_score(y, y_pred, pos_label=pos_label)

<<<<<<< HEAD
        # check that the default name is used
        assert display.line_.get_label() == default_label.format(average_precision)

        # check that the name can be set
        display.plot(name="MySpecialEstimator")
        assert (
            display.line_.get_label()
            == f"MySpecialEstimator (AP = {average_precision:.2f})"
        )
=======
    average_precision = average_precision_score(y, y_score, pos_label=pos_label)
>>>>>>> 29b379a7


@pytest.mark.parametrize("average_precision", [[1.0, 1.0, 1.0], None])
@pytest.mark.parametrize(
    "curve_kwargs",
    [None, {"color": "red"}, [{"c": "red"}, {"c": "green"}, {"c": "yellow"}]],
)
@pytest.mark.parametrize("name", [None, "single", ["one", "two", "three"]])
def test_precision_recall_plot_legend_label(
    pyplot, name, curve_kwargs, average_precision
):
    """Check legend label correct with all `curve_kwargs`, `name` combinations."""
    precision = [np.array([1, 0.5, 0]), np.array([1, 0.5, 0]), np.array([1, 0.5, 0])]
    recall = [np.array([0, 0.5, 1]), np.array([0, 0.5, 1]), np.array([0, 0.5, 1])]

    _check_plot_legend_label(
        PrecisionRecallDisplay,
        {
            "precision": precision,
            "recall": recall,
            "average_precision": average_precision,
        },
        name,
        curve_kwargs,
        average_precision,
        "AP",
    )


@pytest.mark.parametrize(
    "curve_kwargs",
    [None, {"color": "red"}, [{"c": "red"}, {"c": "green"}, {"c": "yellow"}]],
)
@pytest.mark.parametrize("name", [None, "single", ["one", "two", "three"]])
def test_precision_recall_from_cv_results_legend_label(pyplot, name, curve_kwargs):
    """Check legend label correct with all `curve_kwargs`, `name` combinations."""
    X, y = make_classification(n_classes=2, n_samples=50, random_state=0)
    cv_results = cross_validate(
        LogisticRegression(), X, y, cv=3, return_estimator=True, return_indices=True
    )

    _check_from_cv_results_legend_label(
        PrecisionRecallDisplay,
        cv_results,
        X,
        y,
        name,
        curve_kwargs,
        [0.97, 1.00, 1.00],
        "AP",
    )


@pytest.mark.parametrize(
    "clf",
    [
        make_pipeline(StandardScaler(), LogisticRegression()),
        make_pipeline(
            make_column_transformer((StandardScaler(), [0, 1])), LogisticRegression()
        ),
    ],
)
def test_precision_recall_display_pipeline(pyplot, clf):
    X, y = make_classification(n_classes=2, n_samples=50, random_state=0)
    with pytest.raises(NotFittedError):
        PrecisionRecallDisplay.from_estimator(clf, X, y)
    clf.fit(X, y)
    display = PrecisionRecallDisplay.from_estimator(clf, X, y)
    assert display.name == clf.__class__.__name__


def test_precision_recall_display_string_labels(pyplot):
    # regression test #15738
    cancer = load_breast_cancer()
    X, y = cancer.data, cancer.target_names[cancer.target]

    lr = make_pipeline(StandardScaler(), LogisticRegression())
    n_cv = 3
    cv_results = cross_validate(
        lr, X, y, cv=n_cv, return_estimator=True, return_indices=True
    )
    lr.fit(X, y)
    for klass in cancer.target_names:
        assert klass in lr.classes_

    # `from_estimator`
    display = PrecisionRecallDisplay.from_estimator(lr, X, y)

    y_score = lr.predict_proba(X)[:, 1]
    avg_prec = average_precision_score(y, y_score, pos_label=lr.classes_[1])

    assert display.average_precision == pytest.approx(avg_prec)
    assert display.name == lr.__class__.__name__

    # `from_predictions`
    err_msg = r"y_true takes value in {'benign', 'malignant'}"
    with pytest.raises(ValueError, match=err_msg):
        PrecisionRecallDisplay.from_predictions(y, y_score)

    display = PrecisionRecallDisplay.from_predictions(
        y, y_score, pos_label=lr.classes_[1]
    )
    assert display.average_precision == pytest.approx(avg_prec)

    # `from_cv_results`
    display = PrecisionRecallDisplay.from_cv_results(cv_results, X, y)
    average_precision = []
    for idx in range(n_cv):
        test_indices = cv_results["indices"]["test"][idx]
        y_pred, _ = _get_response_values_binary(
            cv_results["estimator"][idx],
            _safe_indexing(X, test_indices),
            response_method="auto",
        )
        # Note `pos_label` cannot be `None` (default=1), unlike other metrics
        average_precision.append(
            average_precision_score(
                _safe_indexing(y, test_indices),
                y_pred,
                pos_label=cv_results["estimator"][idx].classes_[1],
            )
        )
    assert_allclose(display.average_precision, average_precision)


@pytest.mark.parametrize(
    "constructor_name", ["from_estimator", "from_predictions", "from_cv_results"]
)
@pytest.mark.parametrize("response_method", ["predict_proba", "decision_function"])
def test_plot_precision_recall_pos_label(pyplot, constructor_name, response_method):
<<<<<<< HEAD
    """Check switching `pos_label` give correct statistics, using imbalanced data."""

    def _check_average_precision(display, constructor_name, pos_label):
        if pos_label == "cancer":
            avg_prec_limit = 0.65
            avg_prec_limit_multi = [0.819, 0.8803, 0.88]
        else:
            avg_prec_limit = 0.95
            avg_prec_limit_multi = [0.996, 0.998, 0.997]

        if constructor_name == "from_cv_results":
            for idx, average_precision in enumerate(display.average_precision):
                assert average_precision == pytest.approx(avg_prec_limit_multi[idx])
                assert -trapezoid(
                    display.precision[idx], display.recall[idx]
                ) == pytest.approx(avg_prec_limit_multi[idx])
        else:
            assert display.average_precision == pytest.approx(avg_prec_limit)
            assert -trapezoid(display.precision, display.recall) == pytest.approx(
                avg_prec_limit
            )

        _check_pos_label_statistics(
            PrecisionRecallDisplay,
            response_method,
            constructor_name,
            _check_average_precision,
        )
=======
    # check that we can provide the positive label and display the proper
    # statistics
    X, y = load_breast_cancer(return_X_y=True)
    # create an highly imbalanced version of the breast cancer dataset
    idx_positive = np.flatnonzero(y == 1)
    idx_negative = np.flatnonzero(y == 0)
    idx_selected = np.hstack([idx_negative, idx_positive[:25]])
    X, y = X[idx_selected], y[idx_selected]
    X, y = shuffle(X, y, random_state=42)
    # only use 2 features to make the problem even harder
    X = X[:, :2]
    y = np.array(["cancer" if c == 1 else "not cancer" for c in y], dtype=object)
    X_train, X_test, y_train, y_test = train_test_split(
        X,
        y,
        stratify=y,
        random_state=0,
    )

    classifier = LogisticRegression()
    classifier.fit(X_train, y_train)

    # sanity check to be sure the positive class is classes_[0] and that we
    # are betrayed by the class imbalance
    assert classifier.classes_.tolist() == ["cancer", "not cancer"]

    y_score = getattr(classifier, response_method)(X_test)
    # we select the corresponding probability columns or reverse the decision
    #  function otherwise
    y_score_cancer = -1 * y_score if y_score.ndim == 1 else y_score[:, 0]
    y_score_not_cancer = y_score if y_score.ndim == 1 else y_score[:, 1]

    if constructor_name == "from_estimator":
        display = PrecisionRecallDisplay.from_estimator(
            classifier,
            X_test,
            y_test,
            pos_label="cancer",
            response_method=response_method,
        )
    else:
        display = PrecisionRecallDisplay.from_predictions(
            y_test,
            y_score_cancer,
            pos_label="cancer",
        )
    # we should obtain the statistics of the "cancer" class
    avg_prec_limit = 0.65
    assert display.average_precision < avg_prec_limit
    assert -trapezoid(display.precision, display.recall) < avg_prec_limit

    # otherwise we should obtain the statistics of the "not cancer" class
    if constructor_name == "from_estimator":
        display = PrecisionRecallDisplay.from_estimator(
            classifier,
            X_test,
            y_test,
            response_method=response_method,
            pos_label="not cancer",
        )
    else:
        display = PrecisionRecallDisplay.from_predictions(
            y_test,
            y_score_not_cancer,
            pos_label="not cancer",
        )
    avg_prec_limit = 0.95
    assert display.average_precision > avg_prec_limit
    assert -trapezoid(display.precision, display.recall) > avg_prec_limit
>>>>>>> 29b379a7


@pytest.mark.parametrize(
    "constructor_name", ["from_estimator", "from_predictions", "from_cv_results"]
)
def test_precision_recall_prevalence_pos_label_reusable(pyplot, constructor_name):
    # Check that even if one passes plot_chance_level=False the first time
    # one can still call disp.plot with plot_chance_level=True and get the
    # chance level line
    X, y = make_classification(n_classes=2, n_samples=50, random_state=0)

    lr = LogisticRegression()
<<<<<<< HEAD
    n_cv = 3
    cv_results = cross_validate(
        lr, X, y, cv=n_cv, return_estimator=True, return_indices=True
    )
    y_pred = lr.fit(X, y).predict_proba(X)[:, 1]
=======
    y_score = lr.fit(X, y).predict_proba(X)[:, 1]
>>>>>>> 29b379a7

    if constructor_name == "from_estimator":
        display = PrecisionRecallDisplay.from_estimator(
            lr, X, y, plot_chance_level=False
        )
    elif constructor_name == "from_predictions":
        display = PrecisionRecallDisplay.from_predictions(
            y, y_score, plot_chance_level=False
        )
    else:
        display = PrecisionRecallDisplay.from_cv_results(
            cv_results, X, y, plot_chance_level=False
        )
    assert display.chance_level_ is None

    import matplotlib as mpl

    # When calling from_estimator or from_predictions,
    # prevalence_pos_label should have been set, so that directly
    # calling plot_chance_level=True should plot the chance level line
    display.plot(plot_chance_level=True)
    if constructor_name == "from_cv_results":
        for idx in range(n_cv):
            assert isinstance(display.chance_level_[idx], mpl.lines.Line2D)
    else:
        assert isinstance(display.chance_level_, mpl.lines.Line2D)


def test_precision_recall_raise_no_prevalence(pyplot):
    # Check that raises correctly when plotting chance level with
    # no prvelance_pos_label is provided
    precision = np.array([1, 0.5, 0])
    recall = np.array([0, 0.5, 1])
    display = PrecisionRecallDisplay(precision, recall)

    msg = (
        "You must provide prevalence_pos_label when constructing the "
        "PrecisionRecallDisplay object in order to plot the chance "
        "level line. Alternatively, you may use "
        "PrecisionRecallDisplay.from_estimator or "
        "PrecisionRecallDisplay.from_predictions "
        "to automatically set prevalence_pos_label"
    )

    with pytest.raises(ValueError, match=msg):
        display.plot(plot_chance_level=True)


@pytest.mark.parametrize("despine", [True, False])
@pytest.mark.parametrize(
    "constructor_name", ["from_estimator", "from_predictions", "from_cv_results"]
)
def test_plot_precision_recall_despine(pyplot, despine, constructor_name):
    # Check that the despine keyword is working correctly
    X, y = make_classification(n_classes=2, n_samples=50, random_state=0)

    clf = LogisticRegression().fit(X, y)
    clf.fit(X, y)
    cv_results = cross_validate(
        LogisticRegression(), X, y, cv=3, return_estimator=True, return_indices=True
    )

    y_score = clf.decision_function(X)

    if constructor_name == "from_estimator":
        display = PrecisionRecallDisplay.from_estimator(clf, X, y, despine=despine)
<<<<<<< HEAD
    elif constructor_name == "from_predictions":
        display = PrecisionRecallDisplay.from_predictions(y, y_pred, despine=despine)
    else:
        display = PrecisionRecallDisplay.from_cv_results(
            cv_results, X, y, despine=despine
        )
=======
    else:
        display = PrecisionRecallDisplay.from_predictions(y, y_score, despine=despine)
>>>>>>> 29b379a7

    for s in ["top", "right"]:
        assert display.ax_.spines[s].get_visible() is not despine

    if despine:
        for s in ["bottom", "left"]:
            assert display.ax_.spines[s].get_bounds() == (0, 1)


# TODO(1.10): remove
def test_y_score_and_y_pred_specified_error(pyplot):
    """1. Check that an error is raised when both y_score and y_pred are specified.
    2. Check that a warning is raised when y_pred is specified.
    """
    y_true = np.array([0, 1, 1, 0])
    y_score = np.array([0.1, 0.4, 0.35, 0.8])
    y_pred = np.array([0.2, 0.3, 0.5, 0.1])

    with pytest.raises(
        ValueError, match="`y_pred` and `y_score` cannot be both specified"
    ):
        PrecisionRecallDisplay.from_predictions(y_true, y_score=y_score, y_pred=y_pred)

    with pytest.warns(FutureWarning, match="y_pred was deprecated in 1.8"):
        PrecisionRecallDisplay.from_predictions(y_true, y_pred=y_score)<|MERGE_RESOLUTION|>--- conflicted
+++ resolved
@@ -62,19 +62,14 @@
     classifier = LogisticRegression().fit(X, y)
     classifier.fit(X, y)
 
-<<<<<<< HEAD
     if with_sample_weight:
         rng = np.random.RandomState(42)
         sample_weight = rng.randint(1, 4, size=(X.shape[0]))
     else:
         sample_weight = None
 
-    y_pred = getattr(classifier, response_method)(X)
-    y_pred = y_pred if y_pred.ndim == 1 else y_pred[:, 1]
-=======
     y_score = getattr(classifier, response_method)(X)
     y_score = y_score if y_score.ndim == 1 else y_score[:, pos_label]
->>>>>>> 29b379a7
 
     # safe guard for the binary if/else construction
     assert constructor_name in ("from_estimator", "from_predictions")
@@ -90,9 +85,8 @@
         )
     else:
         display = PrecisionRecallDisplay.from_predictions(
-<<<<<<< HEAD
             y,
-            y_pred,
+            y_score,
             sample_weight=sample_weight,
             pos_label=pos_label,
             drop_intermediate=drop_intermediate,
@@ -100,23 +94,14 @@
 
     precision, recall, _ = precision_recall_curve(
         y,
-        y_pred,
+        y_score,
         pos_label=pos_label,
         sample_weight=sample_weight,
         drop_intermediate=drop_intermediate,
     )
     average_precision = average_precision_score(
-        y, y_pred, pos_label=pos_label, sample_weight=sample_weight
-    )
-=======
-            y, y_score, pos_label=pos_label, drop_intermediate=drop_intermediate
-        )
-
-    precision, recall, _ = precision_recall_curve(
-        y, y_score, pos_label=pos_label, drop_intermediate=drop_intermediate
-    )
-    average_precision = average_precision_score(y, y_score, pos_label=pos_label)
->>>>>>> 29b379a7
+        y, y_score, pos_label=pos_label, sample_weight=sample_weight
+    )
 
     assert_allclose(display.precision, precision)
     assert_allclose(display.recall, recall)
@@ -173,8 +158,8 @@
         zip(cv_results["estimator"], cv_results["indices"]["test"])
     ):
         y_true = _safe_indexing(y, test_indices)
-        y_pred = getattr(estimator, response_method)(_safe_indexing(X, test_indices))
-        y_pred = y_pred if y_pred.ndim == 1 else y_pred[:, 1]
+        y_score = getattr(estimator, response_method)(_safe_indexing(X, test_indices))
+        y_score = y_score if y_score.ndim == 1 else y_score[:, 1]
         sample_weight_test = (
             _safe_indexing(sample_weight, test_indices)
             if sample_weight is not None
@@ -182,13 +167,13 @@
         )
         precision, recall, _ = precision_recall_curve(
             y_true,
-            y_pred,
+            y_score,
             pos_label=pos_label,
             drop_intermediate=drop_intermediate,
             sample_weight=sample_weight_test,
         )
         average_precision = average_precision_score(
-            y_true, y_pred, pos_label=pos_label, sample_weight=sample_weight_test
+            y_true, y_score, pos_label=pos_label, sample_weight=sample_weight_test
         )
 
         assert_allclose(display.precision[idx], precision)
@@ -381,13 +366,8 @@
     else:
         display = PrecisionRecallDisplay.from_predictions(
             y,
-<<<<<<< HEAD
-            y_pred,
+            y_score,
             plot_chance_level=plot_chance_level,
-=======
-            y_score,
-            plot_chance_level=True,
->>>>>>> 29b379a7
             chance_level_kw=chance_level_kw,
         )
 
@@ -487,12 +467,7 @@
         classifier, X, y, cv=n_cv, return_estimator=True, return_indices=True
     )
     classifier.fit(X, y)
-<<<<<<< HEAD
-    y_pred = classifier.predict_proba(X)[:, pos_label]
-=======
-
     y_score = classifier.predict_proba(X)[:, pos_label]
->>>>>>> 29b379a7
 
     if constructor_name == "from_estimator":
         display = PrecisionRecallDisplay.from_estimator(classifier, X, y)
@@ -507,14 +482,14 @@
         average_precision = []
         for idx in range(n_cv):
             test_indices = cv_results["indices"]["test"][idx]
-            y_pred, _ = _get_response_values_binary(
+            y_score, _ = _get_response_values_binary(
                 cv_results["estimator"][idx],
                 _safe_indexing(X, test_indices),
                 response_method="auto",
             )
             average_precision.append(
                 average_precision_score(
-                    _safe_indexing(y, test_indices), y_pred, pos_label=pos_label
+                    _safe_indexing(y, test_indices), y_score, pos_label=pos_label
                 )
             )
         # By default, only the first curve is labelled
@@ -530,9 +505,8 @@
             f"{np.std(average_precision):.2f})"
         )
     else:
-        average_precision = average_precision_score(y, y_pred, pos_label=pos_label)
-
-<<<<<<< HEAD
+        average_precision = average_precision_score(y, y_score, pos_label=pos_label)
+
         # check that the default name is used
         assert display.line_.get_label() == default_label.format(average_precision)
 
@@ -542,9 +516,6 @@
             display.line_.get_label()
             == f"MySpecialEstimator (AP = {average_precision:.2f})"
         )
-=======
-    average_precision = average_precision_score(y, y_score, pos_label=pos_label)
->>>>>>> 29b379a7
 
 
 @pytest.mark.parametrize("average_precision", [[1.0, 1.0, 1.0], None])
@@ -675,7 +646,6 @@
 )
 @pytest.mark.parametrize("response_method", ["predict_proba", "decision_function"])
 def test_plot_precision_recall_pos_label(pyplot, constructor_name, response_method):
-<<<<<<< HEAD
     """Check switching `pos_label` give correct statistics, using imbalanced data."""
 
     def _check_average_precision(display, constructor_name, pos_label):
@@ -704,77 +674,6 @@
             constructor_name,
             _check_average_precision,
         )
-=======
-    # check that we can provide the positive label and display the proper
-    # statistics
-    X, y = load_breast_cancer(return_X_y=True)
-    # create an highly imbalanced version of the breast cancer dataset
-    idx_positive = np.flatnonzero(y == 1)
-    idx_negative = np.flatnonzero(y == 0)
-    idx_selected = np.hstack([idx_negative, idx_positive[:25]])
-    X, y = X[idx_selected], y[idx_selected]
-    X, y = shuffle(X, y, random_state=42)
-    # only use 2 features to make the problem even harder
-    X = X[:, :2]
-    y = np.array(["cancer" if c == 1 else "not cancer" for c in y], dtype=object)
-    X_train, X_test, y_train, y_test = train_test_split(
-        X,
-        y,
-        stratify=y,
-        random_state=0,
-    )
-
-    classifier = LogisticRegression()
-    classifier.fit(X_train, y_train)
-
-    # sanity check to be sure the positive class is classes_[0] and that we
-    # are betrayed by the class imbalance
-    assert classifier.classes_.tolist() == ["cancer", "not cancer"]
-
-    y_score = getattr(classifier, response_method)(X_test)
-    # we select the corresponding probability columns or reverse the decision
-    #  function otherwise
-    y_score_cancer = -1 * y_score if y_score.ndim == 1 else y_score[:, 0]
-    y_score_not_cancer = y_score if y_score.ndim == 1 else y_score[:, 1]
-
-    if constructor_name == "from_estimator":
-        display = PrecisionRecallDisplay.from_estimator(
-            classifier,
-            X_test,
-            y_test,
-            pos_label="cancer",
-            response_method=response_method,
-        )
-    else:
-        display = PrecisionRecallDisplay.from_predictions(
-            y_test,
-            y_score_cancer,
-            pos_label="cancer",
-        )
-    # we should obtain the statistics of the "cancer" class
-    avg_prec_limit = 0.65
-    assert display.average_precision < avg_prec_limit
-    assert -trapezoid(display.precision, display.recall) < avg_prec_limit
-
-    # otherwise we should obtain the statistics of the "not cancer" class
-    if constructor_name == "from_estimator":
-        display = PrecisionRecallDisplay.from_estimator(
-            classifier,
-            X_test,
-            y_test,
-            response_method=response_method,
-            pos_label="not cancer",
-        )
-    else:
-        display = PrecisionRecallDisplay.from_predictions(
-            y_test,
-            y_score_not_cancer,
-            pos_label="not cancer",
-        )
-    avg_prec_limit = 0.95
-    assert display.average_precision > avg_prec_limit
-    assert -trapezoid(display.precision, display.recall) > avg_prec_limit
->>>>>>> 29b379a7
 
 
 @pytest.mark.parametrize(
@@ -787,15 +686,11 @@
     X, y = make_classification(n_classes=2, n_samples=50, random_state=0)
 
     lr = LogisticRegression()
-<<<<<<< HEAD
     n_cv = 3
     cv_results = cross_validate(
         lr, X, y, cv=n_cv, return_estimator=True, return_indices=True
     )
-    y_pred = lr.fit(X, y).predict_proba(X)[:, 1]
-=======
     y_score = lr.fit(X, y).predict_proba(X)[:, 1]
->>>>>>> 29b379a7
 
     if constructor_name == "from_estimator":
         display = PrecisionRecallDisplay.from_estimator(
@@ -862,17 +757,12 @@
 
     if constructor_name == "from_estimator":
         display = PrecisionRecallDisplay.from_estimator(clf, X, y, despine=despine)
-<<<<<<< HEAD
     elif constructor_name == "from_predictions":
-        display = PrecisionRecallDisplay.from_predictions(y, y_pred, despine=despine)
+        display = PrecisionRecallDisplay.from_predictions(y, y_score, despine=despine)
     else:
         display = PrecisionRecallDisplay.from_cv_results(
             cv_results, X, y, despine=despine
         )
-=======
-    else:
-        display = PrecisionRecallDisplay.from_predictions(y, y_score, despine=despine)
->>>>>>> 29b379a7
 
     for s in ["top", "right"]:
         assert display.ax_.spines[s].get_visible() is not despine
