from collections import Counter

import numpy as np
import pytest
from numpy.testing import assert_allclose

from sklearn.compose import make_column_transformer
from sklearn.datasets import load_breast_cancer, make_classification
from sklearn.exceptions import NotFittedError
from sklearn.linear_model import LogisticRegression
from sklearn.metrics import (
    PrecisionRecallDisplay,
    average_precision_score,
    precision_recall_curve,
)
from sklearn.metrics._plot.tests.test_common_curve_display import (
    _check_display_kwargs_deprecation,
    _check_from_cv_results_curve_kwargs,
    _check_from_cv_results_legend_label,
    _check_from_cv_results_param_validation,
    _check_plot_legend_label,
    _check_pos_label_statistics,
    _check_validate_plot_params,
)
from sklearn.model_selection import cross_validate
from sklearn.pipeline import make_pipeline
from sklearn.preprocessing import StandardScaler
from sklearn.utils import _safe_indexing
from sklearn.utils._response import _get_response_values_binary


def _check_figure_axes_and_labels(display, pos_label):
    """Check mpl figure and axes are correct."""
    import matplotlib as mpl

    assert isinstance(display.ax_, mpl.axes.Axes)
    assert isinstance(display.figure_, mpl.figure.Figure)

    assert display.ax_.get_xlabel() == f"Recall (Positive label: {pos_label})"
    assert display.ax_.get_ylabel() == f"Precision (Positive label: {pos_label})"
    assert display.ax_.get_adjustable() == "box"
    assert display.ax_.get_aspect() in ("equal", 1.0)
    assert display.ax_.get_xlim() == display.ax_.get_ylim() == (-0.01, 1.01)


@pytest.mark.parametrize("constructor_name", ["from_estimator", "from_predictions"])
@pytest.mark.parametrize("response_method", ["predict_proba", "decision_function"])
@pytest.mark.parametrize("drop_intermediate", [True, False])
@pytest.mark.parametrize("with_sample_weight", [True, False])
def test_precision_recall_display_plotting(
    pyplot,
    constructor_name,
    response_method,
    drop_intermediate,
    with_sample_weight,
):
    """Check the overall plotting rendering."""
    X, y = make_classification(n_classes=2, n_samples=50, random_state=0)
    pos_label = 1

    classifier = LogisticRegression().fit(X, y)
    classifier.fit(X, y)

    if with_sample_weight:
        rng = np.random.RandomState(42)
        sample_weight = rng.randint(1, 4, size=(X.shape[0]))
    else:
        sample_weight = None

    y_score = getattr(classifier, response_method)(X)
    y_score = y_score if y_score.ndim == 1 else y_score[:, pos_label]

    # safe guard for the binary if/else construction
    assert constructor_name in ("from_estimator", "from_predictions")

    if constructor_name == "from_estimator":
        display = PrecisionRecallDisplay.from_estimator(
            classifier,
            X,
            y,
            sample_weight=sample_weight,
            response_method=response_method,
            drop_intermediate=drop_intermediate,
        )
    else:
        display = PrecisionRecallDisplay.from_predictions(
            y,
            y_score,
            sample_weight=sample_weight,
            pos_label=pos_label,
            drop_intermediate=drop_intermediate,
        )

    precision, recall, _ = precision_recall_curve(
        y,
        y_score,
        pos_label=pos_label,
        sample_weight=sample_weight,
        drop_intermediate=drop_intermediate,
    )
    average_precision = average_precision_score(
        y, y_score, pos_label=pos_label, sample_weight=sample_weight
    )

    assert_allclose(display.precision, precision)
    assert_allclose(display.recall, recall)
    assert display.average_precision == pytest.approx(average_precision)

    import matplotlib as mpl

    _check_figure_axes_and_labels(display, pos_label)
    assert isinstance(display.line_, mpl.lines.Line2D)
    # Check default curve kwarg
    assert display.line_.get_drawstyle() == "steps-post"

    # plotting passing some new parameters
    display.plot(name="MySpecialEstimator", curve_kwargs={"alpha": 0.8})
    expected_label = f"MySpecialEstimator (AP = {average_precision:0.2f})"
    assert display.line_.get_label() == expected_label
    assert display.line_.get_alpha() == pytest.approx(0.8)

    # Check that the chance level line is not plotted by default
    assert display.chance_level_ is None


@pytest.mark.parametrize("response_method", ["predict_proba", "decision_function"])
@pytest.mark.parametrize("drop_intermediate", [True, False])
@pytest.mark.parametrize("with_sample_weight", [True, False])
def test_precision_recall_display_from_cv_results_plotting(
    pyplot, response_method, drop_intermediate, with_sample_weight
):
    """Check the overall plotting of `from_cv_results`."""
    X, y = make_classification(n_classes=2, n_samples=50, random_state=0)
    pos_label = 1

    cv_results = cross_validate(
        LogisticRegression(), X, y, cv=3, return_estimator=True, return_indices=True
    )

    if with_sample_weight:
        rng = np.random.RandomState(42)
        sample_weight = rng.randint(1, 4, size=(X.shape[0]))
    else:
        sample_weight = None

    display = PrecisionRecallDisplay.from_cv_results(
        cv_results,
        X,
        y,
        sample_weight=sample_weight,
        response_method=response_method,
        drop_intermediate=drop_intermediate,
        pos_label=pos_label,
    )

    for idx, (estimator, test_indices) in enumerate(
        zip(cv_results["estimator"], cv_results["indices"]["test"])
    ):
        y_true = _safe_indexing(y, test_indices)
        y_score = getattr(estimator, response_method)(_safe_indexing(X, test_indices))
        y_score = y_score if y_score.ndim == 1 else y_score[:, 1]
        sample_weight_test = (
            _safe_indexing(sample_weight, test_indices)
            if sample_weight is not None
            else None
        )
        precision, recall, _ = precision_recall_curve(
            y_true,
            y_score,
            pos_label=pos_label,
            drop_intermediate=drop_intermediate,
            sample_weight=sample_weight_test,
        )
        average_precision = average_precision_score(
            y_true, y_score, pos_label=pos_label, sample_weight=sample_weight_test
        )

        assert_allclose(display.precision[idx], precision)
        assert_allclose(display.recall[idx], recall)
        assert display.average_precision[idx] == pytest.approx(average_precision)

        import matplotlib as mpl

        assert isinstance(display.line_[idx], mpl.lines.Line2D)
        # Check default curve kwarg
        assert display.line_[idx].get_drawstyle() == "steps-post"

    _check_figure_axes_and_labels(display, pos_label)
    # Check that the chance level line is not plotted by default
    assert display.chance_level_ is None


@pytest.mark.parametrize(
    "params, err_msg",
    [
        (
            {
                "precision": [np.array([1, 0.5, 0]), np.array([1, 0.5, 0])],
                "recall": [np.array([0, 0.5, 1])],
                "average_precision": None,
                "prevalence_pos_label": None,
                "name": None,
            },
            "self.precision and self.recall from `PrecisionRecallDisplay`",
        ),
        (
            {
                "precision": [np.array([1, 0.5, 0])],
                "recall": [np.array([0, 0.5, 1]), np.array([0, 0.5, 1])],
                "average_precision": [0.8, 0.9],
                "prevalence_pos_label": None,
                "name": None,
            },
            "self.precision, self.recall and self.average_precision",
        ),
        (
            {
                "precision": [np.array([1, 0.5, 0])],
                "recall": [np.array([0, 0.5, 1]), np.array([0, 0.5, 1])],
                "average_precision": [0.8, 0.9],
                "prevalence_pos_label": [0.5, 0.5, 0.5],
                "name": None,
            },
            (
                "self.precision, self.recall, self.average_precision and "
                "self.prevalence_pos_label"
            ),
        ),
        (
            {
                "precision": [np.array([1, 0.5, 0]), np.array([1, 0.5, 0])],
                "recall": [np.array([0, 0.5, 1]), np.array([0, 0.5, 1])],
                "average_precision": [0.8],
                "prevalence_pos_label": [0.8, 0.6, 0.5],
                "name": None,
            },
            (
                "Got: self.precision: 2, self.recall: 2, self.average_precision: 1, "
                "self.prevalence_pos_label: 3"
            ),
        ),
        (
            {
                "precision": [np.array([1, 0.5, 0]), np.array([1, 0.5, 0])],
                "recall": [np.array([0, 0.5, 1]), np.array([0, 0.5, 1])],
                "average_precision": [0.8, 0.9],
                "prevalence_pos_label": None,
                "name": ["curve1", "curve2", "curve3"],
            },
            (
                "self.precision, self.recall, self.average_precision and 'name' "
                r"\(or self.name\)"
            ),
        ),
        (
            {
                "precision": [np.array([1, 0.5, 0]), np.array([1, 0.5, 0])],
                "recall": [np.array([0, 0.5, 1]), np.array([0, 0.5, 1])],
                "average_precision": [0.8, 0.9],
                "prevalence_pos_label": [0.5, 0.4],
                # List of length 1 is always allowed
                "name": ["curve1"],
            },
            None,
        ),
    ],
)
def test_precison_recall_plot_parameter_length_validation(pyplot, params, err_msg):
    """Check `plot` parameter length validation performed correctly."""
    display = PrecisionRecallDisplay(**params)
    if err_msg:
        with pytest.raises(ValueError, match=err_msg):
            display.plot()
    else:
        # No error should be raised
        display.plot()


def test_precision_recall_validate_plot_params(pyplot):
    """Check `_validate_plot_params` returns the correct variables."""
    display_args = {
        "precision": np.array([1, 0.5, 0]),
        "recall": [np.array([0, 0.5, 1])],
        "average_precision": None,
        "name": "test_curve",
        "prevalence_pos_label": 0.5,
    }

    _check_validate_plot_params(PrecisionRecallDisplay, display_args)


def test_precision_recall_from_cv_results_param_validation(pyplot):
    """Check parameter validation is correct."""
    data = make_classification(n_classes=2, n_samples=50, random_state=0)
    _check_from_cv_results_param_validation(data, PrecisionRecallDisplay)


@pytest.mark.parametrize(
    "curve_kwargs",
    [None, {"alpha": 0.2}, [{"alpha": 0.2}, {"alpha": 0.3}, {"alpha": 0.4}]],
)
def test_precision_recall_display_from_cv_results_curve_kwargs(pyplot, curve_kwargs):
    """Check `curve_kwargs` correctly passed in `from_cv_results`."""
    X, y = make_classification(n_classes=2, n_samples=50, random_state=0)
    cv_results = cross_validate(
        LogisticRegression(), X, y, cv=3, return_estimator=True, return_indices=True
    )
    _check_from_cv_results_curve_kwargs(
        PrecisionRecallDisplay, cv_results, X, y, curve_kwargs
    )


# TODO(1.10): Remove
def test_precision_recall_display_estimator_name_deprecation(pyplot):
    """Check deprecation of `estimator_name`."""
    precision = np.array([1, 0.5, 0])
    recall = np.array([0, 0.5, 1])
    with pytest.warns(FutureWarning, match="`estimator_name` is deprecated in"):
        PrecisionRecallDisplay(
            precision=precision, recall=recall, estimator_name="test"
        )


# TODO(1.10): Remove
@pytest.mark.parametrize(
    "constructor_name", ["from_estimator", "from_predictions", "plot"]
)
def test_precision_recall_display_kwargs_deprecation(pyplot, constructor_name):
    """Check **kwargs deprecated correctly in favour of `curve_kwargs`."""
    X, y = make_classification(n_classes=2, n_samples=50, random_state=0)
    lr = LogisticRegression().fit(X, y)
    precision = np.array([1, 0.5, 0])
    recall = np.array([0, 0.5, 1])
    _check_display_kwargs_deprecation(
        PrecisionRecallDisplay,
        constructor_name,
        lr,
        X,
        y,
        {"precision": precision, "recall": recall},
    )


@pytest.mark.parametrize("plot_chance_level", [True, False])
@pytest.mark.parametrize("chance_level_kw", [None, {"color": "r"}, {"c": "r"}])
@pytest.mark.parametrize("constructor_name", ["from_estimator", "from_predictions"])
def test_precision_recall_chance_level_line(
    pyplot, plot_chance_level, chance_level_kw, constructor_name
):
    """Check chance level plotting behavior, for `from_estimator`/`from_predictions`."""
    X, y = make_classification(n_classes=2, n_samples=50, random_state=0)
    pos_prevalence = Counter(y)[1] / len(y)

    lr = LogisticRegression()
    y_score = lr.fit(X, y).predict_proba(X)[:, 1]

    if constructor_name == "from_estimator":
        display = PrecisionRecallDisplay.from_estimator(
            lr,
            X,
            y,
            plot_chance_level=plot_chance_level,
            chance_level_kw=chance_level_kw,
        )
    else:
        display = PrecisionRecallDisplay.from_predictions(
            y,
            y_score,
            plot_chance_level=plot_chance_level,
            chance_level_kw=chance_level_kw,
        )

    import matplotlib as mpl

    if not plot_chance_level:
        assert display.chance_level_ is None
        # Early return if chance level not plotted
        return

    assert isinstance(display.chance_level_, mpl.lines.Line2D)
    assert tuple(display.chance_level_.get_xdata()) == (0, 1)
    assert tuple(display.chance_level_.get_ydata()) == (pos_prevalence, pos_prevalence)

    # Checking for chance level line styles
    if chance_level_kw is None:
        assert display.chance_level_.get_color() == "k"
    else:
        assert display.chance_level_.get_color() == "r"

    assert display.chance_level_.get_label() == f"Chance level (AP = {pos_prevalence})"


@pytest.mark.parametrize("plot_chance_level", [True, False])
@pytest.mark.parametrize("chance_level_kw", [None, {"color": "r"}, {"c": "r"}])
def test_precision_recall_chance_level_line_from_cv_results(
    pyplot, plot_chance_level, chance_level_kw
):
    """Check chance level plotting behavior for `from_cv_results`."""
    # Note a separate chance line is plotted for each cv split
    X, y = make_classification(n_classes=2, n_samples=50, random_state=0)
    n_cv = 3
    cv_results = cross_validate(
        LogisticRegression(), X, y, cv=n_cv, return_estimator=True, return_indices=True
    )

    display = PrecisionRecallDisplay.from_cv_results(
        cv_results,
        X,
        y,
        plot_chance_level=plot_chance_level,
        chance_level_kwargs=chance_level_kw,
    )

    import matplotlib as mpl

    if not plot_chance_level:
        assert display.chance_level_ is None
        # Early return if chance level not plotted
        return

    pos_prevalence_folds = []
    for idx in range(n_cv):
        assert isinstance(display.chance_level_[idx], mpl.lines.Line2D)
        assert tuple(display.chance_level_[idx].get_xdata()) == (0, 1)
        test_indices = cv_results["indices"]["test"][idx]
        pos_prevalence = Counter(_safe_indexing(y, test_indices))[1] / len(test_indices)
        pos_prevalence_folds.append(pos_prevalence)
        assert tuple(display.chance_level_[idx].get_ydata()) == (
            pos_prevalence,
            pos_prevalence,
        )

        # Checking for chance level line styles
        if chance_level_kw is None:
            assert display.chance_level_[idx].get_color() == "k"
        else:
            assert display.chance_level_[idx].get_color() == "r"

    for idx in range(n_cv):
        # Only the first chance line should have a label
        if idx == 0:
            assert display.chance_level_[idx].get_label() == (
                f"Chance level (AP = {np.mean(pos_prevalence_folds):0.2f} +/- "
                f"{np.std(pos_prevalence_folds):0.2f})"
            )
        else:
            assert display.chance_level_[idx].get_label() == f"_child{3 + idx}"


@pytest.mark.parametrize(
    "constructor_name, default_label",
    [
        ("from_estimator", "LogisticRegression (AP = {:.2f})"),
        ("from_predictions", "Classifier (AP = {:.2f})"),
        ("from_cv_results", "AP = {:.2f} +/- {:.2f}"),
    ],
)
def test_precision_recall_display_name(pyplot, constructor_name, default_label):
    """Check the behaviour of the name parameters"""
    X, y = make_classification(n_classes=2, n_samples=100, random_state=0)
    pos_label = 1

    classifier = LogisticRegression()
    n_cv = 3
    cv_results = cross_validate(
        classifier, X, y, cv=n_cv, return_estimator=True, return_indices=True
    )
    classifier.fit(X, y)
    y_score = classifier.predict_proba(X)[:, pos_label]

    if constructor_name == "from_estimator":
        display = PrecisionRecallDisplay.from_estimator(classifier, X, y)
    elif constructor_name == "from_predictions":
        display = PrecisionRecallDisplay.from_predictions(
            y, y_score, pos_label=pos_label
        )
    else:
        display = PrecisionRecallDisplay.from_cv_results(cv_results, X, y)

    if constructor_name == "from_cv_results":
        average_precision = []
        for idx in range(n_cv):
            test_indices = cv_results["indices"]["test"][idx]
            y_score, _ = _get_response_values_binary(
                cv_results["estimator"][idx],
                _safe_indexing(X, test_indices),
                response_method="auto",
            )
            average_precision.append(
                average_precision_score(
                    _safe_indexing(y, test_indices), y_score, pos_label=pos_label
                )
            )
        # By default, only the first curve is labelled
        assert display.line_[0].get_label() == default_label.format(
            np.mean(average_precision), np.std(average_precision)
        )

        # check that the name can be set
        display.plot(name="MySpecialEstimator")
        # Sets only first labelled curve
        assert display.line_[0].get_label() == (
            f"MySpecialEstimator (AP = {np.mean(average_precision):.2f} +/- "
            f"{np.std(average_precision):.2f})"
        )
    else:
        average_precision = average_precision_score(y, y_score, pos_label=pos_label)

        # check that the default name is used
        assert display.line_.get_label() == default_label.format(average_precision)

        # check that the name can be set
        display.plot(name="MySpecialEstimator")
        assert (
            display.line_.get_label()
            == f"MySpecialEstimator (AP = {average_precision:.2f})"
        )


@pytest.mark.parametrize("average_precision", [[1.0, 1.0, 1.0], None])
@pytest.mark.parametrize(
    "curve_kwargs",
    [None, {"color": "red"}, [{"c": "red"}, {"c": "green"}, {"c": "yellow"}]],
)
@pytest.mark.parametrize("name", [None, "single", ["one", "two", "three"]])
def test_precision_recall_plot_legend_label(
    pyplot, name, curve_kwargs, average_precision
):
    """Check legend label correct with all `curve_kwargs`, `name` combinations."""
    precision = [np.array([1, 0.5, 0]), np.array([1, 0.5, 0]), np.array([1, 0.5, 0])]
    recall = [np.array([0, 0.5, 1]), np.array([0, 0.5, 1]), np.array([0, 0.5, 1])]

    _check_plot_legend_label(
        PrecisionRecallDisplay,
        {
            "precision": precision,
            "recall": recall,
            "average_precision": average_precision,
        },
        name,
        curve_kwargs,
        average_precision,
        "AP",
    )


@pytest.mark.parametrize(
    "curve_kwargs",
    [None, {"color": "red"}, [{"c": "red"}, {"c": "green"}, {"c": "yellow"}]],
)
@pytest.mark.parametrize("name", [None, "single", ["one", "two", "three"]])
def test_precision_recall_from_cv_results_legend_label(pyplot, name, curve_kwargs):
    """Check legend label correct with all `curve_kwargs`, `name` combinations."""
    X, y = make_classification(n_classes=2, n_samples=50, random_state=0)
    cv_results = cross_validate(
        LogisticRegression(), X, y, cv=3, return_estimator=True, return_indices=True
    )

    _check_from_cv_results_legend_label(
        PrecisionRecallDisplay,
        cv_results,
        X,
        y,
        name,
        curve_kwargs,
        [0.97, 1.00, 1.00],
        "AP",
    )


@pytest.mark.parametrize(
    "clf",
    [
        make_pipeline(StandardScaler(), LogisticRegression()),
        make_pipeline(
            make_column_transformer((StandardScaler(), [0, 1])), LogisticRegression()
        ),
    ],
)
def test_precision_recall_display_pipeline(pyplot, clf):
    X, y = make_classification(n_classes=2, n_samples=50, random_state=0)
    with pytest.raises(NotFittedError):
        PrecisionRecallDisplay.from_estimator(clf, X, y)
    clf.fit(X, y)
    display = PrecisionRecallDisplay.from_estimator(clf, X, y)
    assert display.name == clf.__class__.__name__


def test_precision_recall_display_string_labels(pyplot):
    # regression test #15738
    cancer = load_breast_cancer()
    X, y = cancer.data, cancer.target_names[cancer.target]

    lr = make_pipeline(StandardScaler(), LogisticRegression())
    n_cv = 3
    cv_results = cross_validate(
        lr, X, y, cv=n_cv, return_estimator=True, return_indices=True
    )
    lr.fit(X, y)
    for klass in cancer.target_names:
        assert klass in lr.classes_

    # `from_estimator`
    display = PrecisionRecallDisplay.from_estimator(lr, X, y)

    y_score = lr.predict_proba(X)[:, 1]
    avg_prec = average_precision_score(y, y_score, pos_label=lr.classes_[1])

    assert display.average_precision == pytest.approx(avg_prec)
    assert display.name == lr.__class__.__name__

    # `from_predictions`
    err_msg = r"y_true takes value in {'benign', 'malignant'}"
    with pytest.raises(ValueError, match=err_msg):
        PrecisionRecallDisplay.from_predictions(y, y_score)

    display = PrecisionRecallDisplay.from_predictions(
        y, y_score, pos_label=lr.classes_[1]
    )
    assert display.average_precision == pytest.approx(avg_prec)

    # `from_cv_results`
    display = PrecisionRecallDisplay.from_cv_results(cv_results, X, y)
    average_precision = []
    for idx in range(n_cv):
        test_indices = cv_results["indices"]["test"][idx]
        y_pred, _ = _get_response_values_binary(
            cv_results["estimator"][idx],
            _safe_indexing(X, test_indices),
            response_method="auto",
        )
        # Note `pos_label` cannot be `None` (default=1), unlike other metrics
        average_precision.append(
            average_precision_score(
                _safe_indexing(y, test_indices),
                y_pred,
                pos_label=cv_results["estimator"][idx].classes_[1],
            )
        )
    assert_allclose(display.average_precision, average_precision)


@pytest.mark.parametrize(
<<<<<<< HEAD
    "constructor_name", ["from_estimator", "from_predictions", "from_cv_results"]
)
=======
    "average_precision, name, expected_label",
    [
        (0.9, None, "AP = 0.90"),
        (None, "my_est", "my_est"),
        (0.8, "my_est2", "my_est2 (AP = 0.80)"),
    ],
)
def test_default_labels(pyplot, average_precision, name, expected_label):
    """Check the default labels used in the display."""
    precision = np.array([1, 0.5, 0])
    recall = np.array([0, 0.5, 1])
    display = PrecisionRecallDisplay(
        precision,
        recall,
        average_precision=average_precision,
        name=name,
    )
    display.plot()
    assert display.line_.get_label() == expected_label


@pytest.mark.parametrize("constructor_name", ["from_estimator", "from_predictions"])
>>>>>>> f5511be2
@pytest.mark.parametrize("response_method", ["predict_proba", "decision_function"])
def test_plot_precision_recall_pos_label(pyplot, constructor_name, response_method):
    """Check switching `pos_label` give correct statistics, using imbalanced data."""

    def _check_average_precision(display, constructor_name, pos_label):
        if pos_label == "cancer":
            avg_prec_limit = 0.6338
            avg_prec_limit_multi = [0.8189, 0.8802, 0.8795]
        else:
            avg_prec_limit = 0.9953
            avg_prec_limit_multi = [0.9966, 0.9984, 0.9976]

        def average_precision_uninterpolated(precision, recall):
            return -np.sum(np.diff(recall) * np.array(precision)[:-1])

        if constructor_name == "from_cv_results":
            for idx, average_precision in enumerate(display.average_precision):
                assert average_precision == pytest.approx(
                    avg_prec_limit_multi[idx], rel=1e-3
                )
                assert average_precision_uninterpolated(
                    display.precision[idx], display.recall[idx]
                ) == pytest.approx(avg_prec_limit_multi[idx], rel=1e-3)
        else:
            assert display.average_precision == pytest.approx(avg_prec_limit, rel=1e-3)
            assert average_precision_uninterpolated(
                display.precision, display.recall
            ) == pytest.approx(avg_prec_limit, rel=1e-3)

    _check_pos_label_statistics(
        PrecisionRecallDisplay,
        response_method,
        constructor_name,
        _check_average_precision,
    )


@pytest.mark.parametrize(
    "constructor_name", ["from_estimator", "from_predictions", "from_cv_results"]
)
def test_precision_recall_prevalence_pos_label_reusable(pyplot, constructor_name):
    # Check that even if one passes plot_chance_level=False the first time
    # one can still call disp.plot with plot_chance_level=True and get the
    # chance level line
    X, y = make_classification(n_classes=2, n_samples=50, random_state=0)

    lr = LogisticRegression()
    n_cv = 3
    cv_results = cross_validate(
        lr, X, y, cv=n_cv, return_estimator=True, return_indices=True
    )
    y_score = lr.fit(X, y).predict_proba(X)[:, 1]

    if constructor_name == "from_estimator":
        display = PrecisionRecallDisplay.from_estimator(
            lr, X, y, plot_chance_level=False
        )
    elif constructor_name == "from_predictions":
        display = PrecisionRecallDisplay.from_predictions(
            y, y_score, plot_chance_level=False
        )
    else:
        display = PrecisionRecallDisplay.from_cv_results(
            cv_results, X, y, plot_chance_level=False
        )
    assert display.chance_level_ is None

    import matplotlib as mpl

    # When calling from_estimator or from_predictions,
    # prevalence_pos_label should have been set, so that directly
    # calling plot_chance_level=True should plot the chance level line
    display.plot(plot_chance_level=True)
    if constructor_name == "from_cv_results":
        for idx in range(n_cv):
            assert isinstance(display.chance_level_[idx], mpl.lines.Line2D)
    else:
        assert isinstance(display.chance_level_, mpl.lines.Line2D)


def test_precision_recall_raise_no_prevalence(pyplot):
    # Check that raises correctly when plotting chance level with
    # no prvelance_pos_label is provided
    precision = np.array([1, 0.5, 0])
    recall = np.array([0, 0.5, 1])
    display = PrecisionRecallDisplay(precision, recall)

    msg = (
        "You must provide prevalence_pos_label when constructing the "
        "PrecisionRecallDisplay object in order to plot the chance "
        "level line. Alternatively, you may use "
        "PrecisionRecallDisplay.from_estimator or "
        "PrecisionRecallDisplay.from_predictions "
        "to automatically set prevalence_pos_label"
    )

    with pytest.raises(ValueError, match=msg):
        display.plot(plot_chance_level=True)


@pytest.mark.parametrize("despine", [True, False])
@pytest.mark.parametrize(
    "constructor_name", ["from_estimator", "from_predictions", "from_cv_results"]
)
def test_plot_precision_recall_despine(pyplot, despine, constructor_name):
    # Check that the despine keyword is working correctly
    X, y = make_classification(n_classes=2, n_samples=50, random_state=0)

    clf = LogisticRegression().fit(X, y)
    clf.fit(X, y)
    cv_results = cross_validate(
        LogisticRegression(), X, y, cv=3, return_estimator=True, return_indices=True
    )

    y_score = clf.decision_function(X)

    if constructor_name == "from_estimator":
        display = PrecisionRecallDisplay.from_estimator(clf, X, y, despine=despine)
    elif constructor_name == "from_predictions":
        display = PrecisionRecallDisplay.from_predictions(y, y_score, despine=despine)
    else:
        display = PrecisionRecallDisplay.from_cv_results(
            cv_results, X, y, despine=despine
        )

    for s in ["top", "right"]:
        assert display.ax_.spines[s].get_visible() is not despine

    if despine:
        for s in ["bottom", "left"]:
            assert display.ax_.spines[s].get_bounds() == (0, 1)


# TODO(1.10): remove
def test_y_score_and_y_pred_specified_error(pyplot):
    """1. Check that an error is raised when both y_score and y_pred are specified.
    2. Check that a warning is raised when y_pred is specified.
    """
    y_true = np.array([0, 1, 1, 0])
    y_score = np.array([0.1, 0.4, 0.35, 0.8])
    y_pred = np.array([0.2, 0.3, 0.5, 0.1])

    with pytest.raises(
        ValueError, match="`y_pred` and `y_score` cannot be both specified"
    ):
        PrecisionRecallDisplay.from_predictions(y_true, y_score=y_score, y_pred=y_pred)

    with pytest.warns(FutureWarning, match="y_pred was deprecated in 1.8"):
        PrecisionRecallDisplay.from_predictions(y_true, y_pred=y_score)<|MERGE_RESOLUTION|>--- conflicted
+++ resolved
@@ -641,10 +641,6 @@
 
 
 @pytest.mark.parametrize(
-<<<<<<< HEAD
-    "constructor_name", ["from_estimator", "from_predictions", "from_cv_results"]
-)
-=======
     "average_precision, name, expected_label",
     [
         (0.9, None, "AP = 0.90"),
@@ -667,7 +663,6 @@
 
 
 @pytest.mark.parametrize("constructor_name", ["from_estimator", "from_predictions"])
->>>>>>> f5511be2
 @pytest.mark.parametrize("response_method", ["predict_proba", "decision_function"])
 def test_plot_precision_recall_pos_label(pyplot, constructor_name, response_method):
     """Check switching `pos_label` give correct statistics, using imbalanced data."""
