from .base import _get_response

from .. import auc
from .. import roc_curve
from .._base import _check_pos_label_consistency

from ...utils import check_matplotlib_support, deprecated


class RocCurveDisplay:
    """ROC Curve visualization.

    It is recommend to use
    :func:`~sklearn.metrics.RocCurveDisplay.from_estimator` or
    :func:`~sklearn.metrics.RocCurveDisplay.from_predictions` to create
    a :class:`~sklearn.metrics.RocCurveDisplay`. All parameters are
    stored as attributes.

    Read more in the :ref:`User Guide <visualizations>`.

    Parameters
    ----------
    fpr : ndarray
        False positive rate.

    tpr : ndarray
        True positive rate.

    roc_auc : float, default=None
        Area under ROC curve. If None, the roc_auc score is not shown.

    estimator_name : str, default=None
        Name of estimator. If None, the estimator name is not shown.

    pos_label : str or int, default=None
        The class considered as the positive class when computing the roc auc
        metrics. By default, `estimators.classes_[1]` is considered
        as the positive class.

        .. versionadded:: 0.24

    Attributes
    ----------
    line_ : matplotlib Artist
        ROC Curve.

    ax_ : matplotlib Axes
        Axes with ROC Curve.

    figure_ : matplotlib Figure
        Figure containing the curve.

    See Also
    --------
    roc_curve : Compute Receiver operating characteristic (ROC) curve.
    RocCurveDisplay.from_estimator : Plot Receiver Operating Characteristic
        (ROC) curve given an estimator and some data.
    RocCurveDisplay.from_predictions : Plot Receiver Operating Characteristic
        (ROC) curve given the true and predicted values.
    roc_auc_score : Compute the area under the ROC curve.

    Examples
    --------
    >>> import matplotlib.pyplot as plt
    >>> import numpy as np
    >>> from sklearn import metrics
    >>> y = np.array([0, 0, 1, 1])
    >>> pred = np.array([0.1, 0.4, 0.35, 0.8])
    >>> fpr, tpr, thresholds = metrics.roc_curve(y, pred)
    >>> roc_auc = metrics.auc(fpr, tpr)
    >>> display = metrics.RocCurveDisplay(fpr=fpr, tpr=tpr, roc_auc=roc_auc,
    ...                                   estimator_name='example estimator')
    >>> display.plot()
    <...>
    >>> plt.show()
    """

    def __init__(self, *, fpr, tpr, roc_auc=None, estimator_name=None, pos_label=None):
        self.estimator_name = estimator_name
        self.fpr = fpr
        self.tpr = tpr
        self.roc_auc = roc_auc
        self.pos_label = pos_label

    def plot(self, ax=None, *, name=None, **kwargs):
        """Plot visualization

        Extra keyword arguments will be passed to matplotlib's ``plot``.

        Parameters
        ----------
        ax : matplotlib axes, default=None
            Axes object to plot on. If `None`, a new figure and axes is
            created.

        name : str, default=None
            Name of ROC Curve for labeling. If `None`, use the name of the
            estimator.

        Returns
        -------
        display : :class:`~sklearn.metrics.plot.RocCurveDisplay`
            Object that stores computed values.
        """
        check_matplotlib_support("RocCurveDisplay.plot")

        name = self.estimator_name if name is None else name

        line_kwargs = {}
        if self.roc_auc is not None and name is not None:
            line_kwargs["label"] = f"{name} (AUC = {self.roc_auc:0.2f})"
        elif self.roc_auc is not None:
            line_kwargs["label"] = f"AUC = {self.roc_auc:0.2f}"
        elif name is not None:
            line_kwargs["label"] = name

        line_kwargs.update(**kwargs)

        import matplotlib.pyplot as plt

        if ax is None:
            fig, ax = plt.subplots()

        (self.line_,) = ax.plot(self.fpr, self.tpr, **line_kwargs)
        info_pos_label = (
            f" (Positive label: {self.pos_label})" if self.pos_label is not None else ""
        )

        xlabel = "False Positive Rate" + info_pos_label
        ylabel = "True Positive Rate" + info_pos_label
        ax.set(xlabel=xlabel, ylabel=ylabel)

        if "label" in line_kwargs:
            ax.legend(loc="lower right")

        self.ax_ = ax
        self.figure_ = ax.figure
        return self

    @classmethod
    def from_estimator(
        cls,
        estimator,
        X,
        y,
        *,
        sample_weight=None,
        drop_intermediate=True,
        response_method="auto",
        pos_label=None,
        name=None,
        ax=None,
        **kwargs,
    ):
<<<<<<< HEAD
        """Create a ROC Curve display from estimator.
=======
        """Create a ROC Curve display from an estimator.
>>>>>>> d4c11c8a

        Parameters
        ----------
        estimator : estimator instance
            Fitted classifier or a fitted :class:`~sklearn.pipeline.Pipeline`
            in which the last estimator is a classifier.

        X : {array-like, sparse matrix} of shape (n_samples, n_features)
            Input values.

        y : array-like of shape (n_samples,)
            Target values.

        sample_weight : array-like of shape (n_samples,), default=None
            Sample weights.

        drop_intermediate : bool, default=True
            Whether to drop some suboptimal thresholds which would not appear
            on a plotted ROC curve. This is useful in order to create lighter
            ROC curves.

        response_method : {'predict_proba', 'decision_function', 'auto'} \
                default='auto'
            Specifies whether to use :term:`predict_proba` or
            :term:`decision_function` as the target response. If set to 'auto',
            :term:`predict_proba` is tried first and if it does not exist
            :term:`decision_function` is tried next.

        pos_label : str or int, default=None
            The class considered as the positive class when computing the roc auc
            metrics. By default, `estimators.classes_[1]` is considered
            as the positive class.

        name : str, default=None
            Name of ROC Curve for labeling. If `None`, use the name of the
            estimator.

        ax : matplotlib axes, default=None
            Axes object to plot on. If `None`, a new figure and axes is created.

        **kwargs : dict
            Keyword arguments to be passed to matplotlib's `plot`.

        Returns
        -------
        display : :class:`~sklearn.metrics.plot.RocCurveDisplay`
            The ROC Curve display.

        See Also
        --------
        roc_curve : Compute Receiver operating characteristic (ROC) curve.
        RocCurveDisplay.from_predictions : ROC Curve visualization given the
            probabilities of scores of a classifier.
        roc_auc_score : Compute the area under the ROC curve.

        Examples
        --------
        >>> import matplotlib.pyplot as plt
        >>> from sklearn.datasets import make_classification
        >>> from sklearn.metrics import RocCurveDisplay
        >>> from sklearn.model_selection import train_test_split
        >>> from sklearn.svm import SVC
        >>> X, y = make_classification(random_state=0)
        >>> X_train, X_test, y_train, y_test = train_test_split(
        ...     X, y, random_state=0)
        >>> clf = SVC(random_state=0).fit(X_train, y_train)
        >>> RocCurveDisplay.from_estimator(
        ...    clf, X_test, y_test)
        <...>
        >>> plt.show()
        """
        check_matplotlib_support(f"{cls.__name__}.from_estimator")

        name = estimator.__class__.__name__ if name is None else name

        y_pred, pos_label = _get_response(
            X,
            estimator,
            response_method=response_method,
            pos_label=pos_label,
        )

        return cls.from_predictions(
            y_true=y,
            y_pred=y_pred,
            sample_weight=sample_weight,
            drop_intermediate=drop_intermediate,
            name=name,
            ax=ax,
            pos_label=pos_label,
            **kwargs,
        )

    @classmethod
    def from_predictions(
        cls,
        y_true,
        y_pred,
        *,
        sample_weight=None,
        drop_intermediate=True,
        pos_label=None,
        name=None,
        ax=None,
        **kwargs,
    ):
        """Plot ROC curve given the true and predicted values.

        Read more in the :ref:`User Guide <visualizations>`.

        .. versionadded:: 1.0

        Parameters
        ----------
        y_true : array-like of shape (n_samples,)
            True labels.

        y_pred : array-like of shape (n_samples,)
            Target scores, can either be probability estimates of the positive
            class, confidence values, or non-thresholded measure of decisions
            (as returned by “decision_function” on some classifiers).

        sample_weight : array-like of shape (n_samples,), default=None
            Sample weights.

        drop_intermediate : bool, default=True
            Whether to drop some suboptimal thresholds which would not appear
            on a plotted ROC curve. This is useful in order to create lighter
            ROC curves.

        pos_label : str or int, default=None
            The label of the positive class. When `pos_label=None`, if `y_true`
            is in {-1, 1} or {0, 1}, `pos_label` is set to 1, otherwise an
            error will be raised.

        name : str, default=None
            Name of ROC curve for labeling. If `None`, name will be set to
            `"Classifier"`.

        ax : matplotlib axes, default=None
            Axes object to plot on. If `None`, a new figure and axes is
            created.

        **kwargs : dict
            Additional keywords arguments passed to matplotlib `plot` function.

        Returns
        -------
        display : :class:`~sklearn.metrics.DetCurveDisplay`
            Object that stores computed values.

        See Also
        --------
        roc_curve : Compute Receiver operating characteristic (ROC) curve.
        RocCurveDisplay.from_estimator : ROC Curve visualization given an
            estimator and some data.
        roc_auc_score : Compute the area under the ROC curve.

        Examples
        --------
        >>> import matplotlib.pyplot as plt
        >>> from sklearn.datasets import make_classification
        >>> from sklearn.metrics import RocCurveDisplay
        >>> from sklearn.model_selection import train_test_split
        >>> from sklearn.svm import SVC
        >>> X, y = make_classification(random_state=0)
        >>> X_train, X_test, y_train, y_test = train_test_split(
        ...     X, y, random_state=0)
        >>> clf = SVC(random_state=0).fit(X_train, y_train)
        >>> y_pred = clf.decision_function(X_test)
        >>> RocCurveDisplay.from_predictions(
        ...    y_test, y_pred)
        <...>
        >>> plt.show()
        """
        check_matplotlib_support(f"{cls.__name__}.from_predictions")

        fpr, tpr, _ = roc_curve(
            y_true,
            y_pred,
            pos_label=pos_label,
            sample_weight=sample_weight,
            drop_intermediate=drop_intermediate,
        )
        roc_auc = auc(fpr, tpr)

        name = "Classifier" if name is None else name
        pos_label = _check_pos_label_consistency(pos_label, y_true)

        viz = RocCurveDisplay(
            fpr=fpr, tpr=tpr, roc_auc=roc_auc, estimator_name=name, pos_label=pos_label
        )

        return viz.plot(ax=ax, name=name, **kwargs)


@deprecated(
    "Function `plot_roc_curve` is deprecated in 1.0 and will be "
    "removed in 1.2. Use one of the class methods: "
    "RocCurveDisplay.from_predictions or "
    "RocCurveDisplay.from_estimator."
)
def plot_roc_curve(
    estimator,
    X,
    y,
    *,
    sample_weight=None,
    drop_intermediate=True,
    response_method="auto",
    name=None,
    ax=None,
    pos_label=None,
    **kwargs,
):
    """Plot Receiver operating characteristic (ROC) curve.

    Extra keyword arguments will be passed to matplotlib's `plot`.

    Read more in the :ref:`User Guide <visualizations>`.

    .. deprecated:: 1.0
      `plot_roc_curve` is deprecated in 1.0 and will be removed in
       1.2. Use one of the following class methods:
       :func:`~sklearn.metrics.RocCurveDisplay.from_predictions` or
       :func:`~sklearn.metrics.RocCurveDisplay.from_estimator`.

    Parameters
    ----------
    estimator : estimator instance
        Fitted classifier or a fitted :class:`~sklearn.pipeline.Pipeline`
        in which the last estimator is a classifier.

    X : {array-like, sparse matrix} of shape (n_samples, n_features)
        Input values.

    y : array-like of shape (n_samples,)
        Target values.

    sample_weight : array-like of shape (n_samples,), default=None
        Sample weights.

    drop_intermediate : bool, default=True
        Whether to drop some suboptimal thresholds which would not appear
        on a plotted ROC curve. This is useful in order to create lighter
        ROC curves.

    response_method : {'predict_proba', 'decision_function', 'auto'} \
            default='auto'
        Specifies whether to use :term:`predict_proba` or
        :term:`decision_function` as the target response. If set to 'auto',
        :term:`predict_proba` is tried first and if it does not exist
        :term:`decision_function` is tried next.

    name : str, default=None
        Name of ROC Curve for labeling. If `None`, use the name of the
        estimator.

    ax : matplotlib axes, default=None
        Axes object to plot on. If `None`, a new figure and axes is created.

    pos_label : str or int, default=None
        The class considered as the positive class when computing the roc auc
        metrics. By default, `estimators.classes_[1]` is considered
        as the positive class.

        .. versionadded:: 0.24

    Returns
    -------
    display : :class:`~sklearn.metrics.RocCurveDisplay`
        Object that stores computed values.

    See Also
    --------
    roc_curve : Compute Receiver operating characteristic (ROC) curve.
    RocCurveDisplay.from_estimator : ROC Curve visualzation given an estimator
        and some data.
    RocCurveDisplay.from_predictions : ROC Curve visualisation given the
        true and predicted values.
    roc_auc_score : Compute the area under the ROC curve.

    Examples
    --------
    >>> import matplotlib.pyplot as plt
    >>> from sklearn import datasets, metrics, model_selection, svm
    >>> X, y = datasets.make_classification(random_state=0)
    >>> X_train, X_test, y_train, y_test = model_selection.train_test_split(
    ...     X, y, random_state=0)
    >>> clf = svm.SVC(random_state=0)
    >>> clf.fit(X_train, y_train)
    SVC(random_state=0)
    >>> metrics.plot_roc_curve(clf, X_test, y_test) # doctest: +SKIP
    <...>
    >>> plt.show()
    """
    check_matplotlib_support("plot_roc_curve")

    y_pred, pos_label = _get_response(
        X, estimator, response_method, pos_label=pos_label
    )

    fpr, tpr, _ = roc_curve(
        y,
        y_pred,
        pos_label=pos_label,
        sample_weight=sample_weight,
        drop_intermediate=drop_intermediate,
    )
    roc_auc = auc(fpr, tpr)

    name = estimator.__class__.__name__ if name is None else name

    viz = RocCurveDisplay(
        fpr=fpr, tpr=tpr, roc_auc=roc_auc, estimator_name=name, pos_label=pos_label
    )

    return viz.plot(ax=ax, name=name, **kwargs)<|MERGE_RESOLUTION|>--- conflicted
+++ resolved
@@ -152,11 +152,7 @@
         ax=None,
         **kwargs,
     ):
-<<<<<<< HEAD
-        """Create a ROC Curve display from estimator.
-=======
         """Create a ROC Curve display from an estimator.
->>>>>>> d4c11c8a
 
         Parameters
         ----------
