# Authors: The scikit-learn developers
# SPDX-License-Identifier: BSD-3-Clause


import warnings

import numpy as np

from ...utils import _safe_indexing
from ...utils._plotting import (
    _BinaryClassifierCurveDisplayMixin,
    _check_param_lengths,
    _convert_to_list_leaving_none,
    _deprecate_estimator_name,
    _despine,
    _validate_style_kwargs,
)
from ...utils._response import _get_response_values_binary
from .._ranking import auc, roc_curve


class RocCurveDisplay(_BinaryClassifierCurveDisplayMixin):
    """ROC Curve visualization.

    It is recommend to use
    :func:`~sklearn.metrics.RocCurveDisplay.from_estimator` or
    :func:`~sklearn.metrics.RocCurveDisplay.from_predictions` or
    :func:`~sklearn.metrics.RocCurveDisplay.from_cv_results` to create
    a :class:`~sklearn.metrics.RocCurveDisplay`. All parameters are
    stored as attributes.

<<<<<<< HEAD
    For more about the ROC metric, see :ref:`roc_metrics`.
    For more about scikit-learn visualization classes, see :ref:`visualizations`.
=======
    For general information regarding `scikit-learn` visualization tools, see
    the :ref:`Visualization Guide <visualizations>`.
    For guidance on interpreting these plots, refer to the :ref:`Model
    Evaluation Guide <roc_metrics>`.
>>>>>>> 36d056fc

    Parameters
    ----------
    fpr : ndarray or list of ndarrays
        False positive rates. Each ndarray should contain values for a single curve.
        If plotting multiple curves, list should be of same length as `tpr`.

        .. versionchanged:: 1.7
            Now accepts a list for plotting multiple curves.

    tpr : ndarray or list of ndarrays
        True positive rates. Each ndarray should contain values for a single curve.
        If plotting multiple curves, list should be of same length as `fpr`.

        .. versionchanged:: 1.7
            Now accepts a list for plotting multiple curves.

    roc_auc : float or list of floats, default=None
        Area under ROC curve, used for labeling each curve in the legend.
        If plotting multiple curves, should be a list of the same length as `fpr`
        and `tpr`. If `None`, ROC AUC scores are not shown in the legend.

        .. versionchanged:: 1.7
            Now accepts a list for plotting multiple curves.

    name : str or list of str, default=None
        Name for labeling legend entries. The number of legend entries
        is determined by the `curve_kwargs` passed to `plot`.
        To label each curve, provide a list of strings. To avoid labeling
        individual curves that have the same appearance, this cannot be used in
        conjunction with `curve_kwargs` being a dictionary or None. If a
        string is provided, it will be used to either label the single legend entry
        or if there are multiple legend entries, label each individual curve with
        the same name. If `None`, set to `name` provided at `RocCurveDisplay`
        initialization. If still `None`, no name is shown in the legend.

        .. versionadded:: 1.7

    pos_label : int, float, bool or str, default=None
        The class considered as the positive class when computing the roc auc
        metrics. By default, `estimators.classes_[1]` is considered
        as the positive class.

        .. versionadded:: 0.24

    estimator_name : str, default=None
        Name of estimator. If None, the estimator name is not shown.

        .. deprecated:: 1.7
            `estimator_name` is deprecated and will be removed in 1.9. Use `name`
            instead.

    Attributes
    ----------
    line_ : matplotlib Artist or list of matplotlib Artists
        ROC Curves.

        .. versionchanged:: 1.7
            This attribute can now be a list of Artists, for when multiple curves are
            plotted.

    chance_level_ : matplotlib Artist or None
        The chance level line. It is `None` if the chance level is not plotted.

        .. versionadded:: 1.3

    ax_ : matplotlib Axes
        Axes with ROC Curve.

    figure_ : matplotlib Figure
        Figure containing the curve.

    See Also
    --------
    roc_curve : Compute Receiver operating characteristic (ROC) curve.
    RocCurveDisplay.from_estimator : Plot Receiver Operating Characteristic
        (ROC) curve given an estimator and some data.
    RocCurveDisplay.from_predictions : Plot Receiver Operating Characteristic
        (ROC) curve given the true and predicted values.
    roc_auc_score : Compute the area under the ROC curve.

    Examples
    --------
    >>> import matplotlib.pyplot as plt
    >>> import numpy as np
    >>> from sklearn import metrics
    >>> y_true = np.array([0, 0, 1, 1])
    >>> y_score = np.array([0.1, 0.4, 0.35, 0.8])
    >>> fpr, tpr, thresholds = metrics.roc_curve(y_true, y_score)
    >>> roc_auc = metrics.auc(fpr, tpr)
    >>> display = metrics.RocCurveDisplay(fpr=fpr, tpr=tpr, roc_auc=roc_auc,
    ...                                   name='example estimator')
    >>> display.plot()
    <...>
    >>> plt.show()
    """

    def __init__(
        self,
        *,
        fpr,
        tpr,
        roc_auc=None,
        name=None,
        pos_label=None,
        estimator_name="deprecated",
    ):
        self.fpr = fpr
        self.tpr = tpr
        self.roc_auc = roc_auc
        self.name = _deprecate_estimator_name(estimator_name, name, "1.7")
        self.pos_label = pos_label

    def _validate_plot_params(self, *, ax, name):
        self.ax_, self.figure_, name = super()._validate_plot_params(ax=ax, name=name)

        fpr = _convert_to_list_leaving_none(self.fpr)
        tpr = _convert_to_list_leaving_none(self.tpr)
        roc_auc = _convert_to_list_leaving_none(self.roc_auc)
        name = _convert_to_list_leaving_none(name)

        optional = {"self.roc_auc": roc_auc}
        if isinstance(name, list) and len(name) != 1:
            optional.update({"'name' (or self.name)": name})
        _check_param_lengths(
            required={"self.fpr": fpr, "self.tpr": tpr},
            optional=optional,
            class_name="RocCurveDisplay",
        )
        return fpr, tpr, roc_auc, name

    def plot(
        self,
        ax=None,
        *,
        name=None,
        curve_kwargs=None,
        plot_chance_level=False,
        chance_level_kw=None,
        despine=False,
        **kwargs,
    ):
        """Plot visualization.

        Parameters
        ----------
        ax : matplotlib axes, default=None
            Axes object to plot on. If `None`, a new figure and axes is
            created.

        name : str or list of str, default=None
            Name for labeling legend entries. The number of legend entries
            is determined by `curve_kwargs`.
            To label each curve, provide a list of strings. To avoid labeling
            individual curves that have the same appearance, this cannot be used in
            conjunction with `curve_kwargs` being a dictionary or None. If a
            string is provided, it will be used to either label the single legend entry
            or if there are multiple legend entries, label each individual curve with
            the same name. If `None`, set to `name` provided at `RocCurveDisplay`
            initialization. If still `None`, no name is shown in the legend.

            .. versionadded:: 1.7

        curve_kwargs : dict or list of dict, default=None
            Keywords arguments to be passed to matplotlib's `plot` function
            to draw individual ROC curves. For single curve plotting, should be
            a dictionary. For multi-curve plotting, if a list is provided the
            parameters are applied to the ROC curves of each CV fold
            sequentially and a legend entry is added for each curve.
            If a single dictionary is provided, the same parameters are applied
            to all ROC curves and a single legend entry for all curves is added,
            labeled with the mean ROC AUC score.

            .. versionadded:: 1.7

        plot_chance_level : bool, default=False
            Whether to plot the chance level.

            .. versionadded:: 1.3

        chance_level_kw : dict, default=None
            Keyword arguments to be passed to matplotlib's `plot` for rendering
            the chance level line.

            .. versionadded:: 1.3

        despine : bool, default=False
            Whether to remove the top and right spines from the plot.

            .. versionadded:: 1.6

        **kwargs : dict
            Keyword arguments to be passed to matplotlib's `plot`.

            .. deprecated:: 1.7
                kwargs is deprecated and will be removed in 1.9. Pass matplotlib
                arguments to `curve_kwargs` as a dictionary instead.

        Returns
        -------
        display : :class:`~sklearn.metrics.RocCurveDisplay`
            Object that stores computed values.
        """
        fpr, tpr, roc_auc, name = self._validate_plot_params(ax=ax, name=name)
        n_curves = len(fpr)
        if not isinstance(curve_kwargs, list) and n_curves > 1:
            if roc_auc:
                legend_metric = {"mean": np.mean(roc_auc), "std": np.std(roc_auc)}
            else:
                legend_metric = {"mean": None, "std": None}
        else:
            roc_auc = roc_auc if roc_auc is not None else [None] * n_curves
            legend_metric = {"metric": roc_auc}

        curve_kwargs = self._validate_curve_kwargs(
            n_curves,
            name,
            legend_metric,
            "AUC",
            curve_kwargs=curve_kwargs,
            **kwargs,
        )

        default_chance_level_line_kw = {
            "label": "Chance level (AUC = 0.5)",
            "color": "k",
            "linestyle": "--",
        }

        if chance_level_kw is None:
            chance_level_kw = {}

        chance_level_kw = _validate_style_kwargs(
            default_chance_level_line_kw, chance_level_kw
        )

        self.line_ = []
        for fpr, tpr, line_kw in zip(fpr, tpr, curve_kwargs):
            self.line_.extend(self.ax_.plot(fpr, tpr, **line_kw))
        # Return single artist if only one curve is plotted
        if len(self.line_) == 1:
            self.line_ = self.line_[0]

        info_pos_label = (
            f" (Positive label: {self.pos_label})" if self.pos_label is not None else ""
        )

        xlabel = "False Positive Rate" + info_pos_label
        ylabel = "True Positive Rate" + info_pos_label
        self.ax_.set(
            xlabel=xlabel,
            xlim=(-0.01, 1.01),
            ylabel=ylabel,
            ylim=(-0.01, 1.01),
            aspect="equal",
        )

        if plot_chance_level:
            (self.chance_level_,) = self.ax_.plot((0, 1), (0, 1), **chance_level_kw)
        else:
            self.chance_level_ = None

        if despine:
            _despine(self.ax_)

        if curve_kwargs[0].get("label") is not None or (
            plot_chance_level and chance_level_kw.get("label") is not None
        ):
            self.ax_.legend(loc="lower right")

        return self

    @classmethod
    def from_estimator(
        cls,
        estimator,
        X,
        y,
        *,
        sample_weight=None,
        drop_intermediate=True,
        response_method="auto",
        pos_label=None,
        name=None,
        ax=None,
        curve_kwargs=None,
        plot_chance_level=False,
        chance_level_kw=None,
        despine=False,
        **kwargs,
    ):
        """Create a ROC Curve display from an estimator.

        For general information regarding `scikit-learn` visualization tools,
        see the :ref:`Visualization Guide <visualizations>`.
        For guidance on interpreting these plots, refer to the :ref:`Model
        Evaluation Guide <roc_metrics>`.

        Parameters
        ----------
        estimator : estimator instance
            Fitted classifier or a fitted :class:`~sklearn.pipeline.Pipeline`
            in which the last estimator is a classifier.

        X : {array-like, sparse matrix} of shape (n_samples, n_features)
            Input values.

        y : array-like of shape (n_samples,)
            Target values.

        sample_weight : array-like of shape (n_samples,), default=None
            Sample weights.

        drop_intermediate : bool, default=True
            Whether to drop thresholds where the resulting point is collinear
            with its neighbors in ROC space. This has no effect on the ROC AUC
            or visual shape of the curve, but reduces the number of plotted
            points.

        response_method : {'predict_proba', 'decision_function', 'auto'} \
                default='auto'
            Specifies whether to use :term:`predict_proba` or
            :term:`decision_function` as the target response. If set to 'auto',
            :term:`predict_proba` is tried first and if it does not exist
            :term:`decision_function` is tried next.

        pos_label : int, float, bool or str, default=None
            The class considered as the positive class when computing the ROC AUC.
            By default, `estimators.classes_[1]` is considered
            as the positive class.

        name : str, default=None
            Name of ROC Curve for labeling. If `None`, use the name of the
            estimator.

        ax : matplotlib axes, default=None
            Axes object to plot on. If `None`, a new figure and axes is created.

        curve_kwargs : dict, default=None
            Keywords arguments to be passed to matplotlib's `plot` function.

            .. versionadded:: 1.7

        plot_chance_level : bool, default=False
            Whether to plot the chance level.

            .. versionadded:: 1.3

        chance_level_kw : dict, default=None
            Keyword arguments to be passed to matplotlib's `plot` for rendering
            the chance level line.

            .. versionadded:: 1.3

        despine : bool, default=False
            Whether to remove the top and right spines from the plot.

            .. versionadded:: 1.6

        **kwargs : dict
            Keyword arguments to be passed to matplotlib's `plot`.

            .. deprecated:: 1.7
                kwargs is deprecated and will be removed in 1.9. Pass matplotlib
                arguments to `curve_kwargs` as a dictionary instead.

        Returns
        -------
        display : :class:`~sklearn.metrics.RocCurveDisplay`
            The ROC Curve display.

        See Also
        --------
        roc_curve : Compute Receiver operating characteristic (ROC) curve.
        RocCurveDisplay.from_predictions : ROC Curve visualization given the
            probabilities of scores of a classifier.
        roc_auc_score : Compute the area under the ROC curve.

        Examples
        --------
        >>> import matplotlib.pyplot as plt
        >>> from sklearn.datasets import make_classification
        >>> from sklearn.metrics import RocCurveDisplay
        >>> from sklearn.model_selection import train_test_split
        >>> from sklearn.svm import SVC
        >>> X, y = make_classification(random_state=0)
        >>> X_train, X_test, y_train, y_test = train_test_split(
        ...     X, y, random_state=0)
        >>> clf = SVC(random_state=0).fit(X_train, y_train)
        >>> RocCurveDisplay.from_estimator(
        ...    clf, X_test, y_test)
        <...>
        >>> plt.show()
        """
        y_score, pos_label, name = cls._validate_and_get_response_values(
            estimator,
            X,
            y,
            response_method=response_method,
            pos_label=pos_label,
            name=name,
        )

        return cls.from_predictions(
            y_true=y,
            y_score=y_score,
            sample_weight=sample_weight,
            drop_intermediate=drop_intermediate,
            name=name,
            ax=ax,
            pos_label=pos_label,
            curve_kwargs=curve_kwargs,
            plot_chance_level=plot_chance_level,
            chance_level_kw=chance_level_kw,
            despine=despine,
            **kwargs,
        )

    @classmethod
    def from_predictions(
        cls,
        y_true,
        y_score=None,
        *,
        sample_weight=None,
        drop_intermediate=True,
        pos_label=None,
        name=None,
        ax=None,
        curve_kwargs=None,
        plot_chance_level=False,
        chance_level_kw=None,
        despine=False,
        y_pred="deprecated",
        **kwargs,
    ):
        """Plot ROC curve given the true and predicted values.

        For general information regarding `scikit-learn` visualization tools,
        see the :ref:`Visualization Guide <visualizations>`.
        For guidance on interpreting these plots, refer to the :ref:`Model
        Evaluation Guide <roc_metrics>`.

        .. versionadded:: 1.0

        Parameters
        ----------
        y_true : array-like of shape (n_samples,)
            True labels.

        y_score : array-like of shape (n_samples,)
            Target scores, can either be probability estimates of the positive
            class, confidence values, or non-thresholded measure of decisions
            (as returned by “decision_function” on some classifiers).

            .. versionadded:: 1.7
                `y_pred` has been renamed to `y_score`.

        sample_weight : array-like of shape (n_samples,), default=None
            Sample weights.

        drop_intermediate : bool, default=True
            Whether to drop thresholds where the resulting point is collinear
            with its neighbors in ROC space. This has no effect on the ROC AUC
            or visual shape of the curve, but reduces the number of plotted
            points.

        pos_label : int, float, bool or str, default=None
            The label of the positive class when computing the ROC AUC.
            When `pos_label=None`, if `y_true` is in {-1, 1} or {0, 1}, `pos_label`
            is set to 1, otherwise an error will be raised.

        name : str, default=None
            Name of ROC curve for legend labeling. If `None`, name will be set to
            `"Classifier"`.

        ax : matplotlib axes, default=None
            Axes object to plot on. If `None`, a new figure and axes is
            created.

        curve_kwargs : dict, default=None
            Keywords arguments to be passed to matplotlib's `plot` function.

            .. versionadded:: 1.7

        plot_chance_level : bool, default=False
            Whether to plot the chance level.

            .. versionadded:: 1.3

        chance_level_kw : dict, default=None
            Keyword arguments to be passed to matplotlib's `plot` for rendering
            the chance level line.

            .. versionadded:: 1.3

        despine : bool, default=False
            Whether to remove the top and right spines from the plot.

            .. versionadded:: 1.6

        y_pred : array-like of shape (n_samples,)
            Target scores, can either be probability estimates of the positive
            class, confidence values, or non-thresholded measure of decisions
            (as returned by “decision_function” on some classifiers).

            .. deprecated:: 1.7
                `y_pred` is deprecated and will be removed in 1.9. Use
                `y_score` instead.

        **kwargs : dict
            Additional keywords arguments passed to matplotlib `plot` function.

            .. deprecated:: 1.7
                kwargs is deprecated and will be removed in 1.9. Pass matplotlib
                arguments to `curve_kwargs` as a dictionary instead.

        Returns
        -------
        display : :class:`~sklearn.metrics.RocCurveDisplay`
            Object that stores computed values.

        See Also
        --------
        roc_curve : Compute Receiver operating characteristic (ROC) curve.
        RocCurveDisplay.from_estimator : ROC Curve visualization given an
            estimator and some data.
        roc_auc_score : Compute the area under the ROC curve.

        Examples
        --------
        >>> import matplotlib.pyplot as plt
        >>> from sklearn.datasets import make_classification
        >>> from sklearn.metrics import RocCurveDisplay
        >>> from sklearn.model_selection import train_test_split
        >>> from sklearn.svm import SVC
        >>> X, y = make_classification(random_state=0)
        >>> X_train, X_test, y_train, y_test = train_test_split(
        ...     X, y, random_state=0)
        >>> clf = SVC(random_state=0).fit(X_train, y_train)
        >>> y_score = clf.decision_function(X_test)
        >>> RocCurveDisplay.from_predictions(y_test, y_score)
        <...>
        >>> plt.show()
        """
        # TODO(1.9): remove after the end of the deprecation period of `y_pred`
        if y_score is not None and not (
            isinstance(y_pred, str) and y_pred == "deprecated"
        ):
            raise ValueError(
                "`y_pred` and `y_score` cannot be both specified. Please use `y_score`"
                " only as `y_pred` is deprecated in 1.7 and will be removed in 1.9."
            )
        if not (isinstance(y_pred, str) and y_pred == "deprecated"):
            warnings.warn(
                (
                    "y_pred is deprecated in 1.7 and will be removed in 1.9. "
                    "Please use `y_score` instead."
                ),
                FutureWarning,
            )
            y_score = y_pred

        pos_label_validated, name = cls._validate_from_predictions_params(
            y_true, y_score, sample_weight=sample_weight, pos_label=pos_label, name=name
        )

        fpr, tpr, _ = roc_curve(
            y_true,
            y_score,
            pos_label=pos_label,
            sample_weight=sample_weight,
            drop_intermediate=drop_intermediate,
        )
        roc_auc = auc(fpr, tpr)

        viz = cls(
            fpr=fpr,
            tpr=tpr,
            roc_auc=roc_auc,
            name=name,
            pos_label=pos_label_validated,
        )

        return viz.plot(
            ax=ax,
            curve_kwargs=curve_kwargs,
            plot_chance_level=plot_chance_level,
            chance_level_kw=chance_level_kw,
            despine=despine,
            **kwargs,
        )

    @classmethod
    def from_cv_results(
        cls,
        cv_results,
        X,
        y,
        *,
        sample_weight=None,
        drop_intermediate=True,
        response_method="auto",
        pos_label=None,
        ax=None,
        name=None,
        curve_kwargs=None,
        plot_chance_level=False,
        chance_level_kwargs=None,
        despine=False,
    ):
        """Create a multi-fold ROC curve display given cross-validation results.

        .. versionadded:: 1.7

        Parameters
        ----------
        cv_results : dict
            Dictionary as returned by :func:`~sklearn.model_selection.cross_validate`
            using `return_estimator=True` and `return_indices=True` (i.e., dictionary
            should contain the keys "estimator" and "indices").

        X : {array-like, sparse matrix} of shape (n_samples, n_features)
            Input values.

        y : array-like of shape (n_samples,)
            Target values.

        sample_weight : array-like of shape (n_samples,), default=None
            Sample weights.

        drop_intermediate : bool, default=True
            Whether to drop some suboptimal thresholds which would not appear
            on a plotted ROC curve. This is useful in order to create lighter
            ROC curves.

        response_method : {'predict_proba', 'decision_function', 'auto'} \
                default='auto'
            Specifies whether to use :term:`predict_proba` or
            :term:`decision_function` as the target response. If set to 'auto',
            :term:`predict_proba` is tried first and if it does not exist
            :term:`decision_function` is tried next.

        pos_label : int, float, bool or str, default=None
            The class considered as the positive class when computing the ROC AUC
            metrics. By default, `estimators.classes_[1]` is considered
            as the positive class.

        ax : matplotlib axes, default=None
            Axes object to plot on. If `None`, a new figure and axes is
            created.

        name : str or list of str, default=None
            Name for labeling legend entries. The number of legend entries
            is determined by `curve_kwargs`.
            To label each curve, provide a list of strings. To avoid labeling
            individual curves that have the same appearance, this cannot be used in
            conjunction with `curve_kwargs` being a dictionary or None. If a
            string is provided, it will be used to either label the single legend entry
            or if there are multiple legend entries, label each individual curve with
            the same name. If `None`, no name is shown in the legend.

        curve_kwargs : dict or list of dict, default=None
            Keywords arguments to be passed to matplotlib's `plot` function
            to draw individual ROC curves. If a list is provided the
            parameters are applied to the ROC curves of each CV fold
            sequentially and a legend entry is added for each curve.
            If a single dictionary is provided, the same parameters are applied
            to all ROC curves and a single legend entry for all curves is added,
            labeled with the mean ROC AUC score.

        plot_chance_level : bool, default=False
            Whether to plot the chance level.

        chance_level_kwargs : dict, default=None
            Keyword arguments to be passed to matplotlib's `plot` for rendering
            the chance level line.

        despine : bool, default=False
            Whether to remove the top and right spines from the plot.

        Returns
        -------
        display : :class:`~sklearn.metrics.RocCurveDisplay`
            The multi-fold ROC curve display.

        See Also
        --------
        roc_curve : Compute Receiver operating characteristic (ROC) curve.
            RocCurveDisplay.from_estimator : ROC Curve visualization given an
            estimator and some data.
        RocCurveDisplay.from_predictions : ROC Curve visualization given the
            probabilities of scores of a classifier.
        roc_auc_score : Compute the area under the ROC curve.

        Examples
        --------
        >>> import matplotlib.pyplot as plt
        >>> from sklearn.datasets import make_classification
        >>> from sklearn.metrics import RocCurveDisplay
        >>> from sklearn.model_selection import cross_validate
        >>> from sklearn.svm import SVC
        >>> X, y = make_classification(random_state=0)
        >>> clf = SVC(random_state=0)
        >>> cv_results = cross_validate(
        ...     clf, X, y, cv=3, return_estimator=True, return_indices=True)
        >>> RocCurveDisplay.from_cv_results(cv_results, X, y)
        <...>
        >>> plt.show()
        """
        pos_label_ = cls._validate_from_cv_results_params(
            cv_results,
            X,
            y,
            sample_weight=sample_weight,
            pos_label=pos_label,
        )

        fpr_folds, tpr_folds, auc_folds = [], [], []
        for estimator, test_indices in zip(
            cv_results["estimator"], cv_results["indices"]["test"]
        ):
            y_true = _safe_indexing(y, test_indices)
            y_pred, _ = _get_response_values_binary(
                estimator,
                _safe_indexing(X, test_indices),
                response_method=response_method,
                pos_label=pos_label_,
            )
            sample_weight_fold = (
                None
                if sample_weight is None
                else _safe_indexing(sample_weight, test_indices)
            )
            fpr, tpr, _ = roc_curve(
                y_true,
                y_pred,
                pos_label=pos_label_,
                sample_weight=sample_weight_fold,
                drop_intermediate=drop_intermediate,
            )
            roc_auc = auc(fpr, tpr)

            fpr_folds.append(fpr)
            tpr_folds.append(tpr)
            auc_folds.append(roc_auc)

        viz = cls(
            fpr=fpr_folds,
            tpr=tpr_folds,
            name=name,
            roc_auc=auc_folds,
            pos_label=pos_label_,
        )
        return viz.plot(
            ax=ax,
            curve_kwargs=curve_kwargs,
            plot_chance_level=plot_chance_level,
            chance_level_kw=chance_level_kwargs,
            despine=despine,
        )<|MERGE_RESOLUTION|>--- conflicted
+++ resolved
@@ -29,15 +29,10 @@
     a :class:`~sklearn.metrics.RocCurveDisplay`. All parameters are
     stored as attributes.
 
-<<<<<<< HEAD
-    For more about the ROC metric, see :ref:`roc_metrics`.
-    For more about scikit-learn visualization classes, see :ref:`visualizations`.
-=======
     For general information regarding `scikit-learn` visualization tools, see
     the :ref:`Visualization Guide <visualizations>`.
     For guidance on interpreting these plots, refer to the :ref:`Model
     Evaluation Guide <roc_metrics>`.
->>>>>>> 36d056fc
 
     Parameters
     ----------
@@ -96,8 +91,8 @@
         ROC Curves.
 
         .. versionchanged:: 1.7
-            This attribute can now be a list of Artists, for when multiple curves are
-            plotted.
+            This attribute can now be a list of Artists, for when multiple curves
+            are plotted.
 
     chance_level_ : matplotlib Artist or None
         The chance level line. It is `None` if the chance level is not plotted.
