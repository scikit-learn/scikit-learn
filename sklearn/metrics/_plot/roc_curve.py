--- conflicted
+++ resolved
@@ -181,17 +181,13 @@
         else:
             self.chance_level_ = None
 
-<<<<<<< HEAD
         if despine:
             for s in ["top", "right"]:
                 self.ax_.spines[s].set_visible(False)
             for s in ["bottom", "left"]:
                 self.ax_.spines[s].set_bounds(0, 1)
 
-        if "label" in line_kwargs or plot_chance_level:
-=======
         if "label" in line_kwargs or "label" in chance_level_kw:
->>>>>>> b4eef257
             self.ax_.legend(loc="lower right")
 
         return self
