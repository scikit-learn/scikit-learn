--- conflicted
+++ resolved
@@ -284,15 +284,10 @@
         if despine:
             _despine(self.ax_)
 
-<<<<<<< HEAD
-        # Note: if 'label' present in one `line_kwargs`, it should be present in all
-        if "label" in line_kwargs[0] or chance_level_kw:
-=======
         if (
-            line_kwargs.get("label") is not None
+            line_kwargs[0].get("label") is not None
             or chance_level_kw.get("label") is not None
         ):
->>>>>>> 2707099b
             self.ax_.legend(loc="lower right")
 
         return self
