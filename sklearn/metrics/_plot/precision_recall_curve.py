--- conflicted
+++ resolved
@@ -9,11 +9,8 @@
 from sklearn.utils import _safe_indexing
 from sklearn.utils._plotting import (
     _BinaryClassifierCurveDisplayMixin,
-<<<<<<< HEAD
     _check_param_lengths,
     _convert_to_list_leaving_none,
-=======
->>>>>>> f5511be2
     _deprecate_estimator_name,
     _deprecate_y_pred_parameter,
     _despine,
@@ -38,7 +35,6 @@
 
     Parameters
     ----------
-<<<<<<< HEAD
     precision : ndarray or list of ndarrays
         Precision values. Each ndarray should contain values for a single curve.
         If plotting multiple curves, list should be of same length as
@@ -71,25 +67,11 @@
         conjunction with `curve_kwargs` being a dictionary or None. If a
         string is provided, it will be used to either label the single legend entry
         or if there are multiple legend entries, label each individual curve with
-        the same name. If still `None`, no name is shown in the legend.
-
-        .. versionadded:: 1.8
-=======
-    precision : ndarray
-        Precision values.
-
-    recall : ndarray
-        Recall values.
-
-    average_precision : float, default=None
-        Average precision. If None, the average precision is not shown.
-
-    name : str, default=None
-        Name of estimator. If None, then the estimator name is not shown.
->>>>>>> f5511be2
+        the same name. If `None`, no name is shown in the legend.
 
         .. versionchanged:: 1.8
-            `estimator_name` was deprecated in favor of `name`.
+            `estimator_name` was deprecated in favor of `name`, which can now take
+            a list of str.
 
     pos_label : int, float, bool or str, default=None
         The class considered the positive class when precision and recall metrics
@@ -189,10 +171,6 @@
         prevalence_pos_label=None,
         estimator_name="deprecated",
     ):
-<<<<<<< HEAD
-=======
-        self.name = _deprecate_estimator_name(estimator_name, name, "1.8")
->>>>>>> f5511be2
         self.precision = precision
         self.recall = recall
         self.average_precision = average_precision
@@ -241,7 +219,6 @@
             Axes object to plot on. If `None`, a new figure and axes is
             created.
 
-<<<<<<< HEAD
         name : str or list of str, default=None
             Name for labeling legend entries. The number of legend entries
             is determined by `curve_kwargs`.
@@ -267,11 +244,6 @@
             labeled with the mean average precision.
 
             .. versionadded:: 1.8
-=======
-        name : str, default=None
-            Name of precision recall curve for labeling. If `None`, use
-            `name` if not `None`, otherwise no labeling is shown.
->>>>>>> f5511be2
 
         plot_chance_level : bool, default=False
             Whether to plot the chance level. The chance level is the prevalence
