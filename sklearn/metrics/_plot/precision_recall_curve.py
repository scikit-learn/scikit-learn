--- conflicted
+++ resolved
@@ -3,15 +3,11 @@
 
 from collections import Counter
 
-<<<<<<< HEAD
 import numpy as np
 
-from ...utils import _safe_indexing
-from ...utils._plotting import (
-=======
 from sklearn.metrics._ranking import average_precision_score, precision_recall_curve
+from sklearn.utils import _safe_indexing
 from sklearn.utils._plotting import (
->>>>>>> 1fe65954
     _BinaryClassifierCurveDisplayMixin,
     _check_param_lengths,
     _convert_to_list_leaving_none,
@@ -20,11 +16,7 @@
     _despine,
     _validate_style_kwargs,
 )
-<<<<<<< HEAD
-from ...utils._response import _get_response_values_binary
-from .._ranking import average_precision_score, precision_recall_curve
-=======
->>>>>>> 1fe65954
+from sklearn.utils._response import _get_response_values_binary
 
 
 class PrecisionRecallDisplay(_BinaryClassifierCurveDisplayMixin):
