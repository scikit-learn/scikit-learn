--- conflicted
+++ resolved
@@ -131,42 +131,6 @@
         check_matplotlib_support(method_name)
         cm = self.confusion_matrix
         n_classes = cm.shape[0]
-<<<<<<< HEAD
-=======
-
-        default_im_kw = dict(interpolation="nearest", cmap=cmap)
-        im_kw = im_kw or {}
-        im_kw = {**default_im_kw, **im_kw}
-        text_kw = text_kw or {}
-
-        self.im_ = ax.imshow(cm, **im_kw)
-        self.text_ = None
-        cmap_min, cmap_max = self.im_.cmap(0), self.im_.cmap(1.0)
-
-        if include_values:
-            self.text_ = np.empty_like(cm, dtype=object)
-
-            # print text with appropriate color depending on background
-            thresh = (cm.max() + cm.min()) / 2.0
-
-            for i, j in product(range(n_classes), range(n_classes)):
-                color = cmap_max if cm[i, j] < thresh else cmap_min
-
-                if values_format is None:
-                    text_cm = format(cm[i, j], ".2g")
-                    if cm.dtype.kind != "f":
-                        text_d = format(cm[i, j], "d")
-                        if len(text_d) < len(text_cm):
-                            text_cm = text_d
-                else:
-                    text_cm = format(cm[i, j], values_format)
-
-                default_text_kwargs = dict(ha="center", va="center", color=color)
-                text_kwargs = {**default_text_kwargs, **text_kw}
-
-                self.text_[i, j] = ax.text(j, i, text_cm, **text_kwargs)
-
->>>>>>> 2ee49dc0
         if self.display_labels is None:
             display_labels = np.arange(n_classes)
         else:
@@ -184,6 +148,7 @@
             values_format=values_format,
             colorbar=colorbar,
             im_kw=im_kw,
+            text_kw=text_kw,
         )
 
         ax.set_ylim((n_classes - 0.5, -0.5))
