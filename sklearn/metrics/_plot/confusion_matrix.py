from itertools import product

import numpy as np

from .. import confusion_matrix
from ...utils import check_matplotlib_support
from ...utils import deprecated
from ...utils.multiclass import unique_labels
from ...utils.validation import _deprecate_positional_args
from ...base import is_classifier


class ConfusionMatrixDisplay:
    """Confusion Matrix visualization.

    It is recommend to use
    :func:`~sklearn.metrics.ConfusionMatrixDisplay.from_estimator` or
    :func:`~sklearn.metrics.ConfusionMatrixDisplay.from_predictions` to
    create a :class:`ConfusionMatrixDisplay`. All parameters are stored as
    attributes.

    Read more in the :ref:`User Guide <visualizations>`.

    Parameters
    ----------
    confusion_matrix : ndarray of shape (n_classes, n_classes)
        Confusion matrix.

    display_labels : ndarray of shape (n_classes,), default=None
        Display labels for plot. If None, display labels are set from 0 to
        `n_classes - 1`.
    
    font_size: int
        Font size of the values in the matrix of the Visualization.

    Attributes
    ----------
    im_ : matplotlib AxesImage
        Image representing the confusion matrix.

    text_ : ndarray of shape (n_classes, n_classes), dtype=matplotlib Text, \
            or None
        Array of matplotlib axes. `None` if `include_values` is false.

    ax_ : matplotlib Axes
        Axes with confusion matrix.

    figure_ : matplotlib Figure
        Figure containing the confusion matrix.

    See Also
    --------
    confusion_matrix : Compute Confusion Matrix to evaluate the accuracy of a
        classification.
    ConfusionMatrixDisplay.from_estimator : Plot the confusion matrix
        given an estimator, the data, and the label.
    ConfusionMatrixDisplay.from_predictions : Plot the confusion matrix
        given the true and predicted labels.

    Examples
    --------
    >>> from sklearn.datasets import make_classification
    >>> from sklearn.metrics import confusion_matrix, ConfusionMatrixDisplay
    >>> from sklearn.model_selection import train_test_split
    >>> from sklearn.svm import SVC
    >>> X, y = make_classification(random_state=0)
    >>> X_train, X_test, y_train, y_test = train_test_split(X, y,
    ...                                                     random_state=0)
    >>> clf = SVC(random_state=0)
    >>> clf.fit(X_train, y_train)
    SVC(random_state=0)
    >>> predictions = clf.predict(X_test)
    >>> cm = confusion_matrix(y_test, predictions, labels=clf.classes_)
    >>> disp = ConfusionMatrixDisplay(confusion_matrix=cm,
    ...                               display_labels=clf.classes_)
    >>> disp.plot() # doctest: +SKIP
    """
    @_deprecate_positional_args
    def __init__(self, confusion_matrix, *, display_labels=None, val=10):
        print("PRIRNTKGNEKSKDKDSDL")
        self.confusion_matrix = confusion_matrix
        self.display_labels = display_labels
<<<<<<< HEAD
        self._font_size = font_size
=======
        self.font_size = val
>>>>>>> 67ea3ece

    @property
    def font_size(self):
        return self.font_size
    
    @font_size.setter
    def font_size(self, val):
        print("67890")
        if(not(val) or val <= 0):
            raise ValueError("Font size below 0 is not possible")
        self.font_size = val
    
    @_deprecate_positional_args
    def plot(self, *, include_values=True, cmap='viridis',
             xticks_rotation='horizontal', values_format=None,
             ax=None, colorbar=True):
        """Plot visualization.

        Parameters
        ----------
        include_values : bool, default=True
            Includes values in confusion matrix.

        cmap : str or matplotlib Colormap, default='viridis'
            Colormap recognized by matplotlib.

        xticks_rotation : {'vertical', 'horizontal'} or float, \
                         default='horizontal'
            Rotation of xtick labels.

        values_format : str, default=None
            Format specification for values in confusion matrix. If `None`,
            the format specification is 'd' or '.2g' whichever is shorter.

        ax : matplotlib axes, default=None
            Axes object to plot on. If `None`, a new figure and axes is
            created.

        colorbar : bool, default=True
            Whether or not to add a colorbar to the plot.

        Returns
        -------
        display : :class:`~sklearn.metrics.ConfusionMatrixDisplay`
        """
        check_matplotlib_support("ConfusionMatrixDisplay.plot")
        import matplotlib.pyplot as plt

        if ax is None:
            fig, ax = plt.subplots()
        else:
            fig = ax.figure

        cm = self.confusion_matrix
        n_classes = cm.shape[0]
        self.im_ = ax.imshow(cm, interpolation='nearest', cmap=cmap)
        self.text_ = None
        cmap_min, cmap_max = self.im_.cmap(0), self.im_.cmap(256)

        if include_values:
            self.text_ = np.empty_like(cm, dtype=object)

            # print text with appropriate color depending on background
            thresh = (cm.max() + cm.min()) / 2.0

            for i, j in product(range(n_classes), range(n_classes)):
                color = cmap_max if cm[i, j] < thresh else cmap_min

                if values_format is None:
                    text_cm = format(cm[i, j], '.2g')
                    if cm.dtype.kind != 'f':
                        text_d = format(cm[i, j], 'd')
                        if len(text_d) < len(text_cm):
                            text_cm = text_d
                else:
                    text_cm = format(cm[i, j], values_format)

                self.text_[i, j] = ax.text(
                    j, i, text_cm,
                    ha="center", va="center",
                    color=color, fontsize=self.font_size)

        if self.display_labels is None:
            display_labels = np.arange(n_classes)
        else:
            display_labels = self.display_labels
        if colorbar:
            fig.colorbar(self.im_, ax=ax)
        ax.set(xticks=np.arange(n_classes),
               yticks=np.arange(n_classes),
               xticklabels=display_labels,
               yticklabels=display_labels,
               ylabel="True label",
               xlabel="Predicted label")

        ax.set_ylim((n_classes - 0.5, -0.5))
        plt.setp(ax.get_xticklabels(), rotation=xticks_rotation)

        self.figure_ = fig
        self.ax_ = ax
        return self

    @classmethod
    def from_estimator(
        cls,
        estimator,
        X,
        y,
        *,
        labels=None,
        sample_weight=None,
        normalize=None,
        display_labels=None,
        include_values=True,
        xticks_rotation="horizontal",
        values_format=None,
        cmap="viridis",
        ax=None,
        colorbar=True,
    ):
        """Plot Confusion Matrix given an estimator and some data.

        Read more in the :ref:`User Guide <confusion_matrix>`.

        .. versionadded:: 1.0

        Parameters
        ----------
        estimator : estimator instance
            Fitted classifier or a fitted :class:`~sklearn.pipeline.Pipeline`
            in which the last estimator is a classifier.

        X : {array-like, sparse matrix} of shape (n_samples, n_features)
            Input values.

        y : array-like of shape (n_samples,)
            Target values.

        labels : array-like of shape (n_classes,), default=None
            List of labels to index the confusion matrix. This may be used to
            reorder or select a subset of labels. If `None` is given, those
            that appear at least once in `y_true` or `y_pred` are used in
            sorted order.

        sample_weight : array-like of shape (n_samples,), default=None
            Sample weights.

        normalize : {'true', 'pred', 'all'}, default=None
            Either to normalize the counts display in the matrix:

            - if `'true'`, the confusion matrix is normalized over the true
              conditions (e.g. rows);
            - if `'pred'`, the confusion matrix is normalized over the
              predicted conditions (e.g. columns);
            - if `'all'`, the confusion matrix is normalized by the total
              number of samples;
            - if `None` (default), the confusion matrix will not be normalized.

        display_labels : array-like of shape (n_classes,), default=None
            Target names used for plotting. By default, `labels` will be used
            if it is defined, otherwise the unique labels of `y_true` and
            `y_pred` will be used.

        include_values : bool, default=True
            Includes values in confusion matrix.

        xticks_rotation : {'vertical', 'horizontal'} or float, \
                default='horizontal'
            Rotation of xtick labels.

        values_format : str, default=None
            Format specification for values in confusion matrix. If `None`, the
            format specification is 'd' or '.2g' whichever is shorter.

        cmap : str or matplotlib Colormap, default='viridis'
            Colormap recognized by matplotlib.

        ax : matplotlib Axes, default=None
            Axes object to plot on. If `None`, a new figure and axes is
            created.

        colorbar : bool, default=True
            Whether or not to add a colorbar to the plot.

        Returns
        -------
        display : :class:`~sklearn.metrics.ConfusionMatrixDisplay`

        See Also
        --------
        ConfusionMatrixDisplay.from_predictions : Plot the confusion matrix
            given the true and predicted labels.

        Examples
        --------
        >>> import matplotlib.pyplot as plt  # doctest: +SKIP
        >>> from sklearn.datasets import make_classification
        >>> from sklearn.metrics import ConfusionMatrixDisplay
        >>> from sklearn.model_selection import train_test_split
        >>> from sklearn.svm import SVC
        >>> X, y = make_classification(random_state=0)
        >>> X_train, X_test, y_train, y_test = train_test_split(
        ...         X, y, random_state=0)
        >>> clf = SVC(random_state=0)
        >>> clf.fit(X_train, y_train)
        SVC(random_state=0)
        >>> ConfusionMatrixDisplay.from_estimator(
        ...     clf, X_test, y_test)  # doctest: +SKIP
        >>> plt.show()  # doctest: +SKIP
        """
        method_name = f"{cls.__name__}.from_estimator"
        check_matplotlib_support(method_name)
        if not is_classifier(estimator):
            raise ValueError(f"{method_name} only supports classifiers")
        y_pred = estimator.predict(X)

        return cls.from_predictions(
            y,
            y_pred,
            sample_weight=sample_weight,
            labels=labels,
            normalize=normalize,
            display_labels=display_labels,
            include_values=include_values,
            cmap=cmap,
            ax=ax,
            xticks_rotation=xticks_rotation,
            values_format=values_format,
            colorbar=colorbar,
        )

    @classmethod
    def from_predictions(
        cls,
        y_true,
        y_pred,
        *,
        labels=None,
        sample_weight=None,
        normalize=None,
        display_labels=None,
        include_values=True,
        xticks_rotation="horizontal",
        values_format=None,
        cmap="viridis",
        ax=None,
        colorbar=True,
    ):
        """Plot Confusion Matrix given true and predicted labels.

        Read more in the :ref:`User Guide <confusion_matrix>`.

        .. versionadded:: 0.24

        Parameters
        ----------
        y_true : array-like of shape (n_samples,)
            True labels.

        y_pred : array-like of shape (n_samples,)
            The predicted labels given by the method `predict` of an
            classifier.

        labels : array-like of shape (n_classes,), default=None
            List of labels to index the confusion matrix. This may be used to
            reorder or select a subset of labels. If `None` is given, those
            that appear at least once in `y_true` or `y_pred` are used in
            sorted order.

        sample_weight : array-like of shape (n_samples,), default=None
            Sample weights.

        normalize : {'true', 'pred', 'all'}, default=None
            Either to normalize the counts display in the matrix:

            - if `'true'`, the confusion matrix is normalized over the true
              conditions (e.g. rows);
            - if `'pred'`, the confusion matrix is normalized over the
              predicted conditions (e.g. columns);
            - if `'all'`, the confusion matrix is normalized by the total
              number of samples;
            - if `None` (default), the confusion matrix will not be normalized.

        display_labels : array-like of shape (n_classes,), default=None
            Target names used for plotting. By default, `labels` will be used
            if it is defined, otherwise the unique labels of `y_true` and
            `y_pred` will be used.

        include_values : bool, default=True
            Includes values in confusion matrix.

        xticks_rotation : {'vertical', 'horizontal'} or float, \
                default='horizontal'
            Rotation of xtick labels.

        values_format : str, default=None
            Format specification for values in confusion matrix. If `None`, the
            format specification is 'd' or '.2g' whichever is shorter.

        cmap : str or matplotlib Colormap, default='viridis'
            Colormap recognized by matplotlib.

        ax : matplotlib Axes, default=None
            Axes object to plot on. If `None`, a new figure and axes is
            created.

        colorbar : bool, default=True
            Whether or not to add a colorbar to the plot.

        Returns
        -------
        display : :class:`~sklearn.metrics.ConfusionMatrixDisplay`

        See Also
        --------
        ConfusionMatrixDisplay.from_estimator : Plot the confusion matrix
            given an estimator, the data, and the label.

        Examples
        --------
        >>> import matplotlib.pyplot as plt  # doctest: +SKIP
        >>> from sklearn.datasets import make_classification
        >>> from sklearn.metrics import ConfusionMatrixDisplay
        >>> from sklearn.model_selection import train_test_split
        >>> from sklearn.svm import SVC
        >>> X, y = make_classification(random_state=0)
        >>> X_train, X_test, y_train, y_test = train_test_split(
        ...         X, y, random_state=0)
        >>> clf = SVC(random_state=0)
        >>> clf.fit(X_train, y_train)
        SVC(random_state=0)
        >>> y_pred = clf.predict(X_test)
        >>> ConfusionMatrixDisplay.from_predictions(
        ...    y_test, y_pred)  # doctest: +SKIP
        >>> plt.show()  # doctest: +SKIP
        """
        check_matplotlib_support(f"{cls.__name__}.from_predictions")

        if display_labels is None:
            if labels is None:
                display_labels = unique_labels(y_true, y_pred)
            else:
                display_labels = labels

        cm = confusion_matrix(
            y_true,
            y_pred,
            sample_weight=sample_weight,
            labels=labels,
            normalize=normalize,
        )

        disp = cls(confusion_matrix=cm, display_labels=display_labels)

        return disp.plot(
            include_values=include_values,
            cmap=cmap,
            ax=ax,
            xticks_rotation=xticks_rotation,
            values_format=values_format,
            colorbar=colorbar,
        )


@deprecated(
    "Function plot_confusion_matrix is deprecated in 1.0 and will be "
    "removed in 1.2. Use one of the class methods: "
    "ConfusionMatrixDisplay.from_predictions or "
    "ConfusionMatrixDisplay.from_estimator."
)
@_deprecate_positional_args
def plot_confusion_matrix(estimator, X, y_true, *, labels=None,
                          sample_weight=None, normalize=None,
                          display_labels=None, include_values=True,
                          xticks_rotation='horizontal',
                          values_format=None,
                          cmap='viridis', ax=None, colorbar=True):
    """Plot Confusion Matrix.

    Read more in the :ref:`User Guide <confusion_matrix>`.

    .. deprecated:: 1.0
       `plot_confusion_matrix` is deprecated in 1.0 and will be removed in
       1.2. Use one of the following class methods:
       :func:`~sklearn.metrics.ConfusionMatrixDisplay.from_predictions` or
       :func:`~sklearn.metrics.ConfusionMatrixDisplay.from_estimator`.

    Parameters
    ----------
    estimator : estimator instance
        Fitted classifier or a fitted :class:`~sklearn.pipeline.Pipeline`
        in which the last estimator is a classifier.

    X : {array-like, sparse matrix} of shape (n_samples, n_features)
        Input values.

    y_true : array-like of shape (n_samples,)
        Target values.

    labels : array-like of shape (n_classes,), default=None
        List of labels to index the matrix. This may be used to reorder or
        select a subset of labels. If `None` is given, those that appear at
        least once in `y_true` or `y_pred` are used in sorted order.

    sample_weight : array-like of shape (n_samples,), default=None
        Sample weights.

    normalize : {'true', 'pred', 'all'}, default=None
        Either to normalize the counts display in the matrix:

            - if `'true'`, the confusion matrix is normalized over the true
              conditions (e.g. rows);
            - if `'pred'`, the confusion matrix is normalized over the
              predicted conditions (e.g. columns);
            - if `'all'`, the confusion matrix is normalized by the total
              number of samples;
            - if `None` (default), the confusion matrix will not be normalized.

    display_labels : array-like of shape (n_classes,), default=None
        Target names used for plotting. By default, `labels` will be used if
        it is defined, otherwise the unique labels of `y_true` and `y_pred`
        will be used.

    include_values : bool, default=True
        Includes values in confusion matrix.

    xticks_rotation : {'vertical', 'horizontal'} or float, \
                        default='horizontal'
        Rotation of xtick labels.

    values_format : str, default=None
        Format specification for values in confusion matrix. If `None`,
        the format specification is 'd' or '.2g' whichever is shorter.

    cmap : str or matplotlib Colormap, default='viridis'
        Colormap recognized by matplotlib.

    ax : matplotlib Axes, default=None
        Axes object to plot on. If `None`, a new figure and axes is
        created.

    colorbar : bool, default=True
        Whether or not to add a colorbar to the plot.
    
    fontsize: int, default=

        .. versionadded:: 0.24

    Returns
    -------
    display : :class:`~sklearn.metrics.ConfusionMatrixDisplay`

    See Also
    --------
    confusion_matrix : Compute Confusion Matrix to evaluate the accuracy of a
        classification.
    ConfusionMatrixDisplay : Confusion Matrix visualization.

    Examples
    --------
    >>> import matplotlib.pyplot as plt  # doctest: +SKIP
    >>> from sklearn.datasets import make_classification
    >>> from sklearn.metrics import plot_confusion_matrix
    >>> from sklearn.model_selection import train_test_split
    >>> from sklearn.svm import SVC
    >>> X, y = make_classification(random_state=0)
    >>> X_train, X_test, y_train, y_test = train_test_split(
    ...         X, y, random_state=0)
    >>> clf = SVC(random_state=0)
    >>> clf.fit(X_train, y_train)
    SVC(random_state=0)
    >>> plot_confusion_matrix(clf, X_test, y_test)  # doctest: +SKIP
    >>> plt.show()  # doctest: +SKIP
    """
    check_matplotlib_support("plot_confusion_matrix")

    if not is_classifier(estimator):
        raise ValueError("plot_confusion_matrix only supports classifiers")

    y_pred = estimator.predict(X)
    cm = confusion_matrix(y_true, y_pred, sample_weight=sample_weight,
                          labels=labels, normalize=normalize)

    if display_labels is None:
        if labels is None:
            display_labels = unique_labels(y_true, y_pred)
        else:
            display_labels = labels

    disp = ConfusionMatrixDisplay(confusion_matrix=cm,
                                  display_labels=display_labels)
    return disp.plot(include_values=include_values,
                     cmap=cmap, ax=ax, xticks_rotation=xticks_rotation,
                     values_format=values_format, colorbar=colorbar)<|MERGE_RESOLUTION|>--- conflicted
+++ resolved
@@ -77,25 +77,19 @@
     """
     @_deprecate_positional_args
     def __init__(self, confusion_matrix, *, display_labels=None, val=10):
-        print("PRIRNTKGNEKSKDKDSDL")
         self.confusion_matrix = confusion_matrix
         self.display_labels = display_labels
-<<<<<<< HEAD
         self._font_size = font_size
-=======
-        self.font_size = val
->>>>>>> 67ea3ece
 
     @property
     def font_size(self):
-        return self.font_size
+        return self._font_size
     
     @font_size.setter
     def font_size(self, val):
-        print("67890")
         if(not(val) or val <= 0):
             raise ValueError("Font size below 0 is not possible")
-        self.font_size = val
+        self._font_size = val
     
     @_deprecate_positional_args
     def plot(self, *, include_values=True, cmap='viridis',
@@ -165,7 +159,7 @@
                 self.text_[i, j] = ax.text(
                     j, i, text_cm,
                     ha="center", va="center",
-                    color=color, fontsize=self.font_size)
+                    color=color, fontsize=self._font_size)
 
         if self.display_labels is None:
             display_labels = np.arange(n_classes)
