"""Metrics to assess performance on classification task given scores.

Functions named as ``*_score`` return a scalar value to maximize: the higher
the better.

Function named as ``*_error`` or ``*_loss`` return a scalar value to minimize:
the lower the better.
"""

# Authors: The scikit-learn developers
# SPDX-License-Identifier: BSD-3-Clause

import warnings
from functools import partial
from numbers import Integral, Real

import numpy as np
from scipy.integrate import trapezoid
from scipy.sparse import csr_matrix, issparse
from scipy.stats import rankdata

from sklearn.exceptions import UndefinedMetricWarning
from sklearn.metrics._base import _average_binary_score, _average_multiclass_ovo_score
from sklearn.preprocessing import label_binarize
from sklearn.utils import (
    assert_all_finite,
    check_array,
    check_consistent_length,
    column_or_1d,
)
from sklearn.utils._array_api import (
    _max_precision_float_dtype,
    get_namespace_and_device,
    size,
)
from sklearn.utils._encode import _encode, _unique
from sklearn.utils._param_validation import Interval, StrOptions, validate_params
from sklearn.utils.multiclass import type_of_target
from sklearn.utils.sparsefuncs import count_nonzero
from sklearn.utils.validation import _check_pos_label_consistency, _check_sample_weight


@validate_params(
    {"x": ["array-like"], "y": ["array-like"]},
    prefer_skip_nested_validation=True,
)
def auc(x, y):
    """Compute Area Under the Curve (AUC) using the trapezoidal rule.

    This is a general function, given points on a curve.  For computing the
    area under the ROC-curve, see :func:`roc_auc_score`.  For an alternative
    way to summarize a precision-recall curve, see
    :func:`average_precision_score`.

    Parameters
    ----------
    x : array-like of shape (n,)
        X coordinates. These must be either monotonic increasing or monotonic
        decreasing.
    y : array-like of shape (n,)
        Y coordinates.

    Returns
    -------
    auc : float
        Area Under the Curve.

    See Also
    --------
    roc_auc_score : Compute the area under the ROC curve.
    average_precision_score : Compute average precision from prediction scores.
    precision_recall_curve : Compute precision-recall pairs for different
        probability thresholds.

    Examples
    --------
    >>> import numpy as np
    >>> from sklearn import metrics
    >>> y_true = np.array([1, 1, 2, 2])
    >>> y_score = np.array([0.1, 0.4, 0.35, 0.8])
    >>> fpr, tpr, thresholds = metrics.roc_curve(y_true, y_score, pos_label=2)
    >>> metrics.auc(fpr, tpr)
    0.75
    """
    check_consistent_length(x, y)
    x = column_or_1d(x)
    y = column_or_1d(y)

    if x.shape[0] < 2:
        raise ValueError(
            "At least 2 points are needed to compute area under curve, but x.shape = %s"
            % x.shape
        )

    direction = 1
    dx = np.diff(x)
    if np.any(dx < 0):
        if np.all(dx <= 0):
            direction = -1
        else:
            raise ValueError("x is neither increasing nor decreasing : {}.".format(x))

    area = direction * trapezoid(y, x)
    if isinstance(area, np.memmap):
        # Reductions such as .sum used internally in trapezoid do not return a
        # scalar by default for numpy.memmap instances contrary to
        # regular numpy.ndarray instances.
        area = area.dtype.type(area)
    return float(area)


@validate_params(
    {
        "y_true": ["array-like"],
        "y_score": ["array-like"],
        "average": [StrOptions({"micro", "samples", "weighted", "macro"}), None],
        "pos_label": [Real, str, "boolean"],
        "sample_weight": ["array-like", None],
    },
    prefer_skip_nested_validation=True,
)
def average_precision_score(
    y_true, y_score, *, average="macro", pos_label=1, sample_weight=None
):
    """Compute average precision (AP) from prediction scores.

    AP summarizes a precision-recall curve as the weighted mean of precisions
    achieved at each threshold, with the increase in recall from the previous
    threshold used as the weight:

    .. math::
        \\text{AP} = \\sum_n (R_n - R_{n-1}) P_n

    where :math:`P_n` and :math:`R_n` are the precision and recall at the nth
    threshold [1]_. This implementation is not interpolated and is different
    from computing the area under the precision-recall curve with the
    trapezoidal rule, which uses linear interpolation and can be too
    optimistic.

    Read more in the :ref:`User Guide <precision_recall_f_measure_metrics>`.

    Parameters
    ----------
    y_true : array-like of shape (n_samples,) or (n_samples, n_classes)
        True binary labels or binary label indicators.

    y_score : array-like of shape (n_samples,) or (n_samples, n_classes)
        Target scores, can either be probability estimates of the positive
        class, confidence values, or non-thresholded measure of decisions
        (as returned by :term:`decision_function` on some classifiers).
        For :term:`decision_function` scores, values greater than or equal to
        zero should indicate the positive class.

    average : {'micro', 'samples', 'weighted', 'macro'} or None, \
            default='macro'
        If ``None``, the scores for each class are returned. Otherwise,
        this determines the type of averaging performed on the data:

        ``'micro'``:
            Calculate metrics globally by considering each element of the label
            indicator matrix as a label.
        ``'macro'``:
            Calculate metrics for each label, and find their unweighted
            mean.  This does not take label imbalance into account.
        ``'weighted'``:
            Calculate metrics for each label, and find their average, weighted
            by support (the number of true instances for each label).
        ``'samples'``:
            Calculate metrics for each instance, and find their average.

        Will be ignored when ``y_true`` is binary.

    pos_label : int, float, bool or str, default=1
        The label of the positive class. Only applied to binary ``y_true``.
        For multilabel-indicator ``y_true``, ``pos_label`` is fixed to 1.

    sample_weight : array-like of shape (n_samples,), default=None
        Sample weights.

    Returns
    -------
    average_precision : float
        Average precision score.

    See Also
    --------
    roc_auc_score : Compute the area under the ROC curve.
    precision_recall_curve : Compute precision-recall pairs for different
        probability thresholds.
    PrecisionRecallDisplay.from_estimator : Plot the precision recall curve
        using an estimator and data.
    PrecisionRecallDisplay.from_predictions : Plot the precision recall curve
        using true and predicted labels.

    Notes
    -----
    .. versionchanged:: 0.19
      Instead of linearly interpolating between operating points, precisions
      are weighted by the change in recall since the last operating point.

    References
    ----------
    .. [1] `Wikipedia entry for the Average precision
           <https://en.wikipedia.org/w/index.php?title=Information_retrieval&
           oldid=793358396#Average_precision>`_

    Examples
    --------
    >>> import numpy as np
    >>> from sklearn.metrics import average_precision_score
    >>> y_true = np.array([0, 0, 1, 1])
    >>> y_scores = np.array([0.1, 0.4, 0.35, 0.8])
    >>> average_precision_score(y_true, y_scores)
    0.83
    >>> y_true = np.array([0, 0, 1, 1, 2, 2])
    >>> y_scores = np.array([
    ...     [0.7, 0.2, 0.1],
    ...     [0.4, 0.3, 0.3],
    ...     [0.1, 0.8, 0.1],
    ...     [0.2, 0.3, 0.5],
    ...     [0.4, 0.4, 0.2],
    ...     [0.1, 0.2, 0.7],
    ... ])
    >>> average_precision_score(y_true, y_scores)
    0.77
    """

    def _binary_uninterpolated_average_precision(
        y_true, y_score, pos_label=1, sample_weight=None
    ):
        precision, recall, _ = precision_recall_curve(
            y_true, y_score, pos_label=pos_label, sample_weight=sample_weight
        )
        # Return the step function integral
        # The following works because the last entry of precision is
        # guaranteed to be 1, as returned by precision_recall_curve.
        # Due to numerical error, we can get `-0.0` and we therefore clip it.
        return float(max(0.0, -np.sum(np.diff(recall) * np.array(precision)[:-1])))

    y_type = type_of_target(y_true, input_name="y_true")

    # Convert to Python primitive type to avoid NumPy type / Python str
    # comparison. See https://github.com/numpy/numpy/issues/6784
    present_labels = np.unique(y_true).tolist()

    if y_type == "binary":
        if len(present_labels) == 2 and pos_label not in present_labels:
            raise ValueError(
                f"pos_label={pos_label} is not a valid label. It should be "
                f"one of {present_labels}"
            )

    elif y_type == "multilabel-indicator" and pos_label != 1:
        raise ValueError(
            "Parameter pos_label is fixed to 1 for multilabel-indicator y_true. "
            "Do not set pos_label or set pos_label to 1."
        )

    elif y_type == "multiclass":
        if pos_label != 1:
            raise ValueError(
                "Parameter pos_label is fixed to 1 for multiclass y_true. "
                "Do not set pos_label or set pos_label to 1."
            )
        y_true = label_binarize(y_true, classes=present_labels)

    average_precision = partial(
        _binary_uninterpolated_average_precision, pos_label=pos_label
    )
    return _average_binary_score(
        average_precision, y_true, y_score, average, sample_weight=sample_weight
    )


@validate_params(
    {
        "y_true": ["array-like"],
        "y_score": ["array-like"],
        "pos_label": [Real, str, "boolean", None],
        "sample_weight": ["array-like", None],
        "drop_intermediate": ["boolean"],
    },
    prefer_skip_nested_validation=True,
)
def det_curve(
    y_true, y_score, pos_label=None, sample_weight=None, drop_intermediate=False
):
    """Compute Detection Error Tradeoff (DET) for different probability thresholds.

    .. note::
       This metric is used for evaluation of ranking and error tradeoffs of
       a binary classification task.

    Read more in the :ref:`User Guide <det_curve>`.

    .. versionadded:: 0.24

    .. versionchanged:: 1.7
       An arbitrary threshold at infinity is added to represent a classifier
       that always predicts the negative class, i.e. `fpr=0` and `fnr=1`, unless
       `fpr=0` is already reached at a finite threshold.

    Parameters
    ----------
    y_true : ndarray of shape (n_samples,)
        True binary labels. If labels are not either {-1, 1} or {0, 1}, then
        pos_label should be explicitly given.

    y_score : ndarray of shape of (n_samples,)
        Target scores, can either be probability estimates of the positive
        class, confidence values, or non-thresholded measure of decisions
        (as returned by "decision_function" on some classifiers).
        For :term:`decision_function` scores, values greater than or equal to
        zero should indicate the positive class.

    pos_label : int, float, bool or str, default=None
        The label of the positive class.
        When ``pos_label=None``, if `y_true` is in {-1, 1} or {0, 1},
        ``pos_label`` is set to 1, otherwise an error will be raised.

    sample_weight : array-like of shape (n_samples,), default=None
        Sample weights.

    drop_intermediate : bool, default=False
        Whether to drop thresholds where true positives (tp) do not change from
        the previous or subsequent threshold. All points with the same tp value
        have the same `fnr` and thus same y coordinate.

        .. versionadded:: 1.7

    Returns
    -------
    fpr : ndarray of shape (n_thresholds,)
        False positive rate (FPR) such that element i is the false positive
        rate of predictions with score >= thresholds[i]. This is occasionally
        referred to as false acceptance probability or fall-out.

    fnr : ndarray of shape (n_thresholds,)
        False negative rate (FNR) such that element i is the false negative
        rate of predictions with score >= thresholds[i]. This is occasionally
        referred to as false rejection or miss rate.

    thresholds : ndarray of shape (n_thresholds,)
        Decreasing thresholds on the decision function (either `predict_proba`
        or `decision_function`) used to compute FPR and FNR.

        .. versionchanged:: 1.7
           An arbitrary threshold at infinity is added for the case `fpr=0`
           and `fnr=1`.

    See Also
    --------
    DetCurveDisplay.from_estimator : Plot DET curve given an estimator and
        some data.
    DetCurveDisplay.from_predictions : Plot DET curve given the true and
        predicted labels.
    DetCurveDisplay : DET curve visualization.
    roc_curve : Compute Receiver operating characteristic (ROC) curve.
    precision_recall_curve : Compute precision-recall curve.
    confusion_matrix_at_thresholds : For binary classification, compute true negative,
        false positive, false negative and true positive counts per threshold.

    Examples
    --------
    >>> import numpy as np
    >>> from sklearn.metrics import det_curve
    >>> y_true = np.array([0, 0, 1, 1])
    >>> y_scores = np.array([0.1, 0.4, 0.35, 0.8])
    >>> fpr, fnr, thresholds = det_curve(y_true, y_scores)
    >>> fpr
    array([0.5, 0.5, 0. ])
    >>> fnr
    array([0. , 0.5, 0.5])
    >>> thresholds
    array([0.35, 0.4 , 0.8 ])
    """
<<<<<<< HEAD
    _, fps, _, tps, thresholds = confusion_matrix_at_thresholds(
=======

    xp, _, device = get_namespace_and_device(y_true, y_score)
    fps, tps, thresholds = _binary_clf_curve(
>>>>>>> ce27c879
        y_true, y_score, pos_label=pos_label, sample_weight=sample_weight
    )

    # add a threshold at inf where the clf always predicts the negative class
    # i.e. tps = fps = 0
    tps = xp.concat((xp.asarray([0.0], device=device), tps))
    fps = xp.concat((xp.asarray([0.0], device=device), fps))
    thresholds = xp.astype(thresholds, _max_precision_float_dtype(xp, device))
    thresholds = xp.concat((xp.asarray([xp.inf], device=device), thresholds))

    if drop_intermediate and len(fps) > 2:
        # Drop thresholds where true positives (tp) do not change from the
        # previous or subsequent threshold. As tp + fn, is fixed for a dataset,
        # this means the false negative rate (fnr) remains constant while the
        # false positive rate (fpr) changes, producing horizontal line segments
        # in the transformed (normal deviate) scale. These intermediate points
        # can be dropped to create lighter DET curve plots.
        optimal_idxs = xp.where(
            xp.concat(
                [
                    xp.asarray([True], device=device),
                    xp.logical_or(xp.diff(tps[:-1]), xp.diff(tps[1:])),
                    xp.asarray([True], device=device),
                ]
            )
        )[0]
        fps = fps[optimal_idxs]
        tps = tps[optimal_idxs]
        thresholds = thresholds[optimal_idxs]

    if xp.unique_values(y_true).shape[0] != 2:
        raise ValueError(
            "Only one class is present in y_true. Detection error "
            "tradeoff curve is not defined in that case."
        )

    fns = tps[-1] - tps
    p_count = tps[-1]
    n_count = fps[-1]

    # start with false positives zero, which may be at a finite threshold
    first_ind = (
        xp.searchsorted(fps, fps[0], side="right") - 1
        if xp.searchsorted(fps, fps[0], side="right") > 0
        else None
    )
    # stop with false negatives zero
    last_ind = xp.searchsorted(tps, tps[-1]) + 1
    sl = slice(first_ind, last_ind)

    # reverse the output such that list of false positives is decreasing
    return (
        xp.flip(fps[sl]) / n_count,
        xp.flip(fns[sl]) / p_count,
        xp.flip(thresholds[sl]),
    )


def _binary_roc_auc_score(y_true, y_score, sample_weight=None, max_fpr=None):
    """Binary roc auc score."""
    if len(np.unique(y_true)) != 2:
        warnings.warn(
            (
                "Only one class is present in y_true. ROC AUC score "
                "is not defined in that case."
            ),
            UndefinedMetricWarning,
        )
        return np.nan

    fpr, tpr, _ = roc_curve(y_true, y_score, sample_weight=sample_weight)
    if max_fpr is None or max_fpr == 1:
        return auc(fpr, tpr)
    if max_fpr <= 0 or max_fpr > 1:
        raise ValueError("Expected max_fpr in range (0, 1], got: %r" % max_fpr)

    # Add a single point at max_fpr by linear interpolation
    stop = np.searchsorted(fpr, max_fpr, "right")
    x_interp = [fpr[stop - 1], fpr[stop]]
    y_interp = [tpr[stop - 1], tpr[stop]]
    tpr = np.append(tpr[:stop], np.interp(max_fpr, x_interp, y_interp))
    fpr = np.append(fpr[:stop], max_fpr)
    partial_auc = auc(fpr, tpr)

    # McClish correction: standardize result to be 0.5 if non-discriminant
    # and 1 if maximal
    min_area = 0.5 * max_fpr**2
    max_area = max_fpr
    return 0.5 * (1 + (partial_auc - min_area) / (max_area - min_area))


@validate_params(
    {
        "y_true": ["array-like"],
        "y_score": ["array-like"],
        "average": [StrOptions({"micro", "macro", "samples", "weighted"}), None],
        "sample_weight": ["array-like", None],
        "max_fpr": [Interval(Real, 0.0, 1, closed="right"), None],
        "multi_class": [StrOptions({"raise", "ovr", "ovo"})],
        "labels": ["array-like", None],
    },
    prefer_skip_nested_validation=True,
)
def roc_auc_score(
    y_true,
    y_score,
    *,
    average="macro",
    sample_weight=None,
    max_fpr=None,
    multi_class="raise",
    labels=None,
):
    """Compute Area Under the Receiver Operating Characteristic Curve (ROC AUC) \
    from prediction scores.

    Note: this implementation can be used with binary, multiclass and
    multilabel classification, but some restrictions apply (see Parameters).

    Read more in the :ref:`User Guide <roc_metrics>`.

    Parameters
    ----------
    y_true : array-like of shape (n_samples,) or (n_samples, n_classes)
        True labels or binary label indicators. The binary and multiclass cases
        expect labels with shape (n_samples,) while the multilabel case expects
        binary label indicators with shape (n_samples, n_classes).

    y_score : array-like of shape (n_samples,) or (n_samples, n_classes)
        Target scores.

        * In the binary case, it corresponds to an array of shape
          `(n_samples,)`. Both probability estimates and non-thresholded
          decision values can be provided. The probability estimates correspond
          to the **probability of the class with the greater label**,
          i.e. `estimator.classes_[1]` and thus
          `estimator.predict_proba(X, y)[:, 1]`. The decision values
          corresponds to the output of `estimator.decision_function(X, y)`.
          See more information in the :ref:`User guide <roc_auc_binary>`;
        * In the multiclass case, it corresponds to an array of shape
          `(n_samples, n_classes)` of probability estimates provided by the
          `predict_proba` method. The probability estimates **must**
          sum to 1 across the possible classes. In addition, the order of the
          class scores must correspond to the order of ``labels``,
          if provided, or else to the numerical or lexicographical order of
          the labels in ``y_true``. See more information in the
          :ref:`User guide <roc_auc_multiclass>`;
        * In the multilabel case, it corresponds to an array of shape
          `(n_samples, n_classes)`. Probability estimates are provided by the
          `predict_proba` method and the non-thresholded decision values by
          the `decision_function` method. The probability estimates correspond
          to the **probability of the class with the greater label for each
          output** of the classifier. See more information in the
          :ref:`User guide <roc_auc_multilabel>`.

    average : {'micro', 'macro', 'samples', 'weighted'} or None, \
            default='macro'
        If ``None``, the scores for each class are returned.
        Otherwise, this determines the type of averaging performed on the data.
        Note: multiclass ROC AUC currently only handles the 'macro' and
        'weighted' averages. For multiclass targets, `average=None` is only
        implemented for `multi_class='ovr'` and `average='micro'` is only
        implemented for `multi_class='ovr'`.

        ``'micro'``:
            Calculate metrics globally by considering each element of the label
            indicator matrix as a label.
        ``'macro'``:
            Calculate metrics for each label, and find their unweighted
            mean.  This does not take label imbalance into account.
        ``'weighted'``:
            Calculate metrics for each label, and find their average, weighted
            by support (the number of true instances for each label).
        ``'samples'``:
            Calculate metrics for each instance, and find their average.

        Will be ignored when ``y_true`` is binary.

    sample_weight : array-like of shape (n_samples,), default=None
        Sample weights.

    max_fpr : float > 0 and <= 1, default=None
        If not ``None``, the standardized partial AUC [2]_ over the range
        [0, max_fpr] is returned. For the multiclass case, ``max_fpr``,
        should be either equal to ``None`` or ``1.0`` as AUC ROC partial
        computation currently is not supported for multiclass.

    multi_class : {'raise', 'ovr', 'ovo'}, default='raise'
        Only used for multiclass targets. Determines the type of configuration
        to use. The default value raises an error, so either
        ``'ovr'`` or ``'ovo'`` must be passed explicitly.

        ``'ovr'``:
            Stands for One-vs-rest. Computes the AUC of each class
            against the rest [3]_ [4]_. This
            treats the multiclass case in the same way as the multilabel case.
            Sensitive to class imbalance even when ``average == 'macro'``,
            because class imbalance affects the composition of each of the
            'rest' groupings.
        ``'ovo'``:
            Stands for One-vs-one. Computes the average AUC of all
            possible pairwise combinations of classes [5]_.
            Insensitive to class imbalance when
            ``average == 'macro'``.

    labels : array-like of shape (n_classes,), default=None
        Only used for multiclass targets. List of labels that index the
        classes in ``y_score``. If ``None``, the numerical or lexicographical
        order of the labels in ``y_true`` is used.

    Returns
    -------
    auc : float
        Area Under the Curve score.

    See Also
    --------
    average_precision_score : Area under the precision-recall curve.
    roc_curve : Compute Receiver operating characteristic (ROC) curve.
    RocCurveDisplay.from_estimator : Plot Receiver Operating Characteristic
        (ROC) curve given an estimator and some data.
    RocCurveDisplay.from_predictions : Plot Receiver Operating Characteristic
        (ROC) curve given the true and predicted values.

    Notes
    -----
    The Gini Coefficient is a summary measure of the ranking ability of binary
    classifiers. It is expressed using the area under of the ROC as follows:

    G = 2 * AUC - 1

    Where G is the Gini coefficient and AUC is the ROC-AUC score. This normalisation
    will ensure that random guessing will yield a score of 0 in expectation, and it is
    upper bounded by 1.

    References
    ----------
    .. [1] `Wikipedia entry for the Receiver operating characteristic
            <https://en.wikipedia.org/wiki/Receiver_operating_characteristic>`_

    .. [2] `Analyzing a portion of the ROC curve. McClish, 1989
            <https://www.ncbi.nlm.nih.gov/pubmed/2668680>`_

    .. [3] Provost, F., Domingos, P. (2000). Well-trained PETs: Improving
           probability estimation trees (Section 6.2), CeDER Working Paper
           #IS-00-04, Stern School of Business, New York University.

    .. [4] `Fawcett, T. (2006). An introduction to ROC analysis. Pattern
            Recognition Letters, 27(8), 861-874.
            <https://www.sciencedirect.com/science/article/pii/S016786550500303X>`_

    .. [5] `Hand, D.J., Till, R.J. (2001). A Simple Generalisation of the Area
            Under the ROC Curve for Multiple Class Classification Problems.
            Machine Learning, 45(2), 171-186.
            <http://link.springer.com/article/10.1023/A:1010920819831>`_
    .. [6] `Wikipedia entry for the Gini coefficient
            <https://en.wikipedia.org/wiki/Gini_coefficient>`_

    Examples
    --------
    Binary case:

    >>> from sklearn.datasets import load_breast_cancer
    >>> from sklearn.linear_model import LogisticRegression
    >>> from sklearn.metrics import roc_auc_score
    >>> X, y = load_breast_cancer(return_X_y=True)
    >>> clf = LogisticRegression(solver="newton-cholesky", random_state=0).fit(X, y)
    >>> roc_auc_score(y, clf.predict_proba(X)[:, 1])
    0.99
    >>> roc_auc_score(y, clf.decision_function(X))
    0.99

    Multiclass case:

    >>> from sklearn.datasets import load_iris
    >>> X, y = load_iris(return_X_y=True)
    >>> clf = LogisticRegression(solver="newton-cholesky").fit(X, y)
    >>> roc_auc_score(y, clf.predict_proba(X), multi_class='ovr')
    0.99

    Multilabel case:

    >>> import numpy as np
    >>> from sklearn.datasets import make_multilabel_classification
    >>> from sklearn.multioutput import MultiOutputClassifier
    >>> X, y = make_multilabel_classification(random_state=0)
    >>> clf = MultiOutputClassifier(clf).fit(X, y)
    >>> # get a list of n_output containing probability arrays of shape
    >>> # (n_samples, n_classes)
    >>> y_score = clf.predict_proba(X)
    >>> # extract the positive columns for each output
    >>> y_score = np.transpose([score[:, 1] for score in y_score])
    >>> roc_auc_score(y, y_score, average=None)
    array([0.828, 0.852, 0.94, 0.869, 0.95])
    >>> from sklearn.linear_model import RidgeClassifierCV
    >>> clf = RidgeClassifierCV().fit(X, y)
    >>> roc_auc_score(y, clf.decision_function(X), average=None)
    array([0.82, 0.847, 0.93, 0.872, 0.944])
    """

    y_type = type_of_target(y_true, input_name="y_true")
    y_true = check_array(y_true, ensure_2d=False, dtype=None)
    y_score = check_array(y_score, ensure_2d=False)

    if y_type == "multiclass" or (
        y_type == "binary" and y_score.ndim == 2 and y_score.shape[1] > 2
    ):
        # do not support partial ROC computation for multiclass
        if max_fpr is not None and max_fpr != 1.0:
            raise ValueError(
                "Partial AUC computation not available in "
                "multiclass setting, 'max_fpr' must be"
                " set to `None`, received `max_fpr={0}` "
                "instead".format(max_fpr)
            )
        if multi_class == "raise":
            raise ValueError("multi_class must be in ('ovo', 'ovr')")
        return _multiclass_roc_auc_score(
            y_true, y_score, labels, multi_class, average, sample_weight
        )
    elif y_type == "binary":
        labels = np.unique(y_true)
        y_true = label_binarize(y_true, classes=labels)[:, 0]
        return _average_binary_score(
            partial(_binary_roc_auc_score, max_fpr=max_fpr),
            y_true,
            y_score,
            average,
            sample_weight=sample_weight,
        )
    else:  # multilabel-indicator
        return _average_binary_score(
            partial(_binary_roc_auc_score, max_fpr=max_fpr),
            y_true,
            y_score,
            average,
            sample_weight=sample_weight,
        )


def _multiclass_roc_auc_score(
    y_true, y_score, labels, multi_class, average, sample_weight
):
    """Multiclass roc auc score.

    Parameters
    ----------
    y_true : array-like of shape (n_samples,)
        True multiclass labels.

    y_score : array-like of shape (n_samples, n_classes)
        Target scores corresponding to probability estimates of a sample
        belonging to a particular class

    labels : array-like of shape (n_classes,) or None
        List of labels to index ``y_score`` used for multiclass. If ``None``,
        the lexical order of ``y_true`` is used to index ``y_score``.

    multi_class : {'ovr', 'ovo'}
        Determines the type of multiclass configuration to use.
        ``'ovr'``:
            Calculate metrics for the multiclass case using the one-vs-rest
            approach.
        ``'ovo'``:
            Calculate metrics for the multiclass case using the one-vs-one
            approach.

    average : {'micro', 'macro', 'weighted'}
        Determines the type of averaging performed on the pairwise binary
        metric scores
        ``'micro'``:
            Calculate metrics for the binarized-raveled classes. Only supported
            for `multi_class='ovr'`.

        .. versionadded:: 1.2

        ``'macro'``:
            Calculate metrics for each label, and find their unweighted
            mean. This does not take label imbalance into account. Classes
            are assumed to be uniformly distributed.
        ``'weighted'``:
            Calculate metrics for each label, taking into account the
            prevalence of the classes.

    sample_weight : array-like of shape (n_samples,) or None
        Sample weights.

    """
    # validation of the input y_score
    if not np.allclose(1, y_score.sum(axis=1)):
        raise ValueError(
            "Target scores need to be probabilities for multiclass "
            "roc_auc, i.e. they should sum up to 1.0 over classes"
        )

    # validation for multiclass parameter specifications
    average_options = ("macro", "weighted", None)
    if multi_class == "ovr":
        average_options = ("micro",) + average_options
    if average not in average_options:
        raise ValueError(
            "average must be one of {0} for multiclass problems".format(average_options)
        )

    multiclass_options = ("ovo", "ovr")
    if multi_class not in multiclass_options:
        raise ValueError(
            "multi_class='{0}' is not supported "
            "for multiclass ROC AUC, multi_class must be "
            "in {1}".format(multi_class, multiclass_options)
        )

    if average is None and multi_class == "ovo":
        raise NotImplementedError(
            "average=None is not implemented for multi_class='ovo'."
        )

    if labels is not None:
        labels = column_or_1d(labels)
        classes = _unique(labels)
        if len(classes) != len(labels):
            raise ValueError("Parameter 'labels' must be unique")
        if not np.array_equal(classes, labels):
            raise ValueError("Parameter 'labels' must be ordered")
        if len(classes) != y_score.shape[1]:
            raise ValueError(
                "Number of given labels, {0}, not equal to the number "
                "of columns in 'y_score', {1}".format(len(classes), y_score.shape[1])
            )
        if len(np.setdiff1d(y_true, classes)):
            raise ValueError("'y_true' contains labels not in parameter 'labels'")
    else:
        classes = _unique(y_true)
        if len(classes) != y_score.shape[1]:
            raise ValueError(
                "Number of classes in y_true not equal to the number of "
                "columns in 'y_score'"
            )

    if multi_class == "ovo":
        if sample_weight is not None:
            raise ValueError(
                "sample_weight is not supported "
                "for multiclass one-vs-one ROC AUC, "
                "'sample_weight' must be None in this case."
            )
        y_true_encoded = _encode(y_true, uniques=classes)
        # Hand & Till (2001) implementation (ovo)
        return _average_multiclass_ovo_score(
            _binary_roc_auc_score, y_true_encoded, y_score, average=average
        )
    else:
        # ovr is same as multi-label
        y_true_multilabel = label_binarize(y_true, classes=classes)
        return _average_binary_score(
            _binary_roc_auc_score,
            y_true_multilabel,
            y_score,
            average,
            sample_weight=sample_weight,
        )


@validate_params(
    {
        "y_true": ["array-like"],
        "y_score": ["array-like"],
        "pos_label": [Real, str, "boolean", None],
        "sample_weight": ["array-like", None],
    },
    prefer_skip_nested_validation=True,
)
def confusion_matrix_at_thresholds(y_true, y_score, pos_label=None, sample_weight=None):
    """Calculate binary confusion matrix terms per classification threshold.

    Read more in the :ref:`User Guide <confusion_matrix>`.

    .. versionadded:: 1.8

    Parameters
    ----------
    y_true : ndarray of shape (n_samples,)
        True targets of binary classification.

    y_score : ndarray of shape (n_samples,)
        Estimated probabilities or output of a decision function.

    pos_label : int, float, bool or str, default=None
        The label of the positive class.

    sample_weight : array-like of shape (n_samples,), default=None
        Sample weights.

    Returns
    -------
    tns : ndarray of shape (n_thresholds,)
        A count of true negatives, at index i being the number of negative
        samples assigned a `score < thresholds[i]`.

    fps : ndarray of shape (n_thresholds,)
        A count of false positives, at index i being the number of negative
        samples assigned a `score >= thresholds[i]`. The total number of
        negative samples is equal to `fps[-1]`.

    fns : ndarray of shape (n_thresholds,)
        A count of false negatives, at index i being the number of positive
        samples assigned a `score < thresholds[i]`.

    tps : ndarray of shape (n_thresholds,)
        An increasing count of true positives, at index i being the number
        of positive samples assigned a `score >= thresholds[i]`. The total
        number of positive samples is equal to `tps[-1]`.

    thresholds : ndarray of shape (n_thresholds,)
        Decreasing score values.

    See Also
    --------
    confusion_matrix : Compute classification matrix to evaluate the accuracy of a
        classifier.
    roc_curve : Compute Receiver operating characteristic (ROC) curve.
    precision_recall_curve : Compute precision-recall curve.
    det_curve : Compute Detection error tradeoff (DET) curve.

    Examples
    --------
    >>> import numpy as np
    >>> from sklearn.metrics import confusion_matrix_at_thresholds
    >>> y_true = np.array([0., 0., 1., 1.])
    >>> y_score = np.array([0.1, 0.4, 0.35, 0.8])
    >>> tns, fps, fns, tps, thresholds = confusion_matrix_at_thresholds(y_true, y_score)
    >>> tns
    array([2., 1., 1., 0.])
    >>> fps
    array([0., 1., 1., 2.])
    >>> fns
    array([1., 1., 0., 0.])
    >>> tps
    array([1., 1., 2., 2.])
    >>> thresholds
    array([0.8 , 0.4 , 0.35, 0.1 ])
    """
    # Check to make sure y_true is valid
    y_type = type_of_target(y_true, input_name="y_true")
    if not (y_type == "binary" or (y_type == "multiclass" and pos_label is not None)):
        raise ValueError("{0} format is not supported".format(y_type))

    xp, _, device = get_namespace_and_device(y_true, y_score, sample_weight)

    check_consistent_length(y_true, y_score, sample_weight)
    y_true = column_or_1d(y_true)
    y_score = column_or_1d(y_score)
    assert_all_finite(y_true)
    assert_all_finite(y_score)

    # Filter out zero-weighted samples, as they should not impact the result
    if sample_weight is not None:
        sample_weight = column_or_1d(sample_weight)
        sample_weight = _check_sample_weight(sample_weight, y_true)
        nonzero_weight_mask = sample_weight != 0
        y_true = y_true[nonzero_weight_mask]
        y_score = y_score[nonzero_weight_mask]
        sample_weight = sample_weight[nonzero_weight_mask]

    pos_label = _check_pos_label_consistency(pos_label, y_true)

    # make y_true a boolean vector
    y_true = y_true == pos_label

    # sort scores and corresponding truth values
    desc_score_indices = xp.argsort(y_score, stable=True, descending=True)
    y_score = y_score[desc_score_indices]
    y_true = y_true[desc_score_indices]
    if sample_weight is not None:
        weight = sample_weight[desc_score_indices]
    else:
        weight = 1.0

    # y_score typically has many tied values. Here we extract
    # the indices associated with the distinct values. We also
    # concatenate a value for the end of the curve.
    distinct_value_indices = xp.nonzero(xp.diff(y_score))[0]
    threshold_idxs = xp.concat(
        [distinct_value_indices, xp.asarray([size(y_true) - 1], device=device)]
    )

    # accumulate the true positives with decreasing threshold
    max_float_dtype = _max_precision_float_dtype(xp, device)
    # Perform the weighted cumulative sum using float64 precision when possible
    # to avoid numerical stability problem with tens of millions of very noisy
    # predictions:
    # https://github.com/scikit-learn/scikit-learn/issues/31533#issuecomment-2967062437
    y_true = xp.astype(y_true, max_float_dtype)
    tps = xp.cumulative_sum(y_true * weight, dtype=max_float_dtype)[threshold_idxs]
    if sample_weight is not None:
        # express fps as a cumsum to ensure fps is increasing even in
        # the presence of floating point errors
        fps = xp.cumulative_sum((1 - y_true) * weight, dtype=max_float_dtype)[
            threshold_idxs
        ]
    else:
        fps = 1 + xp.astype(threshold_idxs, max_float_dtype) - tps
    tns = fps[-1] - fps
    fns = tps[-1] - tps
    return tns, fps, fns, tps, y_score[threshold_idxs]


@validate_params(
    {
        "y_true": ["array-like"],
        "y_score": ["array-like"],
        "pos_label": [Real, str, "boolean", None],
        "sample_weight": ["array-like", None],
        "drop_intermediate": ["boolean"],
    },
    prefer_skip_nested_validation=True,
)
def precision_recall_curve(
    y_true,
    y_score,
    *,
    pos_label=None,
    sample_weight=None,
    drop_intermediate=False,
):
    """Compute precision-recall pairs for different probability thresholds.

    Note: this implementation is restricted to the binary classification task.

    The precision is the ratio ``tp / (tp + fp)`` where ``tp`` is the number of
    true positives and ``fp`` the number of false positives. The precision is
    intuitively the ability of the classifier not to label as positive a sample
    that is negative.

    The recall is the ratio ``tp / (tp + fn)`` where ``tp`` is the number of
    true positives and ``fn`` the number of false negatives. The recall is
    intuitively the ability of the classifier to find all the positive samples.

    The last precision and recall values are 1. and 0. respectively and do not
    have a corresponding threshold. This ensures that the graph starts on the
    y axis.

    The first precision and recall values are precision=class balance and recall=1.0
    which corresponds to a classifier that always predicts the positive class.

    Read more in the :ref:`User Guide <precision_recall_f_measure_metrics>`.

    Parameters
    ----------
    y_true : array-like of shape (n_samples,)
        True binary labels. If labels are not either {-1, 1} or {0, 1}, then
        pos_label should be explicitly given.

    y_score : array-like of shape (n_samples,)
        Target scores, can either be probability estimates of the positive
        class, or non-thresholded measure of decisions (as returned by
        `decision_function` on some classifiers).
        For :term:`decision_function` scores, values greater than or equal to
        zero should indicate the positive class.

    pos_label : int, float, bool or str, default=None
        The label of the positive class.
        When ``pos_label=None``, if y_true is in {-1, 1} or {0, 1},
        ``pos_label`` is set to 1, otherwise an error will be raised.

    sample_weight : array-like of shape (n_samples,), default=None
        Sample weights.

    drop_intermediate : bool, default=False
        Whether to drop some suboptimal thresholds which would not appear
        on a plotted precision-recall curve. This is useful in order to create
        lighter precision-recall curves.

        .. versionadded:: 1.3

    Returns
    -------
    precision : ndarray of shape (n_thresholds + 1,)
        Precision values such that element i is the precision of
        predictions with score >= thresholds[i] and the last element is 1.

    recall : ndarray of shape (n_thresholds + 1,)
        Decreasing recall values such that element i is the recall of
        predictions with score >= thresholds[i] and the last element is 0.

    thresholds : ndarray of shape (n_thresholds,)
        Increasing thresholds on the decision function used to compute
        precision and recall where `n_thresholds = len(np.unique(y_score))`.

    See Also
    --------
    PrecisionRecallDisplay.from_estimator : Plot Precision Recall Curve given
        a binary classifier.
    PrecisionRecallDisplay.from_predictions : Plot Precision Recall Curve
        using predictions from a binary classifier.
    average_precision_score : Compute average precision from prediction scores.
    det_curve: Compute error rates for different probability thresholds.
    roc_curve : Compute Receiver operating characteristic (ROC) curve.
    confusion_matrix_at_thresholds : For binary classification, compute true negative,
        false positive, false negative and true positive counts per threshold.

    Examples
    --------
    >>> import numpy as np
    >>> from sklearn.metrics import precision_recall_curve
    >>> y_true = np.array([0, 0, 1, 1])
    >>> y_scores = np.array([0.1, 0.4, 0.35, 0.8])
    >>> precision, recall, thresholds = precision_recall_curve(
    ...     y_true, y_scores)
    >>> precision
    array([0.5       , 0.66666667, 0.5       , 1.        , 1.        ])
    >>> recall
    array([1. , 1. , 0.5, 0.5, 0. ])
    >>> thresholds
    array([0.1 , 0.35, 0.4 , 0.8 ])
    """
    xp, _, device = get_namespace_and_device(y_true, y_score)

    _, fps, _, tps, thresholds = confusion_matrix_at_thresholds(
        y_true, y_score, pos_label=pos_label, sample_weight=sample_weight
    )

    if drop_intermediate and fps.shape[0] > 2:
        # Drop thresholds corresponding to points where true positives (tps)
        # do not change from the previous or subsequent point. This will keep
        # only the first and last point for each tps value. All points
        # with the same tps value have the same recall and thus x coordinate.
        # They appear as a vertical line on the plot.
        optimal_idxs = xp.where(
            xp.concat(
                [
                    xp.asarray([True], device=device),
                    xp.logical_or(xp.diff(tps[:-1]), xp.diff(tps[1:])),
                    xp.asarray([True], device=device),
                ]
            )
        )[0]
        fps = fps[optimal_idxs]
        tps = tps[optimal_idxs]
        thresholds = thresholds[optimal_idxs]

    ps = tps + fps
    # Initialize the result array with zeros to make sure that precision[ps == 0]
    # does not contain uninitialized values.
    precision = xp.where(ps != 0, xp.divide(tps, ps), 0.0)

    # When no positive label in y_true, recall is set to 1 for all thresholds
    # tps[-1] == 0 <=> y_true == all negative labels
    if tps[-1] == 0:
        warnings.warn(
            "No positive class found in y_true, "
            "recall is set to one for all thresholds."
        )
        recall = xp.full(tps.shape, 1.0)
    else:
        recall = tps / tps[-1]

    # reverse the outputs so recall is decreasing
    return (
        xp.concat((xp.flip(precision), xp.asarray([1.0], device=device))),
        xp.concat((xp.flip(recall), xp.asarray([0.0], device=device))),
        xp.flip(thresholds),
    )


@validate_params(
    {
        "y_true": ["array-like"],
        "y_score": ["array-like"],
        "pos_label": [Real, str, "boolean", None],
        "sample_weight": ["array-like", None],
        "drop_intermediate": ["boolean"],
    },
    prefer_skip_nested_validation=True,
)
def roc_curve(
    y_true, y_score, *, pos_label=None, sample_weight=None, drop_intermediate=True
):
    """Compute Receiver operating characteristic (ROC).

    Note: this implementation is restricted to the binary classification task.

    Read more in the :ref:`User Guide <roc_metrics>`.

    Parameters
    ----------
    y_true : array-like of shape (n_samples,)
        True binary labels. If labels are not either {-1, 1} or {0, 1}, then
        pos_label should be explicitly given.

    y_score : array-like of shape (n_samples,)
        Target scores, can either be probability estimates of the positive
        class, confidence values, or non-thresholded measure of decisions
        (as returned by "decision_function" on some classifiers).
        For :term:`decision_function` scores, values greater than or equal to
        zero should indicate the positive class.

    pos_label : int, float, bool or str, default=None
        The label of the positive class.
        When ``pos_label=None``, if `y_true` is in {-1, 1} or {0, 1},
        ``pos_label`` is set to 1, otherwise an error will be raised.

    sample_weight : array-like of shape (n_samples,), default=None
        Sample weights.

    drop_intermediate : bool, default=True
        Whether to drop thresholds where the resulting point is collinear with
        its neighbors in ROC space. This has no effect on the ROC AUC or visual
        shape of the curve, but reduces the number of plotted points.

        .. versionadded:: 0.17
           parameter *drop_intermediate*.

    Returns
    -------
    fpr : ndarray of shape (>2,)
        Increasing false positive rates such that element i is the false
        positive rate of predictions with score >= `thresholds[i]`.

    tpr : ndarray of shape (>2,)
        Increasing true positive rates such that element `i` is the true
        positive rate of predictions with score >= `thresholds[i]`.

    thresholds : ndarray of shape (n_thresholds,)
        Decreasing thresholds on the decision function used to compute
        fpr and tpr. The first threshold is set to `np.inf`.

        .. versionchanged:: 1.3
           An arbitrary threshold at infinity (stored in `thresholds[0]`) is
           added to represent a classifier that always predicts the negative
           class, i.e. `fpr=0` and `tpr=0`.

    See Also
    --------
    RocCurveDisplay.from_estimator : Plot Receiver Operating Characteristic
        (ROC) curve given an estimator and some data.
    RocCurveDisplay.from_predictions : Plot Receiver Operating Characteristic
        (ROC) curve given the true and predicted values.
    RocCurveDisplay.from_cv_results : Plot multi-fold ROC curves given
        cross-validation results.
    det_curve: Compute error rates for different probability thresholds.
    roc_auc_score : Compute the area under the ROC curve.
    confusion_matrix_at_thresholds : For binary classification, compute true negative,
        false positive, false negative and true positive counts per threshold.

    Notes
    -----
    Since the thresholds are sorted from low to high values, they
    are reversed upon returning them to ensure they correspond to both ``fpr``
    and ``tpr``, which are sorted in reversed order during their calculation.

    References
    ----------
    .. [1] `Wikipedia entry for the Receiver operating characteristic
            <https://en.wikipedia.org/wiki/Receiver_operating_characteristic>`_

    .. [2] Fawcett T. An introduction to ROC analysis[J]. Pattern Recognition
           Letters, 2006, 27(8):861-874.

    Examples
    --------
    >>> import numpy as np
    >>> from sklearn import metrics
    >>> y = np.array([1, 1, 2, 2])
    >>> scores = np.array([0.1, 0.4, 0.35, 0.8])
    >>> fpr, tpr, thresholds = metrics.roc_curve(y, scores, pos_label=2)
    >>> fpr
    array([0. , 0. , 0.5, 0.5, 1. ])
    >>> tpr
    array([0. , 0.5, 0.5, 1. , 1. ])
    >>> thresholds
    array([ inf, 0.8 , 0.4 , 0.35, 0.1 ])
    """
    xp, _, device = get_namespace_and_device(y_true, y_score)

    _, fps, _, tps, thresholds = confusion_matrix_at_thresholds(
        y_true, y_score, pos_label=pos_label, sample_weight=sample_weight
    )

    # Attempt to drop thresholds corresponding to points in between and
    # collinear with other points. These are always suboptimal and do not
    # appear on a plotted ROC curve (and thus do not affect the AUC).
    # Here np.diff(_, 2) is used as a "second derivative" to tell if there
    # is a corner at the point. Both fps and tps must be tested to handle
    # thresholds with multiple data points (which are combined in
    # confusion_matrix_at_thresholds). This keeps all cases where the point should be
    # kept, but does not drop more complicated cases like fps = [1, 3, 7],
    # tps = [1, 2, 4]; there is no harm in keeping too many thresholds.
    if drop_intermediate and fps.shape[0] > 2:
        optimal_idxs = xp.where(
            xp.concat(
                [
                    xp.asarray([True], device=device),
                    xp.logical_or(xp.diff(fps, 2), xp.diff(tps, 2)),
                    xp.asarray([True], device=device),
                ]
            )
        )[0]
        fps = fps[optimal_idxs]
        tps = tps[optimal_idxs]
        thresholds = thresholds[optimal_idxs]

    # Add an extra threshold position
    # to make sure that the curve starts at (0, 0)
    tps = xp.concat([xp.asarray([0.0], device=device), tps])
    fps = xp.concat([xp.asarray([0.0], device=device), fps])
    # get dtype of `y_score` even if it is an array-like
    thresholds = xp.astype(thresholds, _max_precision_float_dtype(xp, device))
    thresholds = xp.concat([xp.asarray([xp.inf], device=device), thresholds])

    if fps[-1] <= 0:
        warnings.warn(
            "No negative samples in y_true, false positive value should be meaningless",
            UndefinedMetricWarning,
        )
        fpr = xp.full(fps.shape, xp.nan)
    else:
        fpr = fps / fps[-1]

    if tps[-1] <= 0:
        warnings.warn(
            "No positive samples in y_true, true positive value should be meaningless",
            UndefinedMetricWarning,
        )
        tpr = xp.full(tps.shape, xp.nan)
    else:
        tpr = tps / tps[-1]

    return fpr, tpr, thresholds


@validate_params(
    {
        "y_true": ["array-like", "sparse matrix"],
        "y_score": ["array-like"],
        "sample_weight": ["array-like", None],
    },
    prefer_skip_nested_validation=True,
)
def label_ranking_average_precision_score(y_true, y_score, *, sample_weight=None):
    """Compute ranking-based average precision.

    Label ranking average precision (LRAP) is the average over each ground
    truth label assigned to each sample, of the ratio of true vs. total
    labels with lower score.

    This metric is used in multilabel ranking problem, where the goal
    is to give better rank to the labels associated to each sample.

    The obtained score is always strictly greater than 0 and
    the best value is 1.

    Read more in the :ref:`User Guide <label_ranking_average_precision>`.

    Parameters
    ----------
    y_true : {array-like, sparse matrix} of shape (n_samples, n_labels)
        True binary labels in binary indicator format.

    y_score : array-like of shape (n_samples, n_labels)
        Target scores, can either be probability estimates of the positive
        class, confidence values, or non-thresholded measure of decisions
        (as returned by "decision_function" on some classifiers).
        For :term:`decision_function` scores, values greater than or equal to
        zero should indicate the positive class.

    sample_weight : array-like of shape (n_samples,), default=None
        Sample weights.

        .. versionadded:: 0.20

    Returns
    -------
    score : float
        Ranking-based average precision score.

    Examples
    --------
    >>> import numpy as np
    >>> from sklearn.metrics import label_ranking_average_precision_score
    >>> y_true = np.array([[1, 0, 0], [0, 0, 1]])
    >>> y_score = np.array([[0.75, 0.5, 1], [1, 0.2, 0.1]])
    >>> label_ranking_average_precision_score(y_true, y_score)
    0.416
    """
    check_consistent_length(y_true, y_score, sample_weight)
    y_true = check_array(y_true, ensure_2d=False, accept_sparse="csr")
    y_score = check_array(y_score, ensure_2d=False)

    if y_true.shape != y_score.shape:
        raise ValueError("y_true and y_score have different shape")

    # Handle badly formatted array and the degenerate case with one label
    y_type = type_of_target(y_true, input_name="y_true")
    if y_type != "multilabel-indicator" and not (
        y_type == "binary" and y_true.ndim == 2
    ):
        raise ValueError("{0} format is not supported".format(y_type))

    if not issparse(y_true):
        y_true = csr_matrix(y_true)

    y_score = -y_score

    n_samples, n_labels = y_true.shape

    out = 0.0
    for i, (start, stop) in enumerate(zip(y_true.indptr, y_true.indptr[1:])):
        relevant = y_true.indices[start:stop]

        if relevant.size == 0 or relevant.size == n_labels:
            # If all labels are relevant or unrelevant, the score is also
            # equal to 1. The label ranking has no meaning.
            aux = 1.0
        else:
            scores_i = y_score[i]
            rank = rankdata(scores_i, "max")[relevant]
            L = rankdata(scores_i[relevant], "max")
            aux = (L / rank).mean()

        if sample_weight is not None:
            aux = aux * sample_weight[i]
        out += aux

    if sample_weight is None:
        out /= n_samples
    else:
        out /= np.sum(sample_weight)

    return float(out)


@validate_params(
    {
        "y_true": ["array-like"],
        "y_score": ["array-like"],
        "sample_weight": ["array-like", None],
    },
    prefer_skip_nested_validation=True,
)
def coverage_error(y_true, y_score, *, sample_weight=None):
    """Coverage error measure.

    Compute how far we need to go through the ranked scores to cover all
    true labels. The best value is equal to the average number
    of labels in ``y_true`` per sample.

    Ties in ``y_scores`` are broken by giving maximal rank that would have
    been assigned to all tied values.

    Note: Our implementation's score is 1 greater than the one given in
    Tsoumakas et al., 2010. This extends it to handle the degenerate case
    in which an instance has 0 true labels.

    Read more in the :ref:`User Guide <coverage_error>`.

    Parameters
    ----------
    y_true : array-like of shape (n_samples, n_labels)
        True binary labels in binary indicator format.

    y_score : array-like of shape (n_samples, n_labels)
        Target scores, can either be probability estimates of the positive
        class, confidence values, or non-thresholded measure of decisions
        (as returned by "decision_function" on some classifiers).
        For :term:`decision_function` scores, values greater than or equal to
        zero should indicate the positive class.

    sample_weight : array-like of shape (n_samples,), default=None
        Sample weights.

    Returns
    -------
    coverage_error : float
        The coverage error.

    References
    ----------
    .. [1] Tsoumakas, G., Katakis, I., & Vlahavas, I. (2010).
           Mining multi-label data. In Data mining and knowledge discovery
           handbook (pp. 667-685). Springer US.

    Examples
    --------
    >>> from sklearn.metrics import coverage_error
    >>> y_true = [[1, 0, 0], [0, 1, 1]]
    >>> y_score = [[1, 0, 0], [0, 1, 1]]
    >>> coverage_error(y_true, y_score)
    1.5
    """
    y_true = check_array(y_true, ensure_2d=True)
    y_score = check_array(y_score, ensure_2d=True)
    check_consistent_length(y_true, y_score, sample_weight)

    y_type = type_of_target(y_true, input_name="y_true")
    if y_type != "multilabel-indicator":
        raise ValueError("{0} format is not supported".format(y_type))

    if y_true.shape != y_score.shape:
        raise ValueError("y_true and y_score have different shape")

    y_score_mask = np.ma.masked_array(y_score, mask=np.logical_not(y_true))
    y_min_relevant = y_score_mask.min(axis=1).reshape((-1, 1))
    coverage = (y_score >= y_min_relevant).sum(axis=1)
    coverage = coverage.filled(0)

    return float(np.average(coverage, weights=sample_weight))


@validate_params(
    {
        "y_true": ["array-like", "sparse matrix"],
        "y_score": ["array-like"],
        "sample_weight": ["array-like", None],
    },
    prefer_skip_nested_validation=True,
)
def label_ranking_loss(y_true, y_score, *, sample_weight=None):
    """Compute Ranking loss measure.

    Compute the average number of label pairs that are incorrectly ordered
    given y_score weighted by the size of the label set and the number of
    labels not in the label set.

    This is similar to the error set size, but weighted by the number of
    relevant and irrelevant labels. The best performance is achieved with
    a ranking loss of zero.

    Read more in the :ref:`User Guide <label_ranking_loss>`.

    .. versionadded:: 0.17
       A function *label_ranking_loss*

    Parameters
    ----------
    y_true : {array-like, sparse matrix} of shape (n_samples, n_labels)
        True binary labels in binary indicator format.

    y_score : array-like of shape (n_samples, n_labels)
        Target scores, can either be probability estimates of the positive
        class, confidence values, or non-thresholded measure of decisions
        (as returned by "decision_function" on some classifiers).
        For :term:`decision_function` scores, values greater than or equal to
        zero should indicate the positive class.

    sample_weight : array-like of shape (n_samples,), default=None
        Sample weights.

    Returns
    -------
    loss : float
        Average number of label pairs that are incorrectly ordered given
        y_score weighted by the size of the label set and the number of labels not
        in the label set.

    References
    ----------
    .. [1] Tsoumakas, G., Katakis, I., & Vlahavas, I. (2010).
           Mining multi-label data. In Data mining and knowledge discovery
           handbook (pp. 667-685). Springer US.

    Examples
    --------
    >>> from sklearn.metrics import label_ranking_loss
    >>> y_true = [[1, 0, 0], [0, 0, 1]]
    >>> y_score = [[0.75, 0.5, 1], [1, 0.2, 0.1]]
    >>> label_ranking_loss(y_true, y_score)
    0.75
    """
    y_true = check_array(y_true, ensure_2d=False, accept_sparse="csr")
    y_score = check_array(y_score, ensure_2d=False)
    check_consistent_length(y_true, y_score, sample_weight)

    y_type = type_of_target(y_true, input_name="y_true")
    if y_type not in ("multilabel-indicator",):
        raise ValueError("{0} format is not supported".format(y_type))

    if y_true.shape != y_score.shape:
        raise ValueError("y_true and y_score have different shape")

    n_samples, n_labels = y_true.shape

    y_true = csr_matrix(y_true)

    loss = np.zeros(n_samples)
    for i, (start, stop) in enumerate(zip(y_true.indptr, y_true.indptr[1:])):
        # Sort and bin the label scores
        unique_scores, unique_inverse = np.unique(y_score[i], return_inverse=True)
        true_at_reversed_rank = np.bincount(
            unique_inverse[y_true.indices[start:stop]], minlength=len(unique_scores)
        )
        all_at_reversed_rank = np.bincount(unique_inverse, minlength=len(unique_scores))
        false_at_reversed_rank = all_at_reversed_rank - true_at_reversed_rank

        # if the scores are ordered, it's possible to count the number of
        # incorrectly ordered paires in linear time by cumulatively counting
        # how many false labels of a given score have a score higher than the
        # accumulated true labels with lower score.
        loss[i] = np.dot(true_at_reversed_rank.cumsum(), false_at_reversed_rank)

    n_positives = count_nonzero(y_true, axis=1)
    with np.errstate(divide="ignore", invalid="ignore"):
        loss /= (n_labels - n_positives) * n_positives

    # When there is no positive or no negative labels, those values should
    # be consider as correct, i.e. the ranking doesn't matter.
    loss[np.logical_or(n_positives == 0, n_positives == n_labels)] = 0.0

    return float(np.average(loss, weights=sample_weight))


def _dcg_sample_scores(y_true, y_score, k=None, log_base=2, ignore_ties=False):
    """Compute Discounted Cumulative Gain.

    Sum the true scores ranked in the order induced by the predicted scores,
    after applying a logarithmic discount.

    This ranking metric yields a high value if true labels are ranked high by
    ``y_score``.

    Parameters
    ----------
    y_true : ndarray of shape (n_samples, n_labels)
        True targets of multilabel classification, or true scores of entities
        to be ranked.

    y_score : ndarray of shape (n_samples, n_labels)
        Target scores, can either be probability estimates, confidence values,
        or non-thresholded measure of decisions (as returned by
        "decision_function" on some classifiers).

    k : int, default=None
        Only consider the highest k scores in the ranking. If `None`, use all
        outputs.

    log_base : float, default=2
        Base of the logarithm used for the discount. A low value means a
        sharper discount (top results are more important).

    ignore_ties : bool, default=False
        Assume that there are no ties in y_score (which is likely to be the
        case if y_score is continuous) for efficiency gains.

    Returns
    -------
    discounted_cumulative_gain : ndarray of shape (n_samples,)
        The DCG score for each sample.

    See Also
    --------
    ndcg_score : The Discounted Cumulative Gain divided by the Ideal Discounted
        Cumulative Gain (the DCG obtained for a perfect ranking), in order to
        have a score between 0 and 1.
    """
    discount = 1 / (np.log(np.arange(y_true.shape[1]) + 2) / np.log(log_base))
    if k is not None:
        discount[k:] = 0
    if ignore_ties:
        ranking = np.argsort(y_score)[:, ::-1]
        ranked = y_true[np.arange(ranking.shape[0])[:, np.newaxis], ranking]
        cumulative_gains = discount.dot(ranked.T)
    else:
        discount_cumsum = np.cumsum(discount)
        cumulative_gains = [
            _tie_averaged_dcg(y_t, y_s, discount_cumsum)
            for y_t, y_s in zip(y_true, y_score)
        ]
        cumulative_gains = np.asarray(cumulative_gains)
    return cumulative_gains


def _tie_averaged_dcg(y_true, y_score, discount_cumsum):
    """
    Compute DCG by averaging over possible permutations of ties.

    The gain (`y_true`) of an index falling inside a tied group (in the order
    induced by `y_score`) is replaced by the average gain within this group.
    The discounted gain for a tied group is then the average `y_true` within
    this group times the sum of discounts of the corresponding ranks.

    This amounts to averaging scores for all possible orderings of the tied
    groups.

    (note in the case of dcg@k the discount is 0 after index k)

    Parameters
    ----------
    y_true : ndarray
        The true relevance scores.

    y_score : ndarray
        Predicted scores.

    discount_cumsum : ndarray
        Precomputed cumulative sum of the discounts.

    Returns
    -------
    discounted_cumulative_gain : float
        The discounted cumulative gain.

    References
    ----------
    McSherry, F., & Najork, M. (2008, March). Computing information retrieval
    performance measures efficiently in the presence of tied scores. In
    European conference on information retrieval (pp. 414-421). Springer,
    Berlin, Heidelberg.
    """
    _, inv, counts = np.unique(-y_score, return_inverse=True, return_counts=True)
    ranked = np.zeros(len(counts))
    np.add.at(ranked, inv, y_true)
    ranked /= counts
    groups = np.cumsum(counts) - 1
    discount_sums = np.empty(len(counts))
    discount_sums[0] = discount_cumsum[groups[0]]
    discount_sums[1:] = np.diff(discount_cumsum[groups])
    return (ranked * discount_sums).sum()


def _check_dcg_target_type(y_true):
    y_type = type_of_target(y_true, input_name="y_true")
    supported_fmt = (
        "multilabel-indicator",
        "continuous-multioutput",
        "multiclass-multioutput",
    )
    if y_type not in supported_fmt:
        raise ValueError(
            "Only {} formats are supported. Got {} instead".format(
                supported_fmt, y_type
            )
        )


@validate_params(
    {
        "y_true": ["array-like"],
        "y_score": ["array-like"],
        "k": [Interval(Integral, 1, None, closed="left"), None],
        "log_base": [Interval(Real, 0.0, None, closed="neither")],
        "sample_weight": ["array-like", None],
        "ignore_ties": ["boolean"],
    },
    prefer_skip_nested_validation=True,
)
def dcg_score(
    y_true, y_score, *, k=None, log_base=2, sample_weight=None, ignore_ties=False
):
    """Compute Discounted Cumulative Gain.

    Sum the true scores ranked in the order induced by the predicted scores,
    after applying a logarithmic discount.

    This ranking metric yields a high value if true labels are ranked high by
    ``y_score``.

    Usually the Normalized Discounted Cumulative Gain (NDCG, computed by
    ndcg_score) is preferred.

    Parameters
    ----------
    y_true : array-like of shape (n_samples, n_labels)
        True targets of multilabel classification, or true scores of entities
        to be ranked.

    y_score : array-like of shape (n_samples, n_labels)
        Target scores, can either be probability estimates, confidence values,
        or non-thresholded measure of decisions (as returned by
        "decision_function" on some classifiers).

    k : int, default=None
        Only consider the highest k scores in the ranking. If None, use all
        outputs.

    log_base : float, default=2
        Base of the logarithm used for the discount. A low value means a
        sharper discount (top results are more important).

    sample_weight : array-like of shape (n_samples,), default=None
        Sample weights. If `None`, all samples are given the same weight.

    ignore_ties : bool, default=False
        Assume that there are no ties in y_score (which is likely to be the
        case if y_score is continuous) for efficiency gains.

    Returns
    -------
    discounted_cumulative_gain : float
        The averaged sample DCG scores.

    See Also
    --------
    ndcg_score : The Discounted Cumulative Gain divided by the Ideal Discounted
        Cumulative Gain (the DCG obtained for a perfect ranking), in order to
        have a score between 0 and 1.

    References
    ----------
    `Wikipedia entry for Discounted Cumulative Gain
    <https://en.wikipedia.org/wiki/Discounted_cumulative_gain>`_.

    Jarvelin, K., & Kekalainen, J. (2002).
    Cumulated gain-based evaluation of IR techniques. ACM Transactions on
    Information Systems (TOIS), 20(4), 422-446.

    Wang, Y., Wang, L., Li, Y., He, D., Chen, W., & Liu, T. Y. (2013, May).
    A theoretical analysis of NDCG ranking measures. In Proceedings of the 26th
    Annual Conference on Learning Theory (COLT 2013).

    McSherry, F., & Najork, M. (2008, March). Computing information retrieval
    performance measures efficiently in the presence of tied scores. In
    European conference on information retrieval (pp. 414-421). Springer,
    Berlin, Heidelberg.

    Examples
    --------
    >>> import numpy as np
    >>> from sklearn.metrics import dcg_score
    >>> # we have ground-truth relevance of some answers to a query:
    >>> true_relevance = np.asarray([[10, 0, 0, 1, 5]])
    >>> # we predict scores for the answers
    >>> scores = np.asarray([[.1, .2, .3, 4, 70]])
    >>> dcg_score(true_relevance, scores)
    9.49
    >>> # we can set k to truncate the sum; only top k answers contribute
    >>> dcg_score(true_relevance, scores, k=2)
    5.63
    >>> # now we have some ties in our prediction
    >>> scores = np.asarray([[1, 0, 0, 0, 1]])
    >>> # by default ties are averaged, so here we get the average true
    >>> # relevance of our top predictions: (10 + 5) / 2 = 7.5
    >>> dcg_score(true_relevance, scores, k=1)
    7.5
    >>> # we can choose to ignore ties for faster results, but only
    >>> # if we know there aren't ties in our scores, otherwise we get
    >>> # wrong results:
    >>> dcg_score(true_relevance,
    ...           scores, k=1, ignore_ties=True)
    5.0
    """
    y_true = check_array(y_true, ensure_2d=False)
    y_score = check_array(y_score, ensure_2d=False)
    check_consistent_length(y_true, y_score, sample_weight)
    _check_dcg_target_type(y_true)
    return float(
        np.average(
            _dcg_sample_scores(
                y_true, y_score, k=k, log_base=log_base, ignore_ties=ignore_ties
            ),
            weights=sample_weight,
        )
    )


def _ndcg_sample_scores(y_true, y_score, k=None, ignore_ties=False):
    """Compute Normalized Discounted Cumulative Gain.

    Sum the true scores ranked in the order induced by the predicted scores,
    after applying a logarithmic discount. Then divide by the best possible
    score (Ideal DCG, obtained for a perfect ranking) to obtain a score between
    0 and 1.

    This ranking metric yields a high value if true labels are ranked high by
    ``y_score``.

    Parameters
    ----------
    y_true : ndarray of shape (n_samples, n_labels)
        True targets of multilabel classification, or true scores of entities
        to be ranked.

    y_score : ndarray of shape (n_samples, n_labels)
        Target scores, can either be probability estimates, confidence values,
        or non-thresholded measure of decisions (as returned by
        "decision_function" on some classifiers).

    k : int, default=None
        Only consider the highest k scores in the ranking. If None, use all
        outputs.

    ignore_ties : bool, default=False
        Assume that there are no ties in y_score (which is likely to be the
        case if y_score is continuous) for efficiency gains.

    Returns
    -------
    normalized_discounted_cumulative_gain : ndarray of shape (n_samples,)
        The NDCG score for each sample (float in [0., 1.]).

    See Also
    --------
    dcg_score : Discounted Cumulative Gain (not normalized).

    """
    gain = _dcg_sample_scores(y_true, y_score, k, ignore_ties=ignore_ties)
    # Here we use the order induced by y_true so we can ignore ties since
    # the gain associated to tied indices is the same (permuting ties doesn't
    # change the value of the re-ordered y_true)
    normalizing_gain = _dcg_sample_scores(y_true, y_true, k, ignore_ties=True)
    all_irrelevant = normalizing_gain == 0
    gain[all_irrelevant] = 0
    gain[~all_irrelevant] /= normalizing_gain[~all_irrelevant]
    return gain


@validate_params(
    {
        "y_true": ["array-like"],
        "y_score": ["array-like"],
        "k": [Interval(Integral, 1, None, closed="left"), None],
        "sample_weight": ["array-like", None],
        "ignore_ties": ["boolean"],
    },
    prefer_skip_nested_validation=True,
)
def ndcg_score(y_true, y_score, *, k=None, sample_weight=None, ignore_ties=False):
    """Compute Normalized Discounted Cumulative Gain.

    Sum the true scores ranked in the order induced by the predicted scores,
    after applying a logarithmic discount. Then divide by the best possible
    score (Ideal DCG, obtained for a perfect ranking) to obtain a score between
    0 and 1.

    This ranking metric returns a high value if true labels are ranked high by
    ``y_score``.

    Parameters
    ----------
    y_true : array-like of shape (n_samples, n_labels)
        True targets of multilabel classification, or true scores of entities
        to be ranked. Negative values in `y_true` may result in an output
        that is not between 0 and 1.

    y_score : array-like of shape (n_samples, n_labels)
        Target scores, can either be probability estimates, confidence values,
        or non-thresholded measure of decisions (as returned by
        "decision_function" on some classifiers).

    k : int, default=None
        Only consider the highest k scores in the ranking. If `None`, use all
        outputs.

    sample_weight : array-like of shape (n_samples,), default=None
        Sample weights. If `None`, all samples are given the same weight.

    ignore_ties : bool, default=False
        Assume that there are no ties in y_score (which is likely to be the
        case if y_score is continuous) for efficiency gains.

    Returns
    -------
    normalized_discounted_cumulative_gain : float in [0., 1.]
        The averaged NDCG scores for all samples.

    See Also
    --------
    dcg_score : Discounted Cumulative Gain (not normalized).

    References
    ----------
    `Wikipedia entry for Discounted Cumulative Gain
    <https://en.wikipedia.org/wiki/Discounted_cumulative_gain>`_

    Jarvelin, K., & Kekalainen, J. (2002).
    Cumulated gain-based evaluation of IR techniques. ACM Transactions on
    Information Systems (TOIS), 20(4), 422-446.

    Wang, Y., Wang, L., Li, Y., He, D., Chen, W., & Liu, T. Y. (2013, May).
    A theoretical analysis of NDCG ranking measures. In Proceedings of the 26th
    Annual Conference on Learning Theory (COLT 2013)

    McSherry, F., & Najork, M. (2008, March). Computing information retrieval
    performance measures efficiently in the presence of tied scores. In
    European conference on information retrieval (pp. 414-421). Springer,
    Berlin, Heidelberg.

    Examples
    --------
    >>> import numpy as np
    >>> from sklearn.metrics import ndcg_score
    >>> # we have ground-truth relevance of some answers to a query:
    >>> true_relevance = np.asarray([[10, 0, 0, 1, 5]])
    >>> # we predict some scores (relevance) for the answers
    >>> scores = np.asarray([[.1, .2, .3, 4, 70]])
    >>> ndcg_score(true_relevance, scores)
    0.69
    >>> scores = np.asarray([[.05, 1.1, 1., .5, .0]])
    >>> ndcg_score(true_relevance, scores)
    0.49
    >>> # we can set k to truncate the sum; only top k answers contribute.
    >>> ndcg_score(true_relevance, scores, k=4)
    0.35
    >>> # the normalization takes k into account so a perfect answer
    >>> # would still get 1.0
    >>> ndcg_score(true_relevance, true_relevance, k=4)
    1.0...
    >>> # now we have some ties in our prediction
    >>> scores = np.asarray([[1, 0, 0, 0, 1]])
    >>> # by default ties are averaged, so here we get the average (normalized)
    >>> # true relevance of our top predictions: (10 / 10 + 5 / 10) / 2 = .75
    >>> ndcg_score(true_relevance, scores, k=1)
    0.75
    >>> # we can choose to ignore ties for faster results, but only
    >>> # if we know there aren't ties in our scores, otherwise we get
    >>> # wrong results:
    >>> ndcg_score(true_relevance,
    ...           scores, k=1, ignore_ties=True)
    0.5...
    """
    y_true = check_array(y_true, ensure_2d=False)
    y_score = check_array(y_score, ensure_2d=False)
    check_consistent_length(y_true, y_score, sample_weight)

    if y_true.min() < 0:
        raise ValueError("ndcg_score should not be used on negative y_true values.")
    if y_true.ndim > 1 and y_true.shape[1] <= 1:
        raise ValueError(
            "Computing NDCG is only meaningful when there is more than 1 document. "
            f"Got {y_true.shape[1]} instead."
        )
    _check_dcg_target_type(y_true)
    gain = _ndcg_sample_scores(y_true, y_score, k=k, ignore_ties=ignore_ties)
    return float(np.average(gain, weights=sample_weight))


@validate_params(
    {
        "y_true": ["array-like"],
        "y_score": ["array-like"],
        "k": [Interval(Integral, 1, None, closed="left")],
        "normalize": ["boolean"],
        "sample_weight": ["array-like", None],
        "labels": ["array-like", None],
    },
    prefer_skip_nested_validation=True,
)
def top_k_accuracy_score(
    y_true, y_score, *, k=2, normalize=True, sample_weight=None, labels=None
):
    """Top-k Accuracy classification score.

    This metric computes the number of times where the correct label is among
    the top `k` labels predicted (ranked by predicted scores). Note that the
    multilabel case isn't covered here.

    Read more in the :ref:`User Guide <top_k_accuracy_score>`

    Parameters
    ----------
    y_true : array-like of shape (n_samples,)
        True labels.

    y_score : array-like of shape (n_samples,) or (n_samples, n_classes)
        Target scores. These can be either probability estimates or
        non-thresholded decision values (as returned by
        :term:`decision_function` on some classifiers).
        The binary case expects scores with shape (n_samples,) while the
        multiclass case expects scores with shape (n_samples, n_classes).
        In the multiclass case, the order of the class scores must
        correspond to the order of ``labels``, if provided, or else to
        the numerical or lexicographical order of the labels in ``y_true``.
        If ``y_true`` does not contain all the labels, ``labels`` must be
        provided.

    k : int, default=2
        Number of most likely outcomes considered to find the correct label.

    normalize : bool, default=True
        If `True`, return the fraction of correctly classified samples.
        Otherwise, return the number of correctly classified samples.

    sample_weight : array-like of shape (n_samples,), default=None
        Sample weights. If `None`, all samples are given the same weight.

    labels : array-like of shape (n_classes,), default=None
        Multiclass only. List of labels that index the classes in ``y_score``.
        If ``None``, the numerical or lexicographical order of the labels in
        ``y_true`` is used. If ``y_true`` does not contain all the labels,
        ``labels`` must be provided.

    Returns
    -------
    score : float
        The top-k accuracy score. The best performance is 1 with
        `normalize == True` and the number of samples with
        `normalize == False`.

    See Also
    --------
    accuracy_score : Compute the accuracy score. By default, the function will
        return the fraction of correct predictions divided by the total number
        of predictions.

    Notes
    -----
    In cases where two or more labels are assigned equal predicted scores,
    the labels with the highest indices will be chosen first. This might
    impact the result if the correct label falls after the threshold because
    of that.

    Examples
    --------
    >>> import numpy as np
    >>> from sklearn.metrics import top_k_accuracy_score
    >>> y_true = np.array([0, 1, 2, 2])
    >>> y_score = np.array([[0.5, 0.2, 0.2],  # 0 is in top 2
    ...                     [0.3, 0.4, 0.2],  # 1 is in top 2
    ...                     [0.2, 0.4, 0.3],  # 2 is in top 2
    ...                     [0.7, 0.2, 0.1]]) # 2 isn't in top 2
    >>> top_k_accuracy_score(y_true, y_score, k=2)
    0.75
    >>> # Not normalizing gives the number of "correctly" classified samples
    >>> top_k_accuracy_score(y_true, y_score, k=2, normalize=False)
    3.0
    """
    y_true = check_array(y_true, ensure_2d=False, dtype=None)
    y_true = column_or_1d(y_true)
    y_type = type_of_target(y_true, input_name="y_true")
    if y_type == "binary" and labels is not None and len(labels) > 2:
        y_type = "multiclass"
    if y_type not in {"binary", "multiclass"}:
        raise ValueError(
            f"y type must be 'binary' or 'multiclass', got '{y_type}' instead."
        )
    y_score = check_array(y_score, ensure_2d=False)
    if y_type == "binary":
        if y_score.ndim == 2 and y_score.shape[1] != 1:
            raise ValueError(
                "`y_true` is binary while y_score is 2d with"
                f" {y_score.shape[1]} classes. If `y_true` does not contain all the"
                " labels, `labels` must be provided."
            )
        y_score = column_or_1d(y_score)

    check_consistent_length(y_true, y_score, sample_weight)
    y_score_n_classes = y_score.shape[1] if y_score.ndim == 2 else 2

    if labels is None:
        classes = _unique(y_true)
        n_classes = len(classes)

        if n_classes != y_score_n_classes:
            raise ValueError(
                f"Number of classes in 'y_true' ({n_classes}) not equal "
                f"to the number of classes in 'y_score' ({y_score_n_classes})."
                "You can provide a list of all known classes by assigning it "
                "to the `labels` parameter."
            )
    else:
        labels = column_or_1d(labels)
        classes = _unique(labels)
        n_labels = len(labels)
        n_classes = len(classes)

        if n_classes != n_labels:
            raise ValueError("Parameter 'labels' must be unique.")

        if not np.array_equal(classes, labels):
            raise ValueError("Parameter 'labels' must be ordered.")

        if n_classes != y_score_n_classes:
            raise ValueError(
                f"Number of given labels ({n_classes}) not equal to the "
                f"number of classes in 'y_score' ({y_score_n_classes})."
            )

        if len(np.setdiff1d(y_true, classes)):
            raise ValueError("'y_true' contains labels not in parameter 'labels'.")

    if k >= n_classes:
        warnings.warn(
            (
                f"'k' ({k}) greater than or equal to 'n_classes' ({n_classes}) "
                "will result in a perfect score and is therefore meaningless."
            ),
            UndefinedMetricWarning,
        )

    y_true_encoded = _encode(y_true, uniques=classes)

    if y_type == "binary":
        if k == 1:
            threshold = 0.5 if y_score.min() >= 0 and y_score.max() <= 1 else 0
            y_pred = (y_score > threshold).astype(np.int64)
            hits = y_pred == y_true_encoded
        else:
            hits = np.ones_like(y_score, dtype=np.bool_)
    elif y_type == "multiclass":
        sorted_pred = np.argsort(y_score, axis=1, kind="mergesort")[:, ::-1]
        hits = (y_true_encoded == sorted_pred[:, :k].T).any(axis=0)

    if normalize:
        return float(np.average(hits, weights=sample_weight))
    elif sample_weight is None:
        return float(np.sum(hits))
    else:
        return float(np.dot(hits, sample_weight))<|MERGE_RESOLUTION|>--- conflicted
+++ resolved
@@ -374,13 +374,8 @@
     >>> thresholds
     array([0.35, 0.4 , 0.8 ])
     """
-<<<<<<< HEAD
+    xp, _, device = get_namespace_and_device(y_true, y_score)
     _, fps, _, tps, thresholds = confusion_matrix_at_thresholds(
-=======
-
-    xp, _, device = get_namespace_and_device(y_true, y_score)
-    fps, tps, thresholds = _binary_clf_curve(
->>>>>>> ce27c879
         y_true, y_score, pos_label=pos_label, sample_weight=sample_weight
     )
 
