"""
The :mod:`sklearn.metrics.scorer` submodule implements a flexible
interface for model selection and evaluation using
arbitrary score functions.

A scorer object is a callable that can be passed to
:class:`sklearn.model_selection.GridSearchCV` or
:func:`sklearn.model_selection.cross_val_score` as the `scoring`
parameter, to specify how a model should be evaluated.

The signature of the call is `(estimator, X, y)` where `estimator`
is the model to be evaluated, `X` is the test data and `y` is the
ground truth labeling (or `None` in the case of unsupervised models).
"""

# Authors: Andreas Mueller <amueller@ais.uni-bonn.de>
#          Lars Buitinck
#          Arnaud Joly <arnaud.v.joly@gmail.com>
# License: Simplified BSD

from abc import ABCMeta
from collections.abc import Iterable

import numpy as np

from . import (r2_score, median_absolute_error, max_error, mean_absolute_error,
               mean_squared_error, mean_squared_log_error,
               mean_tweedie_deviance, accuracy_score,
               f1_score, roc_auc_score, average_precision_score,
               precision_score, recall_score, log_loss,
               balanced_accuracy_score, explained_variance_score,
               brier_score_loss, jaccard_score)

from .cluster import adjusted_rand_score
from .cluster import homogeneity_score
from .cluster import completeness_score
from .cluster import v_measure_score
from .cluster import mutual_info_score
from .cluster import adjusted_mutual_info_score
from .cluster import normalized_mutual_info_score
from .cluster import fowlkes_mallows_score

from ..utils.multiclass import type_of_target
from ..base import is_regressor


class _BaseScorer(metaclass=ABCMeta):
    def __init__(self, score_func, sign, kwargs):
        self._kwargs = kwargs
        self._score_func = score_func
        self._sign = sign

    def __repr__(self):
        kwargs_string = "".join([", %s=%s" % (str(k), str(v))
                                 for k, v in self._kwargs.items()])
        return ("make_scorer(%s%s%s%s)"
                % (self._score_func.__name__,
                   "" if self._sign > 0 else ", greater_is_better=False",
                   self._factory_args(), kwargs_string))

    def _factory_args(self):
        """Return non-default make_scorer arguments for repr."""
        return ""


class _PredictScorer(_BaseScorer):
    def __call__(self, estimator, X, y_true, sample_weight=None):
        """Evaluate predicted target values for X relative to y_true.

        Parameters
        ----------
        estimator : object
            Trained estimator to use for scoring. Must have a predict_proba
            method; the output of that is used to compute the score.

        X : array-like or sparse matrix
            Test data that will be fed to estimator.predict.

        y_true : array-like
            Gold standard target values for X.

        sample_weight : array-like, optional (default=None)
            Sample weights.

        Returns
        -------
        score : float
            Score function applied to prediction of estimator on X.
        """

        y_pred = estimator.predict(X)
        if sample_weight is not None:
            return self._sign * self._score_func(y_true, y_pred,
                                                 sample_weight=sample_weight,
                                                 **self._kwargs)
        else:
            return self._sign * self._score_func(y_true, y_pred,
                                                 **self._kwargs)


class _ProbaScorer(_BaseScorer):
    def __call__(self, clf, X, y, sample_weight=None):
        """Evaluate predicted probabilities for X relative to y_true.

        Parameters
        ----------
        clf : object
            Trained classifier to use for scoring. Must have a predict_proba
            method; the output of that is used to compute the score.

        X : array-like or sparse matrix
            Test data that will be fed to clf.predict_proba.

        y : array-like
            Gold standard target values for X. These must be class labels,
            not probabilities.

        sample_weight : array-like, optional (default=None)
            Sample weights.

        Returns
        -------
        score : float
            Score function applied to prediction of estimator on X.
        """
        y_type = type_of_target(y)
        y_pred = clf.predict_proba(X)
        if y_type == "binary":
            if y_pred.shape[1] == 2:
                y_pred = y_pred[:, 1]
            else:
                raise ValueError('got predict_proba of shape {},'
                                 ' but need classifier with two'
                                 ' classes for {} scoring'.format(
                                     y_pred.shape, self._score_func.__name__))
        if sample_weight is not None:
            return self._sign * self._score_func(y, y_pred,
                                                 sample_weight=sample_weight,
                                                 **self._kwargs)
        else:
            return self._sign * self._score_func(y, y_pred, **self._kwargs)

    def _factory_args(self):
        return ", needs_proba=True"


class _ThresholdScorer(_BaseScorer):
    def __call__(self, clf, X, y, sample_weight=None):
        """Evaluate decision function output for X relative to y_true.

        Parameters
        ----------
        clf : object
            Trained classifier to use for scoring. Must have either a
            decision_function method or a predict_proba method; the output of
            that is used to compute the score.

        X : array-like or sparse matrix
            Test data that will be fed to clf.decision_function or
            clf.predict_proba.

        y : array-like
            Gold standard target values for X. These must be class labels,
            not decision function values.

        sample_weight : array-like, optional (default=None)
            Sample weights.

        Returns
        -------
        score : float
            Score function applied to prediction of estimator on X.
        """
        y_type = type_of_target(y)
        if y_type not in ("binary", "multilabel-indicator"):
            raise ValueError("{0} format is not supported".format(y_type))

        if is_regressor(clf):
            y_pred = clf.predict(X)
        else:
            try:
                y_pred = clf.decision_function(X)

                # For multi-output multi-class estimator
                if isinstance(y_pred, list):
                    y_pred = np.vstack([p for p in y_pred]).T

            except (NotImplementedError, AttributeError):
                y_pred = clf.predict_proba(X)

                if y_type == "binary":
                    if y_pred.shape[1] == 2:
                        y_pred = y_pred[:, 1]
                    else:
                        raise ValueError('got predict_proba of shape {},'
                                         ' but need classifier with two'
                                         ' classes for {} scoring'.format(
                                             y_pred.shape,
                                             self._score_func.__name__))
                elif isinstance(y_pred, list):
                    y_pred = np.vstack([p[:, -1] for p in y_pred]).T

        if sample_weight is not None:
            return self._sign * self._score_func(y, y_pred,
                                                 sample_weight=sample_weight,
                                                 **self._kwargs)
        else:
            return self._sign * self._score_func(y, y_pred, **self._kwargs)

    def _factory_args(self):
        return ", needs_threshold=True"


def get_scorer(scoring):
    """Get a scorer from string

    Parameters
    ----------
    scoring : str | callable
        scoring method as string. If callable it is returned as is.

    Returns
    -------
    scorer : callable
        The scorer.
    """
    if isinstance(scoring, str):
        try:
            scorer = SCORERS[scoring]
        except KeyError:
            raise ValueError('%r is not a valid scoring value. '
                             'Use sorted(sklearn.metrics.SCORERS.keys()) '
                             'to get valid options.' % (scoring))
    else:
        scorer = scoring
    return scorer


def _passthrough_scorer(estimator, *args, **kwargs):
    """Function that wraps estimator.score"""
    return estimator.score(*args, **kwargs)


def check_scoring(estimator, scoring=None, allow_none=False):
    """Determine scorer from user options.

    A TypeError will be thrown if the estimator cannot be scored.

    Parameters
    ----------
    estimator : estimator object implementing 'fit'
        The object to use to fit the data.

    scoring : string, callable or None, optional, default: None
        A string (see model evaluation documentation) or
        a scorer callable object / function with signature
        `scorer(estimator, X, y)`.

    allow_none : boolean, optional, default: False
        If no scoring is specified and the estimator has no score function, we
        can either return None or raise an exception.

    Returns
    -------
    scoring : callable
        A scorer callable object / function with signature
        `scorer(estimator, X, y)`.
    """
    if not hasattr(estimator, 'fit'):
        raise TypeError("estimator should be an estimator implementing "
                        "'fit' method, %r was passed" % estimator)
    if isinstance(scoring, str):
        return get_scorer(scoring)
    elif callable(scoring):
        # Heuristic to ensure user has not passed a metric
        module = getattr(scoring, '__module__', None)
        if hasattr(module, 'startswith') and \
           module.startswith('sklearn.metrics.') and \
           not module.startswith('sklearn.metrics.scorer') and \
           not module.startswith('sklearn.metrics.tests.'):
            raise ValueError('scoring value %r looks like it is a metric '
                             'function rather than a scorer. A scorer should '
                             'require an estimator as its first parameter. '
                             'Please use `make_scorer` to convert a metric '
                             'to a scorer.' % scoring)
        return get_scorer(scoring)
    elif scoring is None:
        if hasattr(estimator, 'score'):
            return _passthrough_scorer
        elif allow_none:
            return None
        else:
            raise TypeError(
                "If no scoring is specified, the estimator passed should "
                "have a 'score' method. The estimator %r does not."
                % estimator)
    elif isinstance(scoring, Iterable):
        raise ValueError("For evaluating multiple scores, use "
                         "sklearn.model_selection.cross_validate instead. "
                         "{0} was passed.".format(scoring))
    else:
        raise ValueError("scoring value should either be a callable, string or"
                         " None. %r was passed" % scoring)


def _check_multimetric_scoring(estimator, scoring=None):
    """Check the scoring parameter in cases when multiple metrics are allowed

    Parameters
    ----------
    estimator : sklearn estimator instance
        The estimator for which the scoring will be applied.

    scoring : string, callable, list/tuple, dict or None, default: None
        A single string (see :ref:`scoring_parameter`) or a callable
        (see :ref:`scoring`) to evaluate the predictions on the test set.

        For evaluating multiple metrics, either give a list of (unique) strings
        or a dict with names as keys and callables as values.

        NOTE that when using custom scorers, each scorer should return a single
        value. Metric functions returning a list/array of values can be wrapped
        into multiple scorers that return one value each.

        See :ref:`multimetric_grid_search` for an example.

        If None the estimator's score method is used.
        The return value in that case will be `{'score': <default_scorer>}`.
        If the estimator's score method is not available, a `TypeError`
        is raised.

    Returns
    -------
    scorers_dict : dict
        A dict mapping each scorer name to its validated scorer.

    is_multimetric : bool
        True if scorer is a list/tuple or dict of callables
        False if scorer is None/str/callable
    """
    if callable(scoring) or scoring is None or isinstance(scoring,
                                                          str):
        scorers = {"score": check_scoring(estimator, scoring=scoring)}
        return scorers, False
    else:
        err_msg_generic = ("scoring should either be a single string or "
                           "callable for single metric evaluation or a "
                           "list/tuple of strings or a dict of scorer name "
                           "mapped to the callable for multiple metric "
                           "evaluation. Got %s of type %s"
                           % (repr(scoring), type(scoring)))

        if isinstance(scoring, (list, tuple, set)):
            err_msg = ("The list/tuple elements must be unique "
                       "strings of predefined scorers. ")
            invalid = False
            try:
                keys = set(scoring)
            except TypeError:
                invalid = True
            if invalid:
                raise ValueError(err_msg)

            if len(keys) != len(scoring):
                raise ValueError(err_msg + "Duplicate elements were found in"
                                 " the given list. %r" % repr(scoring))
            elif len(keys) > 0:
                if not all(isinstance(k, str) for k in keys):
                    if any(callable(k) for k in keys):
                        raise ValueError(err_msg +
                                         "One or more of the elements were "
                                         "callables. Use a dict of score name "
                                         "mapped to the scorer callable. "
                                         "Got %r" % repr(scoring))
                    else:
                        raise ValueError(err_msg +
                                         "Non-string types were found in "
                                         "the given list. Got %r"
                                         % repr(scoring))
                scorers = {scorer: check_scoring(estimator, scoring=scorer)
                           for scorer in scoring}
            else:
                raise ValueError(err_msg +
                                 "Empty list was given. %r" % repr(scoring))

        elif isinstance(scoring, dict):
            keys = set(scoring)
            if not all(isinstance(k, str) for k in keys):
                raise ValueError("Non-string types were found in the keys of "
                                 "the given dict. scoring=%r" % repr(scoring))
            if len(keys) == 0:
                raise ValueError("An empty dict was passed. %r"
                                 % repr(scoring))
            scorers = {key: check_scoring(estimator, scoring=scorer)
                       for key, scorer in scoring.items()}
        else:
            raise ValueError(err_msg_generic)
        return scorers, True


def make_scorer(score_func, greater_is_better=True, needs_proba=False,
                needs_threshold=False, **kwargs):
    """Make a scorer from a performance metric or loss function.

    This factory function wraps scoring functions for use in GridSearchCV
    and cross_val_score. It takes a score function, such as `accuracy_score`,
    `mean_squared_error`, `adjusted_rand_index` or `average_precision`
    and returns a callable that scores an estimator's output.

    Read more in the :ref:`User Guide <scoring>`.

    Parameters
    ----------
    score_func : callable,
        Score function (or loss function) with signature
        `score_func(y, y_pred, **kwargs)`.

    greater_is_better : boolean, default=True
        Whether score_func is a score function (default), meaning high is good,
        or a loss function, meaning low is good. In the latter case, the
        scorer object will sign-flip the outcome of the score_func.

    needs_proba : boolean, default=False
        Whether score_func requires predict_proba to get probability estimates
        out of a classifier.

        If True, for binary `y_true`, the score function is supposed to accept
        a 1D `y_pred` (i.e., probability of the positive class, shape
        `(n_samples,)`).

    needs_threshold : boolean, default=False
        Whether score_func takes a continuous decision certainty.
        This only works for binary classification using estimators that
        have either a decision_function or predict_proba method.

<<<<<<< HEAD
        For example `average_precision` or the area under the roc curve
=======
        If True, for binary `y_true`, the score function is supposed to accept
        a 1D `y_pred` (i.e., probability of the positive class or the decision
        function, shape `(n_samples,)`).

        For example ``average_precision`` or the area under the roc curve
>>>>>>> c61049be
        can not be computed using discrete predictions alone.

    **kwargs : additional arguments
        Additional parameters to be passed to score_func.

    Returns
    -------
    scorer : callable
        Callable object that returns a scalar score; greater is better.

    Examples
    --------
    >>> from sklearn.metrics import fbeta_score, make_scorer
    >>> ftwo_scorer = make_scorer(fbeta_score, beta=2)
    >>> ftwo_scorer
    make_scorer(fbeta_score, beta=2)
    >>> from sklearn.model_selection import GridSearchCV
    >>> from sklearn.svm import LinearSVC
    >>> grid = GridSearchCV(LinearSVC(), param_grid={'C': [1, 10]},
    ...                     scoring=ftwo_scorer)

    Notes
    -----
    If `needs_proba=False` and `needs_threshold=False`, the score
    function is supposed to accept the output of `predict`. If
    `needs_proba=True`, the score function is supposed to accept the
    output of `predict_proba` (For binary `y_true`, the score function is
    supposed to accept probability of the positive class). If
    `needs_threshold=True`, the score function is supposed to accept the
    output of `decision_function`.
    """
    sign = 1 if greater_is_better else -1
    if needs_proba and needs_threshold:
        raise ValueError("Set either needs_proba or needs_threshold to True,"
                         " but not both.")
    if needs_proba:
        cls = _ProbaScorer
    elif needs_threshold:
        cls = _ThresholdScorer
    else:
        cls = _PredictScorer
    return cls(score_func, sign, kwargs)


# Standard regression scores
explained_variance_scorer = make_scorer(explained_variance_score)
r2_scorer = make_scorer(r2_score)
max_error_scorer = make_scorer(max_error,
                               greater_is_better=False)
neg_mean_squared_error_scorer = make_scorer(mean_squared_error,
                                            greater_is_better=False)
neg_mean_squared_log_error_scorer = make_scorer(mean_squared_log_error,
                                                greater_is_better=False)
neg_mean_absolute_error_scorer = make_scorer(mean_absolute_error,
                                             greater_is_better=False)
neg_median_absolute_error_scorer = make_scorer(median_absolute_error,
                                               greater_is_better=False)
neg_mean_poisson_deviance_scorer = make_scorer(
    mean_tweedie_deviance, p=1., greater_is_better=False
)

neg_mean_gamma_deviance_scorer = make_scorer(
    mean_tweedie_deviance, p=2., greater_is_better=False
)

# Standard Classification Scores
accuracy_scorer = make_scorer(accuracy_score)
balanced_accuracy_scorer = make_scorer(balanced_accuracy_score)

# Score functions that need decision values
roc_auc_scorer = make_scorer(roc_auc_score, greater_is_better=True,
                             needs_threshold=True)
average_precision_scorer = make_scorer(average_precision_score,
                                       needs_threshold=True)
roc_auc_ovo_scorer = make_scorer(roc_auc_score, needs_threshold=True,
                                 multi_class='ovo')
roc_auc_ovo_weighted_scorer = make_scorer(roc_auc_score, needs_threshold=True,
                                          multi_class='ovo',
                                          average='weighted')
roc_auc_ovr_scorer = make_scorer(roc_auc_score, needs_threshold=True,
                                 multi_class='ovr')
roc_auc_ovr_weighted_scorer = make_scorer(roc_auc_score, needs_threshold=True,
                                          multi_class='ovr',
                                          average='weighted')

# Score function for probabilistic classification
neg_log_loss_scorer = make_scorer(log_loss, greater_is_better=False,
                                  needs_proba=True)
brier_score_loss_scorer = make_scorer(brier_score_loss,
                                      greater_is_better=False,
                                      needs_proba=True)


# Clustering scores
adjusted_rand_scorer = make_scorer(adjusted_rand_score)
homogeneity_scorer = make_scorer(homogeneity_score)
completeness_scorer = make_scorer(completeness_score)
v_measure_scorer = make_scorer(v_measure_score)
mutual_info_scorer = make_scorer(mutual_info_score)
adjusted_mutual_info_scorer = make_scorer(adjusted_mutual_info_score)
normalized_mutual_info_scorer = make_scorer(normalized_mutual_info_score)
fowlkes_mallows_scorer = make_scorer(fowlkes_mallows_score)


SCORERS = dict(explained_variance=explained_variance_scorer,
               r2=r2_scorer,
               max_error=max_error_scorer,
               neg_median_absolute_error=neg_median_absolute_error_scorer,
               neg_mean_absolute_error=neg_mean_absolute_error_scorer,
               neg_mean_squared_error=neg_mean_squared_error_scorer,
               neg_mean_squared_log_error=neg_mean_squared_log_error_scorer,
               neg_mean_poisson_deviance=neg_mean_poisson_deviance_scorer,
               neg_mean_gamma_deviance=neg_mean_gamma_deviance_scorer,
               accuracy=accuracy_scorer, roc_auc=roc_auc_scorer,
               roc_auc_ovr=roc_auc_ovr_scorer,
               roc_auc_ovo=roc_auc_ovo_scorer,
               balanced_accuracy=balanced_accuracy_scorer,
               average_precision=average_precision_scorer,
               neg_log_loss=neg_log_loss_scorer,
               brier_score_loss=brier_score_loss_scorer,
               # Cluster metrics that use supervised evaluation
               adjusted_rand_score=adjusted_rand_scorer,
               homogeneity_score=homogeneity_scorer,
               completeness_score=completeness_scorer,
               v_measure_score=v_measure_scorer,
               mutual_info_score=mutual_info_scorer,
               adjusted_mutual_info_score=adjusted_mutual_info_scorer,
               normalized_mutual_info_score=normalized_mutual_info_scorer,
               fowlkes_mallows_score=fowlkes_mallows_scorer)


for name, metric in [('precision', precision_score),
                     ('recall', recall_score), ('f1', f1_score),
                     ('jaccard', jaccard_score)]:
    SCORERS[name] = make_scorer(metric, average='binary')
    for average in ['macro', 'micro', 'samples', 'weighted']:
        qualified_name = '{0}_{1}'.format(name, average)
        SCORERS[qualified_name] = make_scorer(metric, pos_label=None,
                                              average=average)<|MERGE_RESOLUTION|>--- conflicted
+++ resolved
@@ -433,15 +433,11 @@
         This only works for binary classification using estimators that
         have either a decision_function or predict_proba method.
 
-<<<<<<< HEAD
-        For example `average_precision` or the area under the roc curve
-=======
         If True, for binary `y_true`, the score function is supposed to accept
         a 1D `y_pred` (i.e., probability of the positive class or the decision
         function, shape `(n_samples,)`).
 
-        For example ``average_precision`` or the area under the roc curve
->>>>>>> c61049be
+        For example `average_precision` or the area under the roc curve
         can not be computed using discrete predictions alone.
 
     **kwargs : additional arguments
