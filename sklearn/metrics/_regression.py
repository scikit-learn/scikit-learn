"""Metrics to assess performance on regression task.

Functions named as ``*_score`` return a scalar value to maximize: the higher
the better.

Function named as ``*_error`` or ``*_loss`` return a scalar value to minimize:
the lower the better.
"""

# Authors: The scikit-learn developers
# SPDX-License-Identifier: BSD-3-Clause

import warnings
from numbers import Real

import numpy as np

from ..exceptions import UndefinedMetricWarning
from ..utils._array_api import (
    _average,
    _find_matching_floating_dtype,
    _median,
    get_namespace,
    get_namespace_and_device,
    size,
)
from ..utils._array_api import (
    _xlogy as xlogy,
)
from ..utils._param_validation import Interval, StrOptions, validate_params
from ..utils.stats import _weighted_percentile
from ..utils.validation import (
    _check_sample_weight,
    _num_samples,
    check_array,
    check_consistent_length,
    column_or_1d,
)

__ALL__ = [
    "max_error",
    "mean_absolute_error",
    "mean_squared_error",
    "mean_squared_log_error",
    "median_absolute_error",
    "mean_absolute_percentage_error",
    "mean_pinball_loss",
    "r2_score",
    "root_mean_squared_log_error",
    "root_mean_squared_error",
    "explained_variance_score",
    "mean_tweedie_deviance",
    "mean_poisson_deviance",
    "mean_gamma_deviance",
    "d2_tweedie_score",
    "d2_pinball_score",
    "d2_absolute_error_score",
]


def _check_reg_targets(
    y_true, y_pred, sample_weight, multioutput, dtype="numeric", xp=None
):
    """Check that y_true, y_pred and sample_weight belong to the same regression task.

    To reduce redundancy when calling `_find_matching_floating_dtype`,
    please use `_check_reg_targets_with_floating_dtype` instead.

    Parameters
    ----------
    y_true : array-like of shape (n_samples,) or (n_samples, n_outputs)
        Ground truth (correct) target values.

    y_pred : array-like of shape (n_samples,) or (n_samples, n_outputs)
        Estimated target values.

    sample_weight : array-like of shape (n_samples,) or None
        Sample weights.

    multioutput : array-like or string in ['raw_values', uniform_average',
        'variance_weighted'] or None
        None is accepted due to backward compatibility of r2_score().

    dtype : str or list, default="numeric"
        the dtype argument passed to check_array.

    xp : module, default=None
        Precomputed array namespace module. When passed, typically from a caller
        that has already performed inspection of its own inputs, skips array
        namespace inspection.

    Returns
    -------
    type_true : one of {'continuous', continuous-multioutput'}
        The type of the true target data, as output by
        'utils.multiclass.type_of_target'.

    y_true : array-like of shape (n_samples, n_outputs)
        Ground truth (correct) target values.

    y_pred : array-like of shape (n_samples, n_outputs)
        Estimated target values.

    sample_weight : array-like of shape (n_samples,) or None
        Sample weights.

    multioutput : array-like of shape (n_outputs) or string in ['raw_values',
        uniform_average', 'variance_weighted'] or None
        Custom output weights if ``multioutput`` is array-like or
        just the corresponding argument if ``multioutput`` is a
        correct keyword.
    """
    xp, _ = get_namespace(y_true, y_pred, multioutput, xp=xp)

    check_consistent_length(y_true, y_pred, sample_weight)
    y_true = check_array(y_true, ensure_2d=False, dtype=dtype)
    y_pred = check_array(y_pred, ensure_2d=False, dtype=dtype)
    if sample_weight is not None:
        sample_weight = _check_sample_weight(sample_weight, y_true, dtype=dtype)

    if y_true.ndim == 1:
        y_true = xp.reshape(y_true, (-1, 1))

    if y_pred.ndim == 1:
        y_pred = xp.reshape(y_pred, (-1, 1))

    if y_true.shape[1] != y_pred.shape[1]:
        raise ValueError(
            "y_true and y_pred have different number of output ({0}!={1})".format(
                y_true.shape[1], y_pred.shape[1]
            )
        )

    n_outputs = y_true.shape[1]
    allowed_multioutput_str = ("raw_values", "uniform_average", "variance_weighted")
    if isinstance(multioutput, str):
        if multioutput not in allowed_multioutput_str:
            raise ValueError(
                "Allowed 'multioutput' string values are {}. "
                "You provided multioutput={!r}".format(
                    allowed_multioutput_str, multioutput
                )
            )
    elif multioutput is not None:
        multioutput = check_array(multioutput, ensure_2d=False)
        if n_outputs == 1:
            raise ValueError("Custom weights are useful only in multi-output cases.")
        elif n_outputs != multioutput.shape[0]:
            raise ValueError(
                "There must be equally many custom weights "
                f"({multioutput.shape[0]}) as outputs ({n_outputs})."
            )
    y_type = "continuous" if n_outputs == 1 else "continuous-multioutput"

    return y_type, y_true, y_pred, sample_weight, multioutput


def _check_reg_targets_with_floating_dtype(
    y_true, y_pred, sample_weight, multioutput, xp=None
):
    """Ensures y_true, y_pred, and sample_weight correspond to same regression task.

    Extends `_check_reg_targets` by automatically selecting a suitable floating-point
    data type for inputs using `_find_matching_floating_dtype`.

    Use this private method only when converting inputs to array API-compatibles.

    Parameters
    ----------
    y_true : array-like of shape (n_samples,) or (n_samples, n_outputs)
        Ground truth (correct) target values.

    y_pred : array-like of shape (n_samples,) or (n_samples, n_outputs)
        Estimated target values.

    sample_weight : array-like of shape (n_samples,)

    multioutput : array-like or string in ['raw_values', 'uniform_average', \
        'variance_weighted'] or None
        None is accepted due to backward compatibility of r2_score().

    xp : module, default=None
        Precomputed array namespace module. When passed, typically from a caller
        that has already performed inspection of its own inputs, skips array
        namespace inspection.

    Returns
    -------
    type_true : one of {'continuous', 'continuous-multioutput'}
        The type of the true target data, as output by
        'utils.multiclass.type_of_target'.

    y_true : array-like of shape (n_samples, n_outputs)
        Ground truth (correct) target values.

    y_pred : array-like of shape (n_samples, n_outputs)
        Estimated target values.

    sample_weight : array-like of shape (n_samples,), default=None
        Sample weights.

    multioutput : array-like of shape (n_outputs) or string in ['raw_values', \
        'uniform_average', 'variance_weighted'] or None
        Custom output weights if ``multioutput`` is array-like or
        just the corresponding argument if ``multioutput`` is a
        correct keyword.
    """
    dtype_name = _find_matching_floating_dtype(y_true, y_pred, sample_weight, xp=xp)

    y_type, y_true, y_pred, sample_weight, multioutput = _check_reg_targets(
        y_true, y_pred, sample_weight, multioutput, dtype=dtype_name, xp=xp
    )

    return y_type, y_true, y_pred, sample_weight, multioutput


@validate_params(
    {
        "y_true": ["array-like"],
        "y_pred": ["array-like"],
        "sample_weight": ["array-like", None],
        "multioutput": [StrOptions({"raw_values", "uniform_average"}), "array-like"],
    },
    prefer_skip_nested_validation=True,
)
def mean_absolute_error(
    y_true, y_pred, *, sample_weight=None, multioutput="uniform_average"
):
    """Mean absolute error regression loss.

    The mean absolute error is a non-negative floating point value, where best value
    is 0.0. Read more in the :ref:`User Guide <mean_absolute_error>`.

    Parameters
    ----------
    y_true : array-like of shape (n_samples,) or (n_samples, n_outputs)
        Ground truth (correct) target values.

    y_pred : array-like of shape (n_samples,) or (n_samples, n_outputs)
        Estimated target values.

    sample_weight : array-like of shape (n_samples,), default=None
        Sample weights.

    multioutput : {'raw_values', 'uniform_average'}  or array-like of shape \
            (n_outputs,), default='uniform_average'
        Defines aggregating of multiple output values.
        Array-like value defines weights used to average errors.

        'raw_values' :
            Returns a full set of errors in case of multioutput input.

        'uniform_average' :
            Errors of all outputs are averaged with uniform weight.

    Returns
    -------
    loss : float or array of floats
        If multioutput is 'raw_values', then mean absolute error is returned
        for each output separately.
        If multioutput is 'uniform_average' or an ndarray of weights, then the
        weighted average of all output errors is returned.

        MAE output is non-negative floating point. The best value is 0.0.

    Examples
    --------
    >>> from sklearn.metrics import mean_absolute_error
    >>> y_true = [3, -0.5, 2, 7]
    >>> y_pred = [2.5, 0.0, 2, 8]
    >>> mean_absolute_error(y_true, y_pred)
    0.5
    >>> y_true = [[0.5, 1], [-1, 1], [7, -6]]
    >>> y_pred = [[0, 2], [-1, 2], [8, -5]]
    >>> mean_absolute_error(y_true, y_pred)
    0.75
    >>> mean_absolute_error(y_true, y_pred, multioutput='raw_values')
    array([0.5, 1. ])
    >>> mean_absolute_error(y_true, y_pred, multioutput=[0.3, 0.7])
    0.85...
    """
    xp, _ = get_namespace(y_true, y_pred, sample_weight, multioutput)

    _, y_true, y_pred, sample_weight, multioutput = (
        _check_reg_targets_with_floating_dtype(
            y_true, y_pred, sample_weight, multioutput, xp=xp
        )
    )

    output_errors = _average(
        xp.abs(y_pred - y_true), weights=sample_weight, axis=0, xp=xp
    )
    if isinstance(multioutput, str):
        if multioutput == "raw_values":
            return output_errors
        elif multioutput == "uniform_average":
            # pass None as weights to _average: uniform mean
            multioutput = None

    # Average across the outputs (if needed).
    # The second call to `_average` should always return
    # a scalar array that we convert to a Python float to
    # consistently return the same eager evaluated value.
    # Therefore, `axis=None`.
    mean_absolute_error = _average(output_errors, weights=multioutput)

    return float(mean_absolute_error)


@validate_params(
    {
        "y_true": ["array-like"],
        "y_pred": ["array-like"],
        "sample_weight": ["array-like", None],
        "alpha": [Interval(Real, 0, 1, closed="both")],
        "multioutput": [StrOptions({"raw_values", "uniform_average"}), "array-like"],
    },
    prefer_skip_nested_validation=True,
)
def mean_pinball_loss(
    y_true, y_pred, *, sample_weight=None, alpha=0.5, multioutput="uniform_average"
):
    """Pinball loss for quantile regression.

    Read more in the :ref:`User Guide <pinball_loss>`.

    Parameters
    ----------
    y_true : array-like of shape (n_samples,) or (n_samples, n_outputs)
        Ground truth (correct) target values.

    y_pred : array-like of shape (n_samples,) or (n_samples, n_outputs)
        Estimated target values.

    sample_weight : array-like of shape (n_samples,), default=None
        Sample weights.

    alpha : float, slope of the pinball loss, default=0.5,
        This loss is equivalent to :ref:`mean_absolute_error` when `alpha=0.5`,
        `alpha=0.95` is minimized by estimators of the 95th percentile.

    multioutput : {'raw_values', 'uniform_average'}  or array-like of shape \
            (n_outputs,), default='uniform_average'
        Defines aggregating of multiple output values.
        Array-like value defines weights used to average errors.

        'raw_values' :
            Returns a full set of errors in case of multioutput input.

        'uniform_average' :
            Errors of all outputs are averaged with uniform weight.

    Returns
    -------
    loss : float or ndarray of floats
        If multioutput is 'raw_values', then mean absolute error is returned
        for each output separately.
        If multioutput is 'uniform_average' or an ndarray of weights, then the
        weighted average of all output errors is returned.

        The pinball loss output is a non-negative floating point. The best
        value is 0.0.

    Examples
    --------
    >>> from sklearn.metrics import mean_pinball_loss
    >>> y_true = [1, 2, 3]
    >>> mean_pinball_loss(y_true, [0, 2, 3], alpha=0.1)
    0.03...
    >>> mean_pinball_loss(y_true, [1, 2, 4], alpha=0.1)
    0.3...
    >>> mean_pinball_loss(y_true, [0, 2, 3], alpha=0.9)
    0.3...
    >>> mean_pinball_loss(y_true, [1, 2, 4], alpha=0.9)
    0.03...
    >>> mean_pinball_loss(y_true, y_true, alpha=0.1)
    0.0
    >>> mean_pinball_loss(y_true, y_true, alpha=0.9)
    0.0
    """
    xp, _ = get_namespace(y_true, y_pred, sample_weight, multioutput)

    _, y_true, y_pred, sample_weight, multioutput = (
        _check_reg_targets_with_floating_dtype(
            y_true, y_pred, sample_weight, multioutput, xp=xp
        )
    )

    diff = y_true - y_pred
    sign = xp.astype(diff >= 0, diff.dtype)
    loss = alpha * sign * diff - (1 - alpha) * (1 - sign) * diff
    output_errors = _average(loss, weights=sample_weight, axis=0)

    if isinstance(multioutput, str) and multioutput == "raw_values":
        return output_errors

    if isinstance(multioutput, str) and multioutput == "uniform_average":
        # pass None as weights to _average: uniform mean
        multioutput = None

    # Average across the outputs (if needed).
    # The second call to `_average` should always return
    # a scalar array that we convert to a Python float to
    # consistently return the same eager evaluated value.
    # Therefore, `axis=None`.
    return float(_average(output_errors, weights=multioutput))


@validate_params(
    {
        "y_true": ["array-like"],
        "y_pred": ["array-like"],
        "sample_weight": ["array-like", None],
        "multioutput": [StrOptions({"raw_values", "uniform_average"}), "array-like"],
    },
    prefer_skip_nested_validation=True,
)
def mean_absolute_percentage_error(
    y_true, y_pred, *, sample_weight=None, multioutput="uniform_average"
):
    """Mean absolute percentage error (MAPE) regression loss.

    Note that we are not using the common "percentage" definition: the percentage
    in the range [0, 100] is converted to a relative value in the range [0, 1]
    by dividing by 100. Thus, an error of 200% corresponds to a relative error of 2.

    Read more in the :ref:`User Guide <mean_absolute_percentage_error>`.

    .. versionadded:: 0.24

    Parameters
    ----------
    y_true : array-like of shape (n_samples,) or (n_samples, n_outputs)
        Ground truth (correct) target values.

    y_pred : array-like of shape (n_samples,) or (n_samples, n_outputs)
        Estimated target values.

    sample_weight : array-like of shape (n_samples,), default=None
        Sample weights.

    multioutput : {'raw_values', 'uniform_average'} or array-like
        Defines aggregating of multiple output values.
        Array-like value defines weights used to average errors.
        If input is list then the shape must be (n_outputs,).

        'raw_values' :
            Returns a full set of errors in case of multioutput input.

        'uniform_average' :
            Errors of all outputs are averaged with uniform weight.

    Returns
    -------
    loss : float or ndarray of floats
        If multioutput is 'raw_values', then mean absolute percentage error
        is returned for each output separately.
        If multioutput is 'uniform_average' or an ndarray of weights, then the
        weighted average of all output errors is returned.

        MAPE output is non-negative floating point. The best value is 0.0.
        But note that bad predictions can lead to arbitrarily large
        MAPE values, especially if some `y_true` values are very close to zero.
        Note that we return a large value instead of `inf` when `y_true` is zero.

    Examples
    --------
    >>> from sklearn.metrics import mean_absolute_percentage_error
    >>> y_true = [3, -0.5, 2, 7]
    >>> y_pred = [2.5, 0.0, 2, 8]
    >>> mean_absolute_percentage_error(y_true, y_pred)
    0.3273...
    >>> y_true = [[0.5, 1], [-1, 1], [7, -6]]
    >>> y_pred = [[0, 2], [-1, 2], [8, -5]]
    >>> mean_absolute_percentage_error(y_true, y_pred)
    0.5515...
    >>> mean_absolute_percentage_error(y_true, y_pred, multioutput=[0.3, 0.7])
    0.6198...
    >>> # the value when some element of the y_true is zero is arbitrarily high because
    >>> # of the division by epsilon
    >>> y_true = [1., 0., 2.4, 7.]
    >>> y_pred = [1.2, 0.1, 2.4, 8.]
    >>> mean_absolute_percentage_error(y_true, y_pred)
    112589990684262.48
    """
    xp, _, device_ = get_namespace_and_device(
        y_true, y_pred, sample_weight, multioutput
    )
    _, y_true, y_pred, sample_weight, multioutput = (
        _check_reg_targets_with_floating_dtype(
            y_true, y_pred, sample_weight, multioutput, xp=xp
        )
    )
    epsilon = xp.asarray(xp.finfo(xp.float64).eps, dtype=y_true.dtype, device=device_)
    y_true_abs = xp.abs(y_true)
    mape = xp.abs(y_pred - y_true) / xp.maximum(y_true_abs, epsilon)
    output_errors = _average(mape, weights=sample_weight, axis=0)
    if isinstance(multioutput, str):
        if multioutput == "raw_values":
            return output_errors
        elif multioutput == "uniform_average":
            # pass None as weights to _average: uniform mean
            multioutput = None

    # Average across the outputs (if needed).
    # The second call to `_average` should always return
    # a scalar array that we convert to a Python float to
    # consistently return the same eager evaluated value.
    # Therefore, `axis=None`.
    mean_absolute_percentage_error = _average(output_errors, weights=multioutput)

    return float(mean_absolute_percentage_error)


@validate_params(
    {
        "y_true": ["array-like"],
        "y_pred": ["array-like"],
        "sample_weight": ["array-like", None],
        "multioutput": [StrOptions({"raw_values", "uniform_average"}), "array-like"],
    },
    prefer_skip_nested_validation=True,
)
def mean_squared_error(
    y_true,
    y_pred,
    *,
    sample_weight=None,
    multioutput="uniform_average",
):
    """Mean squared error regression loss.

    Read more in the :ref:`User Guide <mean_squared_error>`.

    Parameters
    ----------
    y_true : array-like of shape (n_samples,) or (n_samples, n_outputs)
        Ground truth (correct) target values.

    y_pred : array-like of shape (n_samples,) or (n_samples, n_outputs)
        Estimated target values.

    sample_weight : array-like of shape (n_samples,), default=None
        Sample weights.

    multioutput : {'raw_values', 'uniform_average'} or array-like of shape \
            (n_outputs,), default='uniform_average'
        Defines aggregating of multiple output values.
        Array-like value defines weights used to average errors.

        'raw_values' :
            Returns a full set of errors in case of multioutput input.

        'uniform_average' :
            Errors of all outputs are averaged with uniform weight.

    Returns
    -------
    loss : float or array of floats
        A non-negative floating point value (the best value is 0.0), or an
        array of floating point values, one for each individual target.

    Examples
    --------
    >>> from sklearn.metrics import mean_squared_error
    >>> y_true = [3, -0.5, 2, 7]
    >>> y_pred = [2.5, 0.0, 2, 8]
    >>> mean_squared_error(y_true, y_pred)
    0.375
    >>> y_true = [[0.5, 1],[-1, 1],[7, -6]]
    >>> y_pred = [[0, 2],[-1, 2],[8, -5]]
    >>> mean_squared_error(y_true, y_pred)
    0.708...
    >>> mean_squared_error(y_true, y_pred, multioutput='raw_values')
    array([0.41666667, 1.        ])
    >>> mean_squared_error(y_true, y_pred, multioutput=[0.3, 0.7])
    0.825...
    """
    xp, _ = get_namespace(y_true, y_pred, sample_weight, multioutput)
    _, y_true, y_pred, sample_weight, multioutput = (
        _check_reg_targets_with_floating_dtype(
            y_true, y_pred, sample_weight, multioutput, xp=xp
        )
    )
    output_errors = _average((y_true - y_pred) ** 2, axis=0, weights=sample_weight)

    if isinstance(multioutput, str):
        if multioutput == "raw_values":
            return output_errors
        elif multioutput == "uniform_average":
            # pass None as weights to _average: uniform mean
            multioutput = None

    # Average across the outputs (if needed).
    # The second call to `_average` should always return
    # a scalar array that we convert to a Python float to
    # consistently return the same eager evaluated value.
    # Therefore, `axis=None`.
    mean_squared_error = _average(output_errors, weights=multioutput)

    return float(mean_squared_error)


@validate_params(
    {
        "y_true": ["array-like"],
        "y_pred": ["array-like"],
        "sample_weight": ["array-like", None],
        "multioutput": [StrOptions({"raw_values", "uniform_average"}), "array-like"],
    },
    prefer_skip_nested_validation=True,
)
def root_mean_squared_error(
    y_true, y_pred, *, sample_weight=None, multioutput="uniform_average"
):
    """Root mean squared error regression loss.

    Read more in the :ref:`User Guide <mean_squared_error>`.

    .. versionadded:: 1.4

    Parameters
    ----------
    y_true : array-like of shape (n_samples,) or (n_samples, n_outputs)
        Ground truth (correct) target values.

    y_pred : array-like of shape (n_samples,) or (n_samples, n_outputs)
        Estimated target values.

    sample_weight : array-like of shape (n_samples,), default=None
        Sample weights.

    multioutput : {'raw_values', 'uniform_average'} or array-like of shape \
            (n_outputs,), default='uniform_average'
        Defines aggregating of multiple output values.
        Array-like value defines weights used to average errors.

        'raw_values' :
            Returns a full set of errors in case of multioutput input.

        'uniform_average' :
            Errors of all outputs are averaged with uniform weight.

    Returns
    -------
    loss : float or ndarray of floats
        A non-negative floating point value (the best value is 0.0), or an
        array of floating point values, one for each individual target.

    Examples
    --------
    >>> from sklearn.metrics import root_mean_squared_error
    >>> y_true = [3, -0.5, 2, 7]
    >>> y_pred = [2.5, 0.0, 2, 8]
    >>> root_mean_squared_error(y_true, y_pred)
    0.612...
    >>> y_true = [[0.5, 1],[-1, 1],[7, -6]]
    >>> y_pred = [[0, 2],[-1, 2],[8, -5]]
    >>> root_mean_squared_error(y_true, y_pred)
    0.822...
    """

    xp, _ = get_namespace(y_true, y_pred, sample_weight, multioutput)

    output_errors = xp.sqrt(
        mean_squared_error(
            y_true, y_pred, sample_weight=sample_weight, multioutput="raw_values"
        )
    )

    if isinstance(multioutput, str):
        if multioutput == "raw_values":
            return output_errors
        elif multioutput == "uniform_average":
            # pass None as weights to _average: uniform mean
            multioutput = None

    # Average across the outputs (if needed).
    # The second call to `_average` should always return
    # a scalar array that we convert to a Python float to
    # consistently return the same eager evaluated value.
    # Therefore, `axis=None`.
    root_mean_squared_error = _average(output_errors, weights=multioutput)

    return float(root_mean_squared_error)


@validate_params(
    {
        "y_true": ["array-like"],
        "y_pred": ["array-like"],
        "sample_weight": ["array-like", None],
        "multioutput": [StrOptions({"raw_values", "uniform_average"}), "array-like"],
    },
    prefer_skip_nested_validation=True,
)
def mean_squared_log_error(
    y_true,
    y_pred,
    *,
    sample_weight=None,
    multioutput="uniform_average",
):
    """Mean squared logarithmic error regression loss.

    Read more in the :ref:`User Guide <mean_squared_log_error>`.

    Parameters
    ----------
    y_true : array-like of shape (n_samples,) or (n_samples, n_outputs)
        Ground truth (correct) target values.

    y_pred : array-like of shape (n_samples,) or (n_samples, n_outputs)
        Estimated target values.

    sample_weight : array-like of shape (n_samples,), default=None
        Sample weights.

    multioutput : {'raw_values', 'uniform_average'} or array-like of shape \
            (n_outputs,), default='uniform_average'

        Defines aggregating of multiple output values.
        Array-like value defines weights used to average errors.

        'raw_values' :
            Returns a full set of errors when the input is of multioutput
            format.

        'uniform_average' :
            Errors of all outputs are averaged with uniform weight.

    Returns
    -------
    loss : float or ndarray of floats
        A non-negative floating point value (the best value is 0.0), or an
        array of floating point values, one for each individual target.

    Examples
    --------
    >>> from sklearn.metrics import mean_squared_log_error
    >>> y_true = [3, 5, 2.5, 7]
    >>> y_pred = [2.5, 5, 4, 8]
    >>> mean_squared_log_error(y_true, y_pred)
    0.039...
    >>> y_true = [[0.5, 1], [1, 2], [7, 6]]
    >>> y_pred = [[0.5, 2], [1, 2.5], [8, 8]]
    >>> mean_squared_log_error(y_true, y_pred)
    0.044...
    >>> mean_squared_log_error(y_true, y_pred, multioutput='raw_values')
    array([0.00462428, 0.08377444])
    >>> mean_squared_log_error(y_true, y_pred, multioutput=[0.3, 0.7])
    0.060...
    """
    xp, _ = get_namespace(y_true, y_pred)

    _, y_true, y_pred, sample_weight, multioutput = (
        _check_reg_targets_with_floating_dtype(
            y_true, y_pred, sample_weight, multioutput, xp=xp
        )
    )

    if xp.any(y_true <= -1) or xp.any(y_pred <= -1):
        raise ValueError(
            "Mean Squared Logarithmic Error cannot be used when "
            "targets contain values less than or equal to -1."
        )

    return mean_squared_error(
        xp.log1p(y_true),
        xp.log1p(y_pred),
        sample_weight=sample_weight,
        multioutput=multioutput,
    )


@validate_params(
    {
        "y_true": ["array-like"],
        "y_pred": ["array-like"],
        "sample_weight": ["array-like", None],
        "multioutput": [StrOptions({"raw_values", "uniform_average"}), "array-like"],
    },
    prefer_skip_nested_validation=True,
)
def root_mean_squared_log_error(
    y_true, y_pred, *, sample_weight=None, multioutput="uniform_average"
):
    """Root mean squared logarithmic error regression loss.

    Read more in the :ref:`User Guide <mean_squared_log_error>`.

    .. versionadded:: 1.4

    Parameters
    ----------
    y_true : array-like of shape (n_samples,) or (n_samples, n_outputs)
        Ground truth (correct) target values.

    y_pred : array-like of shape (n_samples,) or (n_samples, n_outputs)
        Estimated target values.

    sample_weight : array-like of shape (n_samples,), default=None
        Sample weights.

    multioutput : {'raw_values', 'uniform_average'} or array-like of shape \
            (n_outputs,), default='uniform_average'

        Defines aggregating of multiple output values.
        Array-like value defines weights used to average errors.

        'raw_values' :
            Returns a full set of errors when the input is of multioutput
            format.

        'uniform_average' :
            Errors of all outputs are averaged with uniform weight.

    Returns
    -------
    loss : float or ndarray of floats
        A non-negative floating point value (the best value is 0.0), or an
        array of floating point values, one for each individual target.

    Examples
    --------
    >>> from sklearn.metrics import root_mean_squared_log_error
    >>> y_true = [3, 5, 2.5, 7]
    >>> y_pred = [2.5, 5, 4, 8]
    >>> root_mean_squared_log_error(y_true, y_pred)
    0.199...
    """
    xp, _ = get_namespace(y_true, y_pred)

    _, y_true, y_pred, sample_weight, multioutput = (
        _check_reg_targets_with_floating_dtype(
            y_true, y_pred, sample_weight, multioutput, xp=xp
        )
    )

    if xp.any(y_true <= -1) or xp.any(y_pred <= -1):
        raise ValueError(
            "Root Mean Squared Logarithmic Error cannot be used when "
            "targets contain values less than or equal to -1."
        )

    return root_mean_squared_error(
        xp.log1p(y_true),
        xp.log1p(y_pred),
        sample_weight=sample_weight,
        multioutput=multioutput,
    )


@validate_params(
    {
        "y_true": ["array-like"],
        "y_pred": ["array-like"],
        "multioutput": [StrOptions({"raw_values", "uniform_average"}), "array-like"],
        "sample_weight": ["array-like", None],
    },
    prefer_skip_nested_validation=True,
)
def median_absolute_error(
    y_true, y_pred, *, multioutput="uniform_average", sample_weight=None
):
    """Median absolute error regression loss.

    Median absolute error output is non-negative floating point. The best value
    is 0.0. Read more in the :ref:`User Guide <median_absolute_error>`.

    Parameters
    ----------
    y_true : array-like of shape (n_samples,) or (n_samples, n_outputs)
        Ground truth (correct) target values.

    y_pred : array-like of shape (n_samples,) or (n_samples, n_outputs)
        Estimated target values.

    multioutput : {'raw_values', 'uniform_average'} or array-like of shape \
            (n_outputs,), default='uniform_average'
        Defines aggregating of multiple output values. Array-like value defines
        weights used to average errors.

        'raw_values' :
            Returns a full set of errors in case of multioutput input.

        'uniform_average' :
            Errors of all outputs are averaged with uniform weight.

    sample_weight : array-like of shape (n_samples,), default=None
        Sample weights.

        .. versionadded:: 0.24

    Returns
    -------
    loss : float or ndarray of floats
        If multioutput is 'raw_values', then mean absolute error is returned
        for each output separately.
        If multioutput is 'uniform_average' or an ndarray of weights, then the
        weighted average of all output errors is returned.

    Examples
    --------
    >>> from sklearn.metrics import median_absolute_error
    >>> y_true = [3, -0.5, 2, 7]
    >>> y_pred = [2.5, 0.0, 2, 8]
    >>> median_absolute_error(y_true, y_pred)
    0.5
    >>> y_true = [[0.5, 1], [-1, 1], [7, -6]]
    >>> y_pred = [[0, 2], [-1, 2], [8, -5]]
    >>> median_absolute_error(y_true, y_pred)
    0.75
    >>> median_absolute_error(y_true, y_pred, multioutput='raw_values')
    array([0.5, 1. ])
    >>> median_absolute_error(y_true, y_pred, multioutput=[0.3, 0.7])
    0.85
    """
<<<<<<< HEAD
    xp, _ = get_namespace(y_true, y_pred, multioutput, sample_weight)
    _, y_true, y_pred, multioutput = _check_reg_targets(y_true, y_pred, multioutput)
=======
    _, y_true, y_pred, sample_weight, multioutput = _check_reg_targets(
        y_true, y_pred, sample_weight, multioutput
    )
>>>>>>> bff3d7d5
    if sample_weight is None:
        output_errors = _median(xp.abs(y_pred - y_true), axis=0)
    else:
        output_errors = _weighted_percentile(
            xp.abs(y_pred - y_true), sample_weight=sample_weight
        )
    if isinstance(multioutput, str):
        if multioutput == "raw_values":
            return output_errors
        elif multioutput == "uniform_average":
            # pass None as weights to np.average: uniform mean
            multioutput = None

    return float(_average(output_errors, weights=multioutput))


def _assemble_r2_explained_variance(
    numerator, denominator, n_outputs, multioutput, force_finite, xp, device
):
    """Common part used by explained variance score and :math:`R^2` score."""
    dtype = numerator.dtype

    nonzero_denominator = denominator != 0

    if not force_finite:
        # Standard formula, that may lead to NaN or -Inf
        output_scores = 1 - (numerator / denominator)
    else:
        nonzero_numerator = numerator != 0
        # Default = Zero Numerator = perfect predictions. Set to 1.0
        # (note: even if denominator is zero, thus avoiding NaN scores)
        output_scores = xp.ones([n_outputs], device=device, dtype=dtype)
        # Non-zero Numerator and Non-zero Denominator: use the formula
        valid_score = nonzero_denominator & nonzero_numerator

        output_scores[valid_score] = 1 - (
            numerator[valid_score] / denominator[valid_score]
        )

        # Non-zero Numerator and Zero Denominator:
        # arbitrary set to 0.0 to avoid -inf scores
        output_scores[nonzero_numerator & ~nonzero_denominator] = 0.0

    if isinstance(multioutput, str):
        if multioutput == "raw_values":
            # return scores individually
            return output_scores
        elif multioutput == "uniform_average":
            # pass None as weights to _average: uniform mean
            avg_weights = None
        elif multioutput == "variance_weighted":
            avg_weights = denominator
            if not xp.any(nonzero_denominator):
                # All weights are zero, _average would raise a ZeroDiv error.
                # This only happens when all y are constant (or 1-element long)
                # Since weights are all equal, fall back to uniform weights.
                avg_weights = None
    else:
        avg_weights = multioutput

    result = _average(output_scores, weights=avg_weights)
    if size(result) == 1:
        return float(result)
    return result


@validate_params(
    {
        "y_true": ["array-like"],
        "y_pred": ["array-like"],
        "sample_weight": ["array-like", None],
        "multioutput": [
            StrOptions({"raw_values", "uniform_average", "variance_weighted"}),
            "array-like",
        ],
        "force_finite": ["boolean"],
    },
    prefer_skip_nested_validation=True,
)
def explained_variance_score(
    y_true,
    y_pred,
    *,
    sample_weight=None,
    multioutput="uniform_average",
    force_finite=True,
):
    """Explained variance regression score function.

    Best possible score is 1.0, lower values are worse.

    In the particular case when ``y_true`` is constant, the explained variance
    score is not finite: it is either ``NaN`` (perfect predictions) or
    ``-Inf`` (imperfect predictions). To prevent such non-finite numbers to
    pollute higher-level experiments such as a grid search cross-validation,
    by default these cases are replaced with 1.0 (perfect predictions) or 0.0
    (imperfect predictions) respectively. If ``force_finite``
    is set to ``False``, this score falls back on the original :math:`R^2`
    definition.

    .. note::
       The Explained Variance score is similar to the
       :func:`R^2 score <r2_score>`, with the notable difference that it
       does not account for systematic offsets in the prediction. Most often
       the :func:`R^2 score <r2_score>` should be preferred.

    Read more in the :ref:`User Guide <explained_variance_score>`.

    Parameters
    ----------
    y_true : array-like of shape (n_samples,) or (n_samples, n_outputs)
        Ground truth (correct) target values.

    y_pred : array-like of shape (n_samples,) or (n_samples, n_outputs)
        Estimated target values.

    sample_weight : array-like of shape (n_samples,), default=None
        Sample weights.

    multioutput : {'raw_values', 'uniform_average', 'variance_weighted'} or \
            array-like of shape (n_outputs,), default='uniform_average'
        Defines aggregating of multiple output scores.
        Array-like value defines weights used to average scores.

        'raw_values' :
            Returns a full set of scores in case of multioutput input.

        'uniform_average' :
            Scores of all outputs are averaged with uniform weight.

        'variance_weighted' :
            Scores of all outputs are averaged, weighted by the variances
            of each individual output.

    force_finite : bool, default=True
        Flag indicating if ``NaN`` and ``-Inf`` scores resulting from constant
        data should be replaced with real numbers (``1.0`` if prediction is
        perfect, ``0.0`` otherwise). Default is ``True``, a convenient setting
        for hyperparameters' search procedures (e.g. grid search
        cross-validation).

        .. versionadded:: 1.1

    Returns
    -------
    score : float or ndarray of floats
        The explained variance or ndarray if 'multioutput' is 'raw_values'.

    See Also
    --------
    r2_score :
        Similar metric, but accounting for systematic offsets in
        prediction.

    Notes
    -----
    This is not a symmetric function.

    Examples
    --------
    >>> from sklearn.metrics import explained_variance_score
    >>> y_true = [3, -0.5, 2, 7]
    >>> y_pred = [2.5, 0.0, 2, 8]
    >>> explained_variance_score(y_true, y_pred)
    0.957...
    >>> y_true = [[0.5, 1], [-1, 1], [7, -6]]
    >>> y_pred = [[0, 2], [-1, 2], [8, -5]]
    >>> explained_variance_score(y_true, y_pred, multioutput='uniform_average')
    0.983...
    >>> y_true = [-2, -2, -2]
    >>> y_pred = [-2, -2, -2]
    >>> explained_variance_score(y_true, y_pred)
    1.0
    >>> explained_variance_score(y_true, y_pred, force_finite=False)
    nan
    >>> y_true = [-2, -2, -2]
    >>> y_pred = [-2, -2, -2 + 1e-8]
    >>> explained_variance_score(y_true, y_pred)
    0.0
    >>> explained_variance_score(y_true, y_pred, force_finite=False)
    -inf
    """
    xp, _, device = get_namespace_and_device(y_true, y_pred, sample_weight, multioutput)

    _, y_true, y_pred, sample_weight, multioutput = (
        _check_reg_targets_with_floating_dtype(
            y_true, y_pred, sample_weight, multioutput, xp=xp
        )
    )

    y_diff_avg = _average(y_true - y_pred, weights=sample_weight, axis=0)
    numerator = _average(
        (y_true - y_pred - y_diff_avg) ** 2, weights=sample_weight, axis=0
    )

    y_true_avg = _average(y_true, weights=sample_weight, axis=0)
    denominator = _average((y_true - y_true_avg) ** 2, weights=sample_weight, axis=0)

    return _assemble_r2_explained_variance(
        numerator=numerator,
        denominator=denominator,
        n_outputs=y_true.shape[1],
        multioutput=multioutput,
        force_finite=force_finite,
        xp=xp,
        device=device,
    )


@validate_params(
    {
        "y_true": ["array-like"],
        "y_pred": ["array-like"],
        "sample_weight": ["array-like", None],
        "multioutput": [
            StrOptions({"raw_values", "uniform_average", "variance_weighted"}),
            "array-like",
            None,
        ],
        "force_finite": ["boolean"],
    },
    prefer_skip_nested_validation=True,
)
def r2_score(
    y_true,
    y_pred,
    *,
    sample_weight=None,
    multioutput="uniform_average",
    force_finite=True,
):
    """:math:`R^2` (coefficient of determination) regression score function.

    Best possible score is 1.0 and it can be negative (because the
    model can be arbitrarily worse). In the general case when the true y is
    non-constant, a constant model that always predicts the average y
    disregarding the input features would get a :math:`R^2` score of 0.0.

    In the particular case when ``y_true`` is constant, the :math:`R^2` score
    is not finite: it is either ``NaN`` (perfect predictions) or ``-Inf``
    (imperfect predictions). To prevent such non-finite numbers to pollute
    higher-level experiments such as a grid search cross-validation, by default
    these cases are replaced with 1.0 (perfect predictions) or 0.0 (imperfect
    predictions) respectively. You can set ``force_finite`` to ``False`` to
    prevent this fix from happening.

    Note: when the prediction residuals have zero mean, the :math:`R^2` score
    is identical to the
    :func:`Explained Variance score <explained_variance_score>`.

    Read more in the :ref:`User Guide <r2_score>`.

    Parameters
    ----------
    y_true : array-like of shape (n_samples,) or (n_samples, n_outputs)
        Ground truth (correct) target values.

    y_pred : array-like of shape (n_samples,) or (n_samples, n_outputs)
        Estimated target values.

    sample_weight : array-like of shape (n_samples,), default=None
        Sample weights.

    multioutput : {'raw_values', 'uniform_average', 'variance_weighted'}, \
            array-like of shape (n_outputs,) or None, default='uniform_average'

        Defines aggregating of multiple output scores.
        Array-like value defines weights used to average scores.
        Default is "uniform_average".

        'raw_values' :
            Returns a full set of scores in case of multioutput input.

        'uniform_average' :
            Scores of all outputs are averaged with uniform weight.

        'variance_weighted' :
            Scores of all outputs are averaged, weighted by the variances
            of each individual output.

        .. versionchanged:: 0.19
            Default value of multioutput is 'uniform_average'.

    force_finite : bool, default=True
        Flag indicating if ``NaN`` and ``-Inf`` scores resulting from constant
        data should be replaced with real numbers (``1.0`` if prediction is
        perfect, ``0.0`` otherwise). Default is ``True``, a convenient setting
        for hyperparameters' search procedures (e.g. grid search
        cross-validation).

        .. versionadded:: 1.1

    Returns
    -------
    z : float or ndarray of floats
        The :math:`R^2` score or ndarray of scores if 'multioutput' is
        'raw_values'.

    Notes
    -----
    This is not a symmetric function.

    Unlike most other scores, :math:`R^2` score may be negative (it need not
    actually be the square of a quantity R).

    This metric is not well-defined for single samples and will return a NaN
    value if n_samples is less than two.

    References
    ----------
    .. [1] `Wikipedia entry on the Coefficient of determination
            <https://en.wikipedia.org/wiki/Coefficient_of_determination>`_

    Examples
    --------
    >>> from sklearn.metrics import r2_score
    >>> y_true = [3, -0.5, 2, 7]
    >>> y_pred = [2.5, 0.0, 2, 8]
    >>> r2_score(y_true, y_pred)
    0.948...
    >>> y_true = [[0.5, 1], [-1, 1], [7, -6]]
    >>> y_pred = [[0, 2], [-1, 2], [8, -5]]
    >>> r2_score(y_true, y_pred,
    ...          multioutput='variance_weighted')
    0.938...
    >>> y_true = [1, 2, 3]
    >>> y_pred = [1, 2, 3]
    >>> r2_score(y_true, y_pred)
    1.0
    >>> y_true = [1, 2, 3]
    >>> y_pred = [2, 2, 2]
    >>> r2_score(y_true, y_pred)
    0.0
    >>> y_true = [1, 2, 3]
    >>> y_pred = [3, 2, 1]
    >>> r2_score(y_true, y_pred)
    -3.0
    >>> y_true = [-2, -2, -2]
    >>> y_pred = [-2, -2, -2]
    >>> r2_score(y_true, y_pred)
    1.0
    >>> r2_score(y_true, y_pred, force_finite=False)
    nan
    >>> y_true = [-2, -2, -2]
    >>> y_pred = [-2, -2, -2 + 1e-8]
    >>> r2_score(y_true, y_pred)
    0.0
    >>> r2_score(y_true, y_pred, force_finite=False)
    -inf
    """
    xp, _, device_ = get_namespace_and_device(
        y_true, y_pred, sample_weight, multioutput
    )

    _, y_true, y_pred, sample_weight, multioutput = (
        _check_reg_targets_with_floating_dtype(
            y_true, y_pred, sample_weight, multioutput, xp=xp
        )
    )

    if _num_samples(y_pred) < 2:
        msg = "R^2 score is not well-defined with less than two samples."
        warnings.warn(msg, UndefinedMetricWarning)
        return float("nan")

    if sample_weight is not None:
        sample_weight = column_or_1d(sample_weight)
        weight = sample_weight[:, None]
    else:
        weight = 1.0

    numerator = xp.sum(weight * (y_true - y_pred) ** 2, axis=0)
    denominator = xp.sum(
        weight * (y_true - _average(y_true, axis=0, weights=sample_weight, xp=xp)) ** 2,
        axis=0,
    )

    return _assemble_r2_explained_variance(
        numerator=numerator,
        denominator=denominator,
        n_outputs=y_true.shape[1],
        multioutput=multioutput,
        force_finite=force_finite,
        xp=xp,
        device=device_,
    )


@validate_params(
    {
        "y_true": ["array-like"],
        "y_pred": ["array-like"],
    },
    prefer_skip_nested_validation=True,
)
def max_error(y_true, y_pred):
    """
    The max_error metric calculates the maximum residual error.

    Read more in the :ref:`User Guide <max_error>`.

    Parameters
    ----------
    y_true : array-like of shape (n_samples,)
        Ground truth (correct) target values.

    y_pred : array-like of shape (n_samples,)
        Estimated target values.

    Returns
    -------
    max_error : float
        A positive floating point value (the best value is 0.0).

    Examples
    --------
    >>> from sklearn.metrics import max_error
    >>> y_true = [3, 2, 7, 1]
    >>> y_pred = [4, 2, 7, 1]
    >>> max_error(y_true, y_pred)
    1.0
    """
    xp, _ = get_namespace(y_true, y_pred)
    y_type, y_true, y_pred, _, _ = _check_reg_targets(
        y_true, y_pred, sample_weight=None, multioutput=None, xp=xp
    )
    if y_type == "continuous-multioutput":
        raise ValueError("Multioutput not supported in max_error")
    return float(xp.max(xp.abs(y_true - y_pred)))


def _mean_tweedie_deviance(y_true, y_pred, sample_weight, power):
    """Mean Tweedie deviance regression loss."""
    xp, _, device_ = get_namespace_and_device(y_true, y_pred)
    p = power
    if p < 0:
        # 'Extreme stable', y any real number, y_pred > 0
        dev = 2 * (
            xp.pow(
                xp.where(y_true > 0, y_true, 0.0),
                2 - p,
            )
            / ((1 - p) * (2 - p))
            - y_true * xp.pow(y_pred, 1 - p) / (1 - p)
            + xp.pow(y_pred, 2 - p) / (2 - p)
        )
    elif p == 0:
        # Normal distribution, y and y_pred any real number
        dev = (y_true - y_pred) ** 2
    elif p == 1:
        # Poisson distribution
        dev = 2 * (xlogy(y_true, y_true / y_pred) - y_true + y_pred)
    elif p == 2:
        # Gamma distribution
        dev = 2 * (xp.log(y_pred / y_true) + y_true / y_pred - 1)
    else:
        dev = 2 * (
            xp.pow(y_true, 2 - p) / ((1 - p) * (2 - p))
            - y_true * xp.pow(y_pred, 1 - p) / (1 - p)
            + xp.pow(y_pred, 2 - p) / (2 - p)
        )
    return float(_average(dev, weights=sample_weight))


@validate_params(
    {
        "y_true": ["array-like"],
        "y_pred": ["array-like"],
        "sample_weight": ["array-like", None],
        "power": [
            Interval(Real, None, 0, closed="right"),
            Interval(Real, 1, None, closed="left"),
        ],
    },
    prefer_skip_nested_validation=True,
)
def mean_tweedie_deviance(y_true, y_pred, *, sample_weight=None, power=0):
    """Mean Tweedie deviance regression loss.

    Read more in the :ref:`User Guide <mean_tweedie_deviance>`.

    Parameters
    ----------
    y_true : array-like of shape (n_samples,)
        Ground truth (correct) target values.

    y_pred : array-like of shape (n_samples,)
        Estimated target values.

    sample_weight : array-like of shape (n_samples,), default=None
        Sample weights.

    power : float, default=0
        Tweedie power parameter. Either power <= 0 or power >= 1.

        The higher `p` the less weight is given to extreme
        deviations between true and predicted targets.

        - power < 0: Extreme stable distribution. Requires: y_pred > 0.
        - power = 0 : Normal distribution, output corresponds to
          mean_squared_error. y_true and y_pred can be any real numbers.
        - power = 1 : Poisson distribution. Requires: y_true >= 0 and
          y_pred > 0.
        - 1 < p < 2 : Compound Poisson distribution. Requires: y_true >= 0
          and y_pred > 0.
        - power = 2 : Gamma distribution. Requires: y_true > 0 and y_pred > 0.
        - power = 3 : Inverse Gaussian distribution. Requires: y_true > 0
          and y_pred > 0.
        - otherwise : Positive stable distribution. Requires: y_true > 0
          and y_pred > 0.

    Returns
    -------
    loss : float
        A non-negative floating point value (the best value is 0.0).

    Examples
    --------
    >>> from sklearn.metrics import mean_tweedie_deviance
    >>> y_true = [2, 0, 1, 4]
    >>> y_pred = [0.5, 0.5, 2., 2.]
    >>> mean_tweedie_deviance(y_true, y_pred, power=1)
    1.4260...
    """
    xp, _ = get_namespace(y_true, y_pred)
    y_type, y_true, y_pred, sample_weight, _ = _check_reg_targets_with_floating_dtype(
        y_true, y_pred, sample_weight, multioutput=None, xp=xp
    )
    if y_type == "continuous-multioutput":
        raise ValueError("Multioutput not supported in mean_tweedie_deviance")

    if sample_weight is not None:
        sample_weight = column_or_1d(sample_weight)
        sample_weight = sample_weight[:, np.newaxis]

    message = f"Mean Tweedie deviance error with power={power} can only be used on "
    if power < 0:
        # 'Extreme stable', y any real number, y_pred > 0
        if xp.any(y_pred <= 0):
            raise ValueError(message + "strictly positive y_pred.")
    elif power == 0:
        # Normal, y and y_pred can be any real number
        pass
    elif 1 <= power < 2:
        # Poisson and compound Poisson distribution, y >= 0, y_pred > 0
        if xp.any(y_true < 0) or xp.any(y_pred <= 0):
            raise ValueError(message + "non-negative y and strictly positive y_pred.")
    elif power >= 2:
        # Gamma and Extreme stable distribution, y and y_pred > 0
        if xp.any(y_true <= 0) or xp.any(y_pred <= 0):
            raise ValueError(message + "strictly positive y and y_pred.")
    else:  # pragma: nocover
        # Unreachable statement
        raise ValueError

    return _mean_tweedie_deviance(
        y_true, y_pred, sample_weight=sample_weight, power=power
    )


@validate_params(
    {
        "y_true": ["array-like"],
        "y_pred": ["array-like"],
        "sample_weight": ["array-like", None],
    },
    prefer_skip_nested_validation=True,
)
def mean_poisson_deviance(y_true, y_pred, *, sample_weight=None):
    """Mean Poisson deviance regression loss.

    Poisson deviance is equivalent to the Tweedie deviance with
    the power parameter `power=1`.

    Read more in the :ref:`User Guide <mean_tweedie_deviance>`.

    Parameters
    ----------
    y_true : array-like of shape (n_samples,)
        Ground truth (correct) target values. Requires y_true >= 0.

    y_pred : array-like of shape (n_samples,)
        Estimated target values. Requires y_pred > 0.

    sample_weight : array-like of shape (n_samples,), default=None
        Sample weights.

    Returns
    -------
    loss : float
        A non-negative floating point value (the best value is 0.0).

    Examples
    --------
    >>> from sklearn.metrics import mean_poisson_deviance
    >>> y_true = [2, 0, 1, 4]
    >>> y_pred = [0.5, 0.5, 2., 2.]
    >>> mean_poisson_deviance(y_true, y_pred)
    1.4260...
    """
    return mean_tweedie_deviance(y_true, y_pred, sample_weight=sample_weight, power=1)


@validate_params(
    {
        "y_true": ["array-like"],
        "y_pred": ["array-like"],
        "sample_weight": ["array-like", None],
    },
    prefer_skip_nested_validation=True,
)
def mean_gamma_deviance(y_true, y_pred, *, sample_weight=None):
    """Mean Gamma deviance regression loss.

    Gamma deviance is equivalent to the Tweedie deviance with
    the power parameter `power=2`. It is invariant to scaling of
    the target variable, and measures relative errors.

    Read more in the :ref:`User Guide <mean_tweedie_deviance>`.

    Parameters
    ----------
    y_true : array-like of shape (n_samples,)
        Ground truth (correct) target values. Requires y_true > 0.

    y_pred : array-like of shape (n_samples,)
        Estimated target values. Requires y_pred > 0.

    sample_weight : array-like of shape (n_samples,), default=None
        Sample weights.

    Returns
    -------
    loss : float
        A non-negative floating point value (the best value is 0.0).

    Examples
    --------
    >>> from sklearn.metrics import mean_gamma_deviance
    >>> y_true = [2, 0.5, 1, 4]
    >>> y_pred = [0.5, 0.5, 2., 2.]
    >>> mean_gamma_deviance(y_true, y_pred)
    1.0568...
    """
    return mean_tweedie_deviance(y_true, y_pred, sample_weight=sample_weight, power=2)


@validate_params(
    {
        "y_true": ["array-like"],
        "y_pred": ["array-like"],
        "sample_weight": ["array-like", None],
        "power": [
            Interval(Real, None, 0, closed="right"),
            Interval(Real, 1, None, closed="left"),
        ],
    },
    prefer_skip_nested_validation=True,
)
def d2_tweedie_score(y_true, y_pred, *, sample_weight=None, power=0):
    """
    :math:`D^2` regression score function, fraction of Tweedie deviance explained.

    Best possible score is 1.0 and it can be negative (because the model can be
    arbitrarily worse). A model that always uses the empirical mean of `y_true` as
    constant prediction, disregarding the input features, gets a D^2 score of 0.0.

    Read more in the :ref:`User Guide <d2_score>`.

    .. versionadded:: 1.0

    Parameters
    ----------
    y_true : array-like of shape (n_samples,)
        Ground truth (correct) target values.

    y_pred : array-like of shape (n_samples,)
        Estimated target values.

    sample_weight : array-like of shape (n_samples,), default=None
        Sample weights.

    power : float, default=0
        Tweedie power parameter. Either power <= 0 or power >= 1.

        The higher `p` the less weight is given to extreme
        deviations between true and predicted targets.

        - power < 0: Extreme stable distribution. Requires: y_pred > 0.
        - power = 0 : Normal distribution, output corresponds to r2_score.
          y_true and y_pred can be any real numbers.
        - power = 1 : Poisson distribution. Requires: y_true >= 0 and
          y_pred > 0.
        - 1 < p < 2 : Compound Poisson distribution. Requires: y_true >= 0
          and y_pred > 0.
        - power = 2 : Gamma distribution. Requires: y_true > 0 and y_pred > 0.
        - power = 3 : Inverse Gaussian distribution. Requires: y_true > 0
          and y_pred > 0.
        - otherwise : Positive stable distribution. Requires: y_true > 0
          and y_pred > 0.

    Returns
    -------
    z : float
        The D^2 score.

    Notes
    -----
    This is not a symmetric function.

    Like R^2, D^2 score may be negative (it need not actually be the square of
    a quantity D).

    This metric is not well-defined for single samples and will return a NaN
    value if n_samples is less than two.

    References
    ----------
    .. [1] Eq. (3.11) of Hastie, Trevor J., Robert Tibshirani and Martin J.
           Wainwright. "Statistical Learning with Sparsity: The Lasso and
           Generalizations." (2015). https://hastie.su.domains/StatLearnSparsity/

    Examples
    --------
    >>> from sklearn.metrics import d2_tweedie_score
    >>> y_true = [0.5, 1, 2.5, 7]
    >>> y_pred = [1, 1, 5, 3.5]
    >>> d2_tweedie_score(y_true, y_pred)
    0.285...
    >>> d2_tweedie_score(y_true, y_pred, power=1)
    0.487...
    >>> d2_tweedie_score(y_true, y_pred, power=2)
    0.630...
    >>> d2_tweedie_score(y_true, y_true, power=2)
    1.0
    """
    xp, _ = get_namespace(y_true, y_pred)

    y_type, y_true, y_pred, sample_weight, _ = _check_reg_targets_with_floating_dtype(
        y_true, y_pred, sample_weight, multioutput=None, xp=xp
    )
    if y_type == "continuous-multioutput":
        raise ValueError("Multioutput not supported in d2_tweedie_score")

    if _num_samples(y_pred) < 2:
        msg = "D^2 score is not well-defined with less than two samples."
        warnings.warn(msg, UndefinedMetricWarning)
        return float("nan")

    y_true, y_pred = xp.squeeze(y_true, axis=1), xp.squeeze(y_pred, axis=1)
    numerator = mean_tweedie_deviance(
        y_true, y_pred, sample_weight=sample_weight, power=power
    )

    y_avg = _average(y_true, weights=sample_weight, xp=xp)
    denominator = _mean_tweedie_deviance(
        y_true, y_avg, sample_weight=sample_weight, power=power
    )

    return 1 - numerator / denominator


@validate_params(
    {
        "y_true": ["array-like"],
        "y_pred": ["array-like"],
        "sample_weight": ["array-like", None],
        "alpha": [Interval(Real, 0, 1, closed="both")],
        "multioutput": [
            StrOptions({"raw_values", "uniform_average"}),
            "array-like",
        ],
    },
    prefer_skip_nested_validation=True,
)
def d2_pinball_score(
    y_true, y_pred, *, sample_weight=None, alpha=0.5, multioutput="uniform_average"
):
    """
    :math:`D^2` regression score function, fraction of pinball loss explained.

    Best possible score is 1.0 and it can be negative (because the model can be
    arbitrarily worse). A model that always uses the empirical alpha-quantile of
    `y_true` as constant prediction, disregarding the input features,
    gets a :math:`D^2` score of 0.0.

    Read more in the :ref:`User Guide <d2_score>`.

    .. versionadded:: 1.1

    Parameters
    ----------
    y_true : array-like of shape (n_samples,) or (n_samples, n_outputs)
        Ground truth (correct) target values.

    y_pred : array-like of shape (n_samples,) or (n_samples, n_outputs)
        Estimated target values.

    sample_weight : array-like of shape (n_samples,), default=None
        Sample weights.

    alpha : float, default=0.5
        Slope of the pinball deviance. It determines the quantile level alpha
        for which the pinball deviance and also D2 are optimal.
        The default `alpha=0.5` is equivalent to `d2_absolute_error_score`.

    multioutput : {'raw_values', 'uniform_average'} or array-like of shape \
            (n_outputs,), default='uniform_average'
        Defines aggregating of multiple output values.
        Array-like value defines weights used to average scores.

        'raw_values' :
            Returns a full set of errors in case of multioutput input.

        'uniform_average' :
            Scores of all outputs are averaged with uniform weight.

    Returns
    -------
    score : float or ndarray of floats
        The :math:`D^2` score with a pinball deviance
        or ndarray of scores if `multioutput='raw_values'`.

    Notes
    -----
    Like :math:`R^2`, :math:`D^2` score may be negative
    (it need not actually be the square of a quantity D).

    This metric is not well-defined for a single point and will return a NaN
    value if n_samples is less than two.

     References
    ----------
    .. [1] Eq. (7) of `Koenker, Roger; Machado, José A. F. (1999).
           "Goodness of Fit and Related Inference Processes for Quantile Regression"
           <https://doi.org/10.1080/01621459.1999.10473882>`_
    .. [2] Eq. (3.11) of Hastie, Trevor J., Robert Tibshirani and Martin J.
           Wainwright. "Statistical Learning with Sparsity: The Lasso and
           Generalizations." (2015). https://hastie.su.domains/StatLearnSparsity/

    Examples
    --------
    >>> from sklearn.metrics import d2_pinball_score
    >>> y_true = [1, 2, 3]
    >>> y_pred = [1, 3, 3]
    >>> d2_pinball_score(y_true, y_pred)
    0.5
    >>> d2_pinball_score(y_true, y_pred, alpha=0.9)
    0.772...
    >>> d2_pinball_score(y_true, y_pred, alpha=0.1)
    -1.045...
    >>> d2_pinball_score(y_true, y_true, alpha=0.1)
    1.0
    """
    _, y_true, y_pred, sample_weight, multioutput = _check_reg_targets(
        y_true, y_pred, sample_weight, multioutput
    )

    if _num_samples(y_pred) < 2:
        msg = "D^2 score is not well-defined with less than two samples."
        warnings.warn(msg, UndefinedMetricWarning)
        return float("nan")

    numerator = mean_pinball_loss(
        y_true,
        y_pred,
        sample_weight=sample_weight,
        alpha=alpha,
        multioutput="raw_values",
    )

    if sample_weight is None:
        y_quantile = np.tile(
            np.percentile(y_true, q=alpha * 100, axis=0), (len(y_true), 1)
        )
    else:
        y_quantile = np.tile(
            _weighted_percentile(
                y_true, sample_weight=sample_weight, percentile_rank=alpha * 100
            ),
            (len(y_true), 1),
        )

    denominator = mean_pinball_loss(
        y_true,
        y_quantile,
        sample_weight=sample_weight,
        alpha=alpha,
        multioutput="raw_values",
    )

    nonzero_numerator = numerator != 0
    nonzero_denominator = denominator != 0
    valid_score = nonzero_numerator & nonzero_denominator
    output_scores = np.ones(y_true.shape[1])

    output_scores[valid_score] = 1 - (numerator[valid_score] / denominator[valid_score])
    output_scores[nonzero_numerator & ~nonzero_denominator] = 0.0

    if isinstance(multioutput, str):
        if multioutput == "raw_values":
            # return scores individually
            return output_scores
        else:  # multioutput == "uniform_average"
            # passing None as weights to np.average results in uniform mean
            avg_weights = None
    else:
        avg_weights = multioutput

    return float(np.average(output_scores, weights=avg_weights))


@validate_params(
    {
        "y_true": ["array-like"],
        "y_pred": ["array-like"],
        "sample_weight": ["array-like", None],
        "multioutput": [
            StrOptions({"raw_values", "uniform_average"}),
            "array-like",
        ],
    },
    prefer_skip_nested_validation=True,
)
def d2_absolute_error_score(
    y_true, y_pred, *, sample_weight=None, multioutput="uniform_average"
):
    """
    :math:`D^2` regression score function, fraction of absolute error explained.

    Best possible score is 1.0 and it can be negative (because the model can be
    arbitrarily worse). A model that always uses the empirical median of `y_true`
    as constant prediction, disregarding the input features,
    gets a :math:`D^2` score of 0.0.

    Read more in the :ref:`User Guide <d2_score>`.

    .. versionadded:: 1.1

    Parameters
    ----------
    y_true : array-like of shape (n_samples,) or (n_samples, n_outputs)
        Ground truth (correct) target values.

    y_pred : array-like of shape (n_samples,) or (n_samples, n_outputs)
        Estimated target values.

    sample_weight : array-like of shape (n_samples,), default=None
        Sample weights.

    multioutput : {'raw_values', 'uniform_average'} or array-like of shape \
            (n_outputs,), default='uniform_average'
        Defines aggregating of multiple output values.
        Array-like value defines weights used to average scores.

        'raw_values' :
            Returns a full set of errors in case of multioutput input.

        'uniform_average' :
            Scores of all outputs are averaged with uniform weight.

    Returns
    -------
    score : float or ndarray of floats
        The :math:`D^2` score with an absolute error deviance
        or ndarray of scores if 'multioutput' is 'raw_values'.

    Notes
    -----
    Like :math:`R^2`, :math:`D^2` score may be negative
    (it need not actually be the square of a quantity D).

    This metric is not well-defined for single samples and will return a NaN
    value if n_samples is less than two.

     References
    ----------
    .. [1] Eq. (3.11) of Hastie, Trevor J., Robert Tibshirani and Martin J.
           Wainwright. "Statistical Learning with Sparsity: The Lasso and
           Generalizations." (2015). https://hastie.su.domains/StatLearnSparsity/

    Examples
    --------
    >>> from sklearn.metrics import d2_absolute_error_score
    >>> y_true = [3, -0.5, 2, 7]
    >>> y_pred = [2.5, 0.0, 2, 8]
    >>> d2_absolute_error_score(y_true, y_pred)
    0.764...
    >>> y_true = [[0.5, 1], [-1, 1], [7, -6]]
    >>> y_pred = [[0, 2], [-1, 2], [8, -5]]
    >>> d2_absolute_error_score(y_true, y_pred, multioutput='uniform_average')
    0.691...
    >>> d2_absolute_error_score(y_true, y_pred, multioutput='raw_values')
    array([0.8125    , 0.57142857])
    >>> y_true = [1, 2, 3]
    >>> y_pred = [1, 2, 3]
    >>> d2_absolute_error_score(y_true, y_pred)
    1.0
    >>> y_true = [1, 2, 3]
    >>> y_pred = [2, 2, 2]
    >>> d2_absolute_error_score(y_true, y_pred)
    0.0
    >>> y_true = [1, 2, 3]
    >>> y_pred = [3, 2, 1]
    >>> d2_absolute_error_score(y_true, y_pred)
    -1.0
    """
    return d2_pinball_score(
        y_true, y_pred, sample_weight=sample_weight, alpha=0.5, multioutput=multioutput
    )<|MERGE_RESOLUTION|>--- conflicted
+++ resolved
@@ -916,14 +916,10 @@
     >>> median_absolute_error(y_true, y_pred, multioutput=[0.3, 0.7])
     0.85
     """
-<<<<<<< HEAD
     xp, _ = get_namespace(y_true, y_pred, multioutput, sample_weight)
-    _, y_true, y_pred, multioutput = _check_reg_targets(y_true, y_pred, multioutput)
-=======
     _, y_true, y_pred, sample_weight, multioutput = _check_reg_targets(
         y_true, y_pred, sample_weight, multioutput
     )
->>>>>>> bff3d7d5
     if sample_weight is None:
         output_errors = _median(xp.abs(y_pred - y_true), axis=0)
     else:
