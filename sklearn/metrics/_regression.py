"""Metrics to assess performance on regression task.

Functions named as ``*_score`` return a scalar value to maximize: the higher
the better.

Function named as ``*_error`` or ``*_loss`` return a scalar value to minimize:
the lower the better.
"""

# Authors: Alexandre Gramfort <alexandre.gramfort@inria.fr>
#          Mathieu Blondel <mathieu@mblondel.org>
#          Olivier Grisel <olivier.grisel@ensta.org>
#          Arnaud Joly <a.joly@ulg.ac.be>
#          Jochen Wersdorfer <jochen@wersdoerfer.de>
#          Lars Buitinck
#          Joel Nothman <joel.nothman@gmail.com>
#          Karan Desai <karandesai281196@gmail.com>
#          Noel Dawe <noel@dawe.me>
#          Manoj Kumar <manojkumarsivaraj334@gmail.com>
#          Michael Eickenberg <michael.eickenberg@gmail.com>
#          Konstantin Shmelkov <konstantin.shmelkov@polytechnique.edu>
#          Christian Lorentzen <lorentzen.ch@gmail.com>
#          Ashutosh Hathidara <ashutoshhathidara98@gmail.com>
#          Uttam kumar <bajiraouttamsinha@gmail.com>
#          Sylvain Marie <sylvain.marie@se.com>
#          Ohad Michel <ohadmich@gmail.com>
#          Alejandro Martin Gil <almagil98@gmail.com>
# License: BSD 3 clause

import warnings
from numbers import Real

import numpy as np
from scipy.special import xlogy

from ..exceptions import UndefinedMetricWarning
<<<<<<< HEAD
from ..utils._array_api import _average, get_namespace
=======
from ..utils._array_api import (
    _average,
    _find_matching_floating_dtype,
    device,
    get_namespace,
)
>>>>>>> 612d93da
from ..utils._param_validation import Hidden, Interval, StrOptions, validate_params
from ..utils.stats import _weighted_percentile
from ..utils.validation import (
    _check_sample_weight,
    _num_samples,
    check_array,
    check_consistent_length,
    column_or_1d,
)

__ALL__ = [
    "max_error",
    "mean_absolute_error",
    "mean_squared_error",
    "mean_squared_log_error",
    "median_absolute_error",
    "mean_absolute_percentage_error",
    "mean_pinball_loss",
    "r2_score",
    "root_mean_squared_log_error",
    "root_mean_squared_error",
    "explained_variance_score",
    "mean_tweedie_deviance",
    "mean_poisson_deviance",
    "mean_gamma_deviance",
    "d2_tweedie_score",
    "d2_pinball_score",
    "d2_absolute_error_score",
]


def _check_reg_targets(y_true, y_pred, multioutput, dtype="numeric", xp=None):
    """Check that y_true and y_pred belong to the same regression task.

    Parameters
    ----------
    y_true : array-like

    y_pred : array-like

    multioutput : array-like or string in ['raw_values', uniform_average',
        'variance_weighted'] or None
        None is accepted due to backward compatibility of r2_score().

    dtype : str or list, default="numeric"
        the dtype argument passed to check_array.

    Returns
    -------
    type_true : one of {'continuous', continuous-multioutput'}
        The type of the true target data, as output by
        'utils.multiclass.type_of_target'.

    y_true : array-like of shape (n_samples, n_outputs)
        Ground truth (correct) target values.

    y_pred : array-like of shape (n_samples, n_outputs)
        Estimated target values.

    multioutput : array-like of shape (n_outputs) or string in ['raw_values',
        uniform_average', 'variance_weighted'] or None
        Custom output weights if ``multioutput`` is array-like or
        just the corresponding argument if ``multioutput`` is a
        correct keyword.
    """
<<<<<<< HEAD
    xp, _ = get_namespace(y_true, y_pred)
=======
    xp, _ = get_namespace(y_true, y_pred, multioutput, xp=xp)

>>>>>>> 612d93da
    check_consistent_length(y_true, y_pred)
    y_true = check_array(y_true, ensure_2d=False, dtype=dtype)
    y_pred = check_array(y_pred, ensure_2d=False, dtype=dtype)

    if y_true.ndim == 1:
        y_true = xp.reshape(y_true, (-1, 1))

    if y_pred.ndim == 1:
        y_pred = xp.reshape(y_pred, (-1, 1))

    if y_true.shape[1] != y_pred.shape[1]:
        raise ValueError(
            "y_true and y_pred have different number of output ({0}!={1})".format(
                y_true.shape[1], y_pred.shape[1]
            )
        )

    n_outputs = y_true.shape[1]
    allowed_multioutput_str = ("raw_values", "uniform_average", "variance_weighted")
    if isinstance(multioutput, str):
        if multioutput not in allowed_multioutput_str:
            raise ValueError(
                "Allowed 'multioutput' string values are {}. "
                "You provided multioutput={!r}".format(
                    allowed_multioutput_str, multioutput
                )
            )
    elif multioutput is not None:
        multioutput = check_array(multioutput, ensure_2d=False)
        if n_outputs == 1:
            raise ValueError("Custom weights are useful only in multi-output cases.")
        elif n_outputs != len(multioutput):
            raise ValueError(
                "There must be equally many custom weights (%d) as outputs (%d)."
                % (len(multioutput), n_outputs)
            )
    y_type = "continuous" if n_outputs == 1 else "continuous-multioutput"

    return y_type, y_true, y_pred, multioutput


@validate_params(
    {
        "y_true": ["array-like"],
        "y_pred": ["array-like"],
        "sample_weight": ["array-like", None],
        "multioutput": [StrOptions({"raw_values", "uniform_average"}), "array-like"],
    },
    prefer_skip_nested_validation=True,
)
def mean_absolute_error(
    y_true, y_pred, *, sample_weight=None, multioutput="uniform_average"
):
    """Mean absolute error regression loss.

    Read more in the :ref:`User Guide <mean_absolute_error>`.

    Parameters
    ----------
    y_true : array-like of shape (n_samples,) or (n_samples, n_outputs)
        Ground truth (correct) target values.

    y_pred : array-like of shape (n_samples,) or (n_samples, n_outputs)
        Estimated target values.

    sample_weight : array-like of shape (n_samples,), default=None
        Sample weights.

    multioutput : {'raw_values', 'uniform_average'}  or array-like of shape \
            (n_outputs,), default='uniform_average'
        Defines aggregating of multiple output values.
        Array-like value defines weights used to average errors.

        'raw_values' :
            Returns a full set of errors in case of multioutput input.

        'uniform_average' :
            Errors of all outputs are averaged with uniform weight.

    Returns
    -------
    loss : float or array of floats
        If multioutput is 'raw_values', then mean absolute error is returned
        for each output separately.
        If multioutput is 'uniform_average' or an ndarray of weights, then the
        weighted average of all output errors is returned.

        MAE output is non-negative floating point. The best value is 0.0.

    Examples
    --------
    >>> from sklearn.metrics import mean_absolute_error
    >>> y_true = [3, -0.5, 2, 7]
    >>> y_pred = [2.5, 0.0, 2, 8]
    >>> mean_absolute_error(y_true, y_pred)
    0.5
    >>> y_true = [[0.5, 1], [-1, 1], [7, -6]]
    >>> y_pred = [[0, 2], [-1, 2], [8, -5]]
    >>> mean_absolute_error(y_true, y_pred)
    0.75
    >>> mean_absolute_error(y_true, y_pred, multioutput='raw_values')
    array([0.5, 1. ])
    >>> mean_absolute_error(y_true, y_pred, multioutput=[0.3, 0.7])
    0.85...
    """
    xp, _ = get_namespace(y_true, y_pred)
    y_type, y_true, y_pred, multioutput = _check_reg_targets(
        y_true, y_pred, multioutput
    )
    check_consistent_length(y_true, y_pred, sample_weight)
    output_errors = _average(xp.abs(y_pred - y_true), weights=sample_weight, axis=0)
    if isinstance(multioutput, str):
        if multioutput == "raw_values":
            return output_errors
        elif multioutput == "uniform_average":
            # pass None as weights to np.average: uniform mean
            multioutput = None

    # Average across the outputs (if needed).
    mean_absolute_error = _average(output_errors, weights=multioutput)

    # Since `y_pred.ndim <= 2` and `y_true.ndim <= 2`, the second call to _average
    # should always return a scalar array that we convert to a Python float to
    # consistently return the same eager evaluated value, irrespective of the
    # Array API implementation.
    assert mean_absolute_error.shape == ()
    return float(mean_absolute_error)


@validate_params(
    {
        "y_true": ["array-like"],
        "y_pred": ["array-like"],
        "sample_weight": ["array-like", None],
        "alpha": [Interval(Real, 0, 1, closed="both")],
        "multioutput": [StrOptions({"raw_values", "uniform_average"}), "array-like"],
    },
    prefer_skip_nested_validation=True,
)
def mean_pinball_loss(
    y_true, y_pred, *, sample_weight=None, alpha=0.5, multioutput="uniform_average"
):
    """Pinball loss for quantile regression.

    Read more in the :ref:`User Guide <pinball_loss>`.

    Parameters
    ----------
    y_true : array-like of shape (n_samples,) or (n_samples, n_outputs)
        Ground truth (correct) target values.

    y_pred : array-like of shape (n_samples,) or (n_samples, n_outputs)
        Estimated target values.

    sample_weight : array-like of shape (n_samples,), default=None
        Sample weights.

    alpha : float, slope of the pinball loss, default=0.5,
        This loss is equivalent to :ref:`mean_absolute_error` when `alpha=0.5`,
        `alpha=0.95` is minimized by estimators of the 95th percentile.

    multioutput : {'raw_values', 'uniform_average'}  or array-like of shape \
            (n_outputs,), default='uniform_average'
        Defines aggregating of multiple output values.
        Array-like value defines weights used to average errors.

        'raw_values' :
            Returns a full set of errors in case of multioutput input.

        'uniform_average' :
            Errors of all outputs are averaged with uniform weight.

    Returns
    -------
    loss : float or ndarray of floats
        If multioutput is 'raw_values', then mean absolute error is returned
        for each output separately.
        If multioutput is 'uniform_average' or an ndarray of weights, then the
        weighted average of all output errors is returned.

        The pinball loss output is a non-negative floating point. The best
        value is 0.0.

    Examples
    --------
    >>> from sklearn.metrics import mean_pinball_loss
    >>> y_true = [1, 2, 3]
    >>> mean_pinball_loss(y_true, [0, 2, 3], alpha=0.1)
    0.03...
    >>> mean_pinball_loss(y_true, [1, 2, 4], alpha=0.1)
    0.3...
    >>> mean_pinball_loss(y_true, [0, 2, 3], alpha=0.9)
    0.3...
    >>> mean_pinball_loss(y_true, [1, 2, 4], alpha=0.9)
    0.03...
    >>> mean_pinball_loss(y_true, y_true, alpha=0.1)
    0.0
    >>> mean_pinball_loss(y_true, y_true, alpha=0.9)
    0.0
    """
    y_type, y_true, y_pred, multioutput = _check_reg_targets(
        y_true, y_pred, multioutput
    )
    check_consistent_length(y_true, y_pred, sample_weight)
    diff = y_true - y_pred
    sign = (diff >= 0).astype(diff.dtype)
    loss = alpha * sign * diff - (1 - alpha) * (1 - sign) * diff
    output_errors = np.average(loss, weights=sample_weight, axis=0)

    if isinstance(multioutput, str) and multioutput == "raw_values":
        return output_errors

    if isinstance(multioutput, str) and multioutput == "uniform_average":
        # pass None as weights to np.average: uniform mean
        multioutput = None

    return np.average(output_errors, weights=multioutput)


@validate_params(
    {
        "y_true": ["array-like"],
        "y_pred": ["array-like"],
        "sample_weight": ["array-like", None],
        "multioutput": [StrOptions({"raw_values", "uniform_average"}), "array-like"],
    },
    prefer_skip_nested_validation=True,
)
def mean_absolute_percentage_error(
    y_true, y_pred, *, sample_weight=None, multioutput="uniform_average"
):
    """Mean absolute percentage error (MAPE) regression loss.

    Note here that the output is not a percentage in the range [0, 100]
    and a value of 100 does not mean 100% but 1e2. Furthermore, the output
    can be arbitrarily high when `y_true` is small (which is specific to the
    metric) or when `abs(y_true - y_pred)` is large (which is common for most
    regression metrics). Read more in the
    :ref:`User Guide <mean_absolute_percentage_error>`.

    .. versionadded:: 0.24

    Parameters
    ----------
    y_true : array-like of shape (n_samples,) or (n_samples, n_outputs)
        Ground truth (correct) target values.

    y_pred : array-like of shape (n_samples,) or (n_samples, n_outputs)
        Estimated target values.

    sample_weight : array-like of shape (n_samples,), default=None
        Sample weights.

    multioutput : {'raw_values', 'uniform_average'} or array-like
        Defines aggregating of multiple output values.
        Array-like value defines weights used to average errors.
        If input is list then the shape must be (n_outputs,).

        'raw_values' :
            Returns a full set of errors in case of multioutput input.

        'uniform_average' :
            Errors of all outputs are averaged with uniform weight.

    Returns
    -------
    loss : float or ndarray of floats
        If multioutput is 'raw_values', then mean absolute percentage error
        is returned for each output separately.
        If multioutput is 'uniform_average' or an ndarray of weights, then the
        weighted average of all output errors is returned.

        MAPE output is non-negative floating point. The best value is 0.0.
        But note that bad predictions can lead to arbitrarily large
        MAPE values, especially if some `y_true` values are very close to zero.
        Note that we return a large value instead of `inf` when `y_true` is zero.

    Examples
    --------
    >>> from sklearn.metrics import mean_absolute_percentage_error
    >>> y_true = [3, -0.5, 2, 7]
    >>> y_pred = [2.5, 0.0, 2, 8]
    >>> mean_absolute_percentage_error(y_true, y_pred)
    0.3273...
    >>> y_true = [[0.5, 1], [-1, 1], [7, -6]]
    >>> y_pred = [[0, 2], [-1, 2], [8, -5]]
    >>> mean_absolute_percentage_error(y_true, y_pred)
    0.5515...
    >>> mean_absolute_percentage_error(y_true, y_pred, multioutput=[0.3, 0.7])
    0.6198...
    >>> # the value when some element of the y_true is zero is arbitrarily high because
    >>> # of the division by epsilon
    >>> y_true = [1., 0., 2.4, 7.]
    >>> y_pred = [1.2, 0.1, 2.4, 8.]
    >>> mean_absolute_percentage_error(y_true, y_pred)
    112589990684262.48
    """
    y_type, y_true, y_pred, multioutput = _check_reg_targets(
        y_true, y_pred, multioutput
    )
    check_consistent_length(y_true, y_pred, sample_weight)
    epsilon = np.finfo(np.float64).eps
    mape = np.abs(y_pred - y_true) / np.maximum(np.abs(y_true), epsilon)
    output_errors = np.average(mape, weights=sample_weight, axis=0)
    if isinstance(multioutput, str):
        if multioutput == "raw_values":
            return output_errors
        elif multioutput == "uniform_average":
            # pass None as weights to np.average: uniform mean
            multioutput = None

    return np.average(output_errors, weights=multioutput)


@validate_params(
    {
        "y_true": ["array-like"],
        "y_pred": ["array-like"],
        "sample_weight": ["array-like", None],
        "multioutput": [StrOptions({"raw_values", "uniform_average"}), "array-like"],
        "squared": [Hidden(StrOptions({"deprecated"})), "boolean"],
    },
    prefer_skip_nested_validation=True,
)
def mean_squared_error(
    y_true,
    y_pred,
    *,
    sample_weight=None,
    multioutput="uniform_average",
    squared="deprecated",
):
    """Mean squared error regression loss.

    Read more in the :ref:`User Guide <mean_squared_error>`.

    Parameters
    ----------
    y_true : array-like of shape (n_samples,) or (n_samples, n_outputs)
        Ground truth (correct) target values.

    y_pred : array-like of shape (n_samples,) or (n_samples, n_outputs)
        Estimated target values.

    sample_weight : array-like of shape (n_samples,), default=None
        Sample weights.

    multioutput : {'raw_values', 'uniform_average'} or array-like of shape \
            (n_outputs,), default='uniform_average'
        Defines aggregating of multiple output values.
        Array-like value defines weights used to average errors.

        'raw_values' :
            Returns a full set of errors in case of multioutput input.

        'uniform_average' :
            Errors of all outputs are averaged with uniform weight.

    squared : bool, default=True
        If True returns MSE value, if False returns RMSE value.

        .. deprecated:: 1.4
           `squared` is deprecated in 1.4 and will be removed in 1.6.
           Use :func:`~sklearn.metrics.root_mean_squared_error`
           instead to calculate the root mean squared error.

    Returns
    -------
    loss : float or ndarray of floats
        A non-negative floating point value (the best value is 0.0), or an
        array of floating point values, one for each individual target.

    Examples
    --------
    >>> from sklearn.metrics import mean_squared_error
    >>> y_true = [3, -0.5, 2, 7]
    >>> y_pred = [2.5, 0.0, 2, 8]
    >>> mean_squared_error(y_true, y_pred)
    0.375
    >>> y_true = [[0.5, 1],[-1, 1],[7, -6]]
    >>> y_pred = [[0, 2],[-1, 2],[8, -5]]
    >>> mean_squared_error(y_true, y_pred)
    0.708...
    >>> mean_squared_error(y_true, y_pred, multioutput='raw_values')
    array([0.41666667, 1.        ])
    >>> mean_squared_error(y_true, y_pred, multioutput=[0.3, 0.7])
    0.825...
    """
    # TODO(1.6): remove
    if squared != "deprecated":
        warnings.warn(
            (
                "'squared' is deprecated in version 1.4 and "
                "will be removed in 1.6. To calculate the "
                "root mean squared error, use the function"
                "'root_mean_squared_error'."
            ),
            FutureWarning,
        )
        if not squared:
            return root_mean_squared_error(
                y_true, y_pred, sample_weight=sample_weight, multioutput=multioutput
            )

    y_type, y_true, y_pred, multioutput = _check_reg_targets(
        y_true, y_pred, multioutput
    )
    check_consistent_length(y_true, y_pred, sample_weight)
    output_errors = np.average((y_true - y_pred) ** 2, axis=0, weights=sample_weight)

    if isinstance(multioutput, str):
        if multioutput == "raw_values":
            return output_errors
        elif multioutput == "uniform_average":
            # pass None as weights to np.average: uniform mean
            multioutput = None

    return np.average(output_errors, weights=multioutput)


@validate_params(
    {
        "y_true": ["array-like"],
        "y_pred": ["array-like"],
        "sample_weight": ["array-like", None],
        "multioutput": [StrOptions({"raw_values", "uniform_average"}), "array-like"],
    },
    prefer_skip_nested_validation=True,
)
def root_mean_squared_error(
    y_true, y_pred, *, sample_weight=None, multioutput="uniform_average"
):
    """Root mean squared error regression loss.

    Read more in the :ref:`User Guide <mean_squared_error>`.

    .. versionadded:: 1.4

    Parameters
    ----------
    y_true : array-like of shape (n_samples,) or (n_samples, n_outputs)
        Ground truth (correct) target values.

    y_pred : array-like of shape (n_samples,) or (n_samples, n_outputs)
        Estimated target values.

    sample_weight : array-like of shape (n_samples,), default=None
        Sample weights.

    multioutput : {'raw_values', 'uniform_average'} or array-like of shape \
            (n_outputs,), default='uniform_average'
        Defines aggregating of multiple output values.
        Array-like value defines weights used to average errors.

        'raw_values' :
            Returns a full set of errors in case of multioutput input.

        'uniform_average' :
            Errors of all outputs are averaged with uniform weight.

    Returns
    -------
    loss : float or ndarray of floats
        A non-negative floating point value (the best value is 0.0), or an
        array of floating point values, one for each individual target.

    Examples
    --------
    >>> from sklearn.metrics import root_mean_squared_error
    >>> y_true = [3, -0.5, 2, 7]
    >>> y_pred = [2.5, 0.0, 2, 8]
    >>> root_mean_squared_error(y_true, y_pred)
    0.612...
    >>> y_true = [[0.5, 1],[-1, 1],[7, -6]]
    >>> y_pred = [[0, 2],[-1, 2],[8, -5]]
    >>> root_mean_squared_error(y_true, y_pred)
    0.822...
    """
    output_errors = np.sqrt(
        mean_squared_error(
            y_true, y_pred, sample_weight=sample_weight, multioutput="raw_values"
        )
    )

    if isinstance(multioutput, str):
        if multioutput == "raw_values":
            return output_errors
        elif multioutput == "uniform_average":
            # pass None as weights to np.average: uniform mean
            multioutput = None

    return np.average(output_errors, weights=multioutput)


@validate_params(
    {
        "y_true": ["array-like"],
        "y_pred": ["array-like"],
        "sample_weight": ["array-like", None],
        "multioutput": [StrOptions({"raw_values", "uniform_average"}), "array-like"],
        "squared": [Hidden(StrOptions({"deprecated"})), "boolean"],
    },
    prefer_skip_nested_validation=True,
)
def mean_squared_log_error(
    y_true,
    y_pred,
    *,
    sample_weight=None,
    multioutput="uniform_average",
    squared="deprecated",
):
    """Mean squared logarithmic error regression loss.

    Read more in the :ref:`User Guide <mean_squared_log_error>`.

    Parameters
    ----------
    y_true : array-like of shape (n_samples,) or (n_samples, n_outputs)
        Ground truth (correct) target values.

    y_pred : array-like of shape (n_samples,) or (n_samples, n_outputs)
        Estimated target values.

    sample_weight : array-like of shape (n_samples,), default=None
        Sample weights.

    multioutput : {'raw_values', 'uniform_average'} or array-like of shape \
            (n_outputs,), default='uniform_average'

        Defines aggregating of multiple output values.
        Array-like value defines weights used to average errors.

        'raw_values' :
            Returns a full set of errors when the input is of multioutput
            format.

        'uniform_average' :
            Errors of all outputs are averaged with uniform weight.

    squared : bool, default=True
        If True returns MSLE (mean squared log error) value.
        If False returns RMSLE (root mean squared log error) value.

        .. deprecated:: 1.4
           `squared` is deprecated in 1.4 and will be removed in 1.6.
           Use :func:`~sklearn.metrics.root_mean_squared_log_error`
           instead to calculate the root mean squared logarithmic error.

    Returns
    -------
    loss : float or ndarray of floats
        A non-negative floating point value (the best value is 0.0), or an
        array of floating point values, one for each individual target.

    Examples
    --------
    >>> from sklearn.metrics import mean_squared_log_error
    >>> y_true = [3, 5, 2.5, 7]
    >>> y_pred = [2.5, 5, 4, 8]
    >>> mean_squared_log_error(y_true, y_pred)
    0.039...
    >>> y_true = [[0.5, 1], [1, 2], [7, 6]]
    >>> y_pred = [[0.5, 2], [1, 2.5], [8, 8]]
    >>> mean_squared_log_error(y_true, y_pred)
    0.044...
    >>> mean_squared_log_error(y_true, y_pred, multioutput='raw_values')
    array([0.00462428, 0.08377444])
    >>> mean_squared_log_error(y_true, y_pred, multioutput=[0.3, 0.7])
    0.060...
    """
    # TODO(1.6): remove
    if squared != "deprecated":
        warnings.warn(
            (
                "'squared' is deprecated in version 1.4 and "
                "will be removed in 1.6. To calculate the "
                "root mean squared logarithmic error, use the function"
                "'root_mean_squared_log_error'."
            ),
            FutureWarning,
        )
        if not squared:
            return root_mean_squared_log_error(
                y_true, y_pred, sample_weight=sample_weight, multioutput=multioutput
            )

    y_type, y_true, y_pred, multioutput = _check_reg_targets(
        y_true, y_pred, multioutput
    )
    check_consistent_length(y_true, y_pred, sample_weight)

    if (y_true < 0).any() or (y_pred < 0).any():
        raise ValueError(
            "Mean Squared Logarithmic Error cannot be used when "
            "targets contain negative values."
        )

    return mean_squared_error(
        np.log1p(y_true),
        np.log1p(y_pred),
        sample_weight=sample_weight,
        multioutput=multioutput,
    )


@validate_params(
    {
        "y_true": ["array-like"],
        "y_pred": ["array-like"],
        "sample_weight": ["array-like", None],
        "multioutput": [StrOptions({"raw_values", "uniform_average"}), "array-like"],
    },
    prefer_skip_nested_validation=True,
)
def root_mean_squared_log_error(
    y_true, y_pred, *, sample_weight=None, multioutput="uniform_average"
):
    """Root mean squared logarithmic error regression loss.

    Read more in the :ref:`User Guide <mean_squared_log_error>`.

    .. versionadded:: 1.4

    Parameters
    ----------
    y_true : array-like of shape (n_samples,) or (n_samples, n_outputs)
        Ground truth (correct) target values.

    y_pred : array-like of shape (n_samples,) or (n_samples, n_outputs)
        Estimated target values.

    sample_weight : array-like of shape (n_samples,), default=None
        Sample weights.

    multioutput : {'raw_values', 'uniform_average'} or array-like of shape \
            (n_outputs,), default='uniform_average'

        Defines aggregating of multiple output values.
        Array-like value defines weights used to average errors.

        'raw_values' :
            Returns a full set of errors when the input is of multioutput
            format.

        'uniform_average' :
            Errors of all outputs are averaged with uniform weight.

    Returns
    -------
    loss : float or ndarray of floats
        A non-negative floating point value (the best value is 0.0), or an
        array of floating point values, one for each individual target.

    Examples
    --------
    >>> from sklearn.metrics import root_mean_squared_log_error
    >>> y_true = [3, 5, 2.5, 7]
    >>> y_pred = [2.5, 5, 4, 8]
    >>> root_mean_squared_log_error(y_true, y_pred)
    0.199...
    """
    _, y_true, y_pred, multioutput = _check_reg_targets(y_true, y_pred, multioutput)
    check_consistent_length(y_true, y_pred, sample_weight)

    if (y_true < 0).any() or (y_pred < 0).any():
        raise ValueError(
            "Root Mean Squared Logarithmic Error cannot be used when "
            "targets contain negative values."
        )

    return root_mean_squared_error(
        np.log1p(y_true),
        np.log1p(y_pred),
        sample_weight=sample_weight,
        multioutput=multioutput,
    )


@validate_params(
    {
        "y_true": ["array-like"],
        "y_pred": ["array-like"],
        "multioutput": [StrOptions({"raw_values", "uniform_average"}), "array-like"],
        "sample_weight": ["array-like", None],
    },
    prefer_skip_nested_validation=True,
)
def median_absolute_error(
    y_true, y_pred, *, multioutput="uniform_average", sample_weight=None
):
    """Median absolute error regression loss.

    Median absolute error output is non-negative floating point. The best value
    is 0.0. Read more in the :ref:`User Guide <median_absolute_error>`.

    Parameters
    ----------
    y_true : array-like of shape (n_samples,) or (n_samples, n_outputs)
        Ground truth (correct) target values.

    y_pred : array-like of shape (n_samples,) or (n_samples, n_outputs)
        Estimated target values.

    multioutput : {'raw_values', 'uniform_average'} or array-like of shape \
            (n_outputs,), default='uniform_average'
        Defines aggregating of multiple output values. Array-like value defines
        weights used to average errors.

        'raw_values' :
            Returns a full set of errors in case of multioutput input.

        'uniform_average' :
            Errors of all outputs are averaged with uniform weight.

    sample_weight : array-like of shape (n_samples,), default=None
        Sample weights.

        .. versionadded:: 0.24

    Returns
    -------
    loss : float or ndarray of floats
        If multioutput is 'raw_values', then mean absolute error is returned
        for each output separately.
        If multioutput is 'uniform_average' or an ndarray of weights, then the
        weighted average of all output errors is returned.

    Examples
    --------
    >>> from sklearn.metrics import median_absolute_error
    >>> y_true = [3, -0.5, 2, 7]
    >>> y_pred = [2.5, 0.0, 2, 8]
    >>> median_absolute_error(y_true, y_pred)
    0.5
    >>> y_true = [[0.5, 1], [-1, 1], [7, -6]]
    >>> y_pred = [[0, 2], [-1, 2], [8, -5]]
    >>> median_absolute_error(y_true, y_pred)
    0.75
    >>> median_absolute_error(y_true, y_pred, multioutput='raw_values')
    array([0.5, 1. ])
    >>> median_absolute_error(y_true, y_pred, multioutput=[0.3, 0.7])
    0.85
    """
    y_type, y_true, y_pred, multioutput = _check_reg_targets(
        y_true, y_pred, multioutput
    )
    if sample_weight is None:
        output_errors = np.median(np.abs(y_pred - y_true), axis=0)
    else:
        sample_weight = _check_sample_weight(sample_weight, y_pred)
        output_errors = _weighted_percentile(
            np.abs(y_pred - y_true), sample_weight=sample_weight
        )
    if isinstance(multioutput, str):
        if multioutput == "raw_values":
            return output_errors
        elif multioutput == "uniform_average":
            # pass None as weights to np.average: uniform mean
            multioutput = None

    return np.average(output_errors, weights=multioutput)


def _assemble_r2_explained_variance(
    numerator, denominator, n_outputs, multioutput, force_finite, xp, device
):
    """Common part used by explained variance score and :math:`R^2` score."""
    dtype = numerator.dtype

    nonzero_denominator = denominator != 0

    if not force_finite:
        # Standard formula, that may lead to NaN or -Inf
        output_scores = 1 - (numerator / denominator)
    else:
        nonzero_numerator = numerator != 0
        # Default = Zero Numerator = perfect predictions. Set to 1.0
        # (note: even if denominator is zero, thus avoiding NaN scores)
        output_scores = xp.ones([n_outputs], device=device, dtype=dtype)
        # Non-zero Numerator and Non-zero Denominator: use the formula
        valid_score = nonzero_denominator & nonzero_numerator

        output_scores[valid_score] = 1 - (
            numerator[valid_score] / denominator[valid_score]
        )

        # Non-zero Numerator and Zero Denominator:
        # arbitrary set to 0.0 to avoid -inf scores
        output_scores[nonzero_numerator & ~nonzero_denominator] = 0.0

    if isinstance(multioutput, str):
        if multioutput == "raw_values":
            # return scores individually
            return output_scores
        elif multioutput == "uniform_average":
            # Passing None as weights to np.average results is uniform mean
            avg_weights = None
        elif multioutput == "variance_weighted":
            avg_weights = denominator
            if not xp.any(nonzero_denominator):
                # All weights are zero, np.average would raise a ZeroDiv error.
                # This only happens when all y are constant (or 1-element long)
                # Since weights are all equal, fall back to uniform weights.
                avg_weights = None
    else:
        avg_weights = multioutput

    result = _average(output_scores, weights=avg_weights)
    if result.size == 1:
        return float(result)
    return result


@validate_params(
    {
        "y_true": ["array-like"],
        "y_pred": ["array-like"],
        "sample_weight": ["array-like", None],
        "multioutput": [
            StrOptions({"raw_values", "uniform_average", "variance_weighted"}),
            "array-like",
        ],
        "force_finite": ["boolean"],
    },
    prefer_skip_nested_validation=True,
)
def explained_variance_score(
    y_true,
    y_pred,
    *,
    sample_weight=None,
    multioutput="uniform_average",
    force_finite=True,
):
    """Explained variance regression score function.

    Best possible score is 1.0, lower values are worse.

    In the particular case when ``y_true`` is constant, the explained variance
    score is not finite: it is either ``NaN`` (perfect predictions) or
    ``-Inf`` (imperfect predictions). To prevent such non-finite numbers to
    pollute higher-level experiments such as a grid search cross-validation,
    by default these cases are replaced with 1.0 (perfect predictions) or 0.0
    (imperfect predictions) respectively. If ``force_finite``
    is set to ``False``, this score falls back on the original :math:`R^2`
    definition.

    .. note::
       The Explained Variance score is similar to the
       :func:`R^2 score <r2_score>`, with the notable difference that it
       does not account for systematic offsets in the prediction. Most often
       the :func:`R^2 score <r2_score>` should be preferred.

    Read more in the :ref:`User Guide <explained_variance_score>`.

    Parameters
    ----------
    y_true : array-like of shape (n_samples,) or (n_samples, n_outputs)
        Ground truth (correct) target values.

    y_pred : array-like of shape (n_samples,) or (n_samples, n_outputs)
        Estimated target values.

    sample_weight : array-like of shape (n_samples,), default=None
        Sample weights.

    multioutput : {'raw_values', 'uniform_average', 'variance_weighted'} or \
            array-like of shape (n_outputs,), default='uniform_average'
        Defines aggregating of multiple output scores.
        Array-like value defines weights used to average scores.

        'raw_values' :
            Returns a full set of scores in case of multioutput input.

        'uniform_average' :
            Scores of all outputs are averaged with uniform weight.

        'variance_weighted' :
            Scores of all outputs are averaged, weighted by the variances
            of each individual output.

    force_finite : bool, default=True
        Flag indicating if ``NaN`` and ``-Inf`` scores resulting from constant
        data should be replaced with real numbers (``1.0`` if prediction is
        perfect, ``0.0`` otherwise). Default is ``True``, a convenient setting
        for hyperparameters' search procedures (e.g. grid search
        cross-validation).

        .. versionadded:: 1.1

    Returns
    -------
    score : float or ndarray of floats
        The explained variance or ndarray if 'multioutput' is 'raw_values'.

    See Also
    --------
    r2_score :
        Similar metric, but accounting for systematic offsets in
        prediction.

    Notes
    -----
    This is not a symmetric function.

    Examples
    --------
    >>> from sklearn.metrics import explained_variance_score
    >>> y_true = [3, -0.5, 2, 7]
    >>> y_pred = [2.5, 0.0, 2, 8]
    >>> explained_variance_score(y_true, y_pred)
    0.957...
    >>> y_true = [[0.5, 1], [-1, 1], [7, -6]]
    >>> y_pred = [[0, 2], [-1, 2], [8, -5]]
    >>> explained_variance_score(y_true, y_pred, multioutput='uniform_average')
    0.983...
    >>> y_true = [-2, -2, -2]
    >>> y_pred = [-2, -2, -2]
    >>> explained_variance_score(y_true, y_pred)
    1.0
    >>> explained_variance_score(y_true, y_pred, force_finite=False)
    nan
    >>> y_true = [-2, -2, -2]
    >>> y_pred = [-2, -2, -2 + 1e-8]
    >>> explained_variance_score(y_true, y_pred)
    0.0
    >>> explained_variance_score(y_true, y_pred, force_finite=False)
    -inf
    """
    y_type, y_true, y_pred, multioutput = _check_reg_targets(
        y_true, y_pred, multioutput
    )
    check_consistent_length(y_true, y_pred, sample_weight)

    y_diff_avg = np.average(y_true - y_pred, weights=sample_weight, axis=0)
    numerator = np.average(
        (y_true - y_pred - y_diff_avg) ** 2, weights=sample_weight, axis=0
    )

    y_true_avg = np.average(y_true, weights=sample_weight, axis=0)
    denominator = np.average((y_true - y_true_avg) ** 2, weights=sample_weight, axis=0)

    return _assemble_r2_explained_variance(
        numerator=numerator,
        denominator=denominator,
        n_outputs=y_true.shape[1],
        multioutput=multioutput,
        force_finite=force_finite,
        xp=get_namespace(y_true)[0],
        # TODO: update once Array API support is added to explained_variance_score.
        device=None,
    )


@validate_params(
    {
        "y_true": ["array-like"],
        "y_pred": ["array-like"],
        "sample_weight": ["array-like", None],
        "multioutput": [
            StrOptions({"raw_values", "uniform_average", "variance_weighted"}),
            "array-like",
            None,
        ],
        "force_finite": ["boolean"],
    },
    prefer_skip_nested_validation=True,
)
def r2_score(
    y_true,
    y_pred,
    *,
    sample_weight=None,
    multioutput="uniform_average",
    force_finite=True,
):
    """:math:`R^2` (coefficient of determination) regression score function.

    Best possible score is 1.0 and it can be negative (because the
    model can be arbitrarily worse). In the general case when the true y is
    non-constant, a constant model that always predicts the average y
    disregarding the input features would get a :math:`R^2` score of 0.0.

    In the particular case when ``y_true`` is constant, the :math:`R^2` score
    is not finite: it is either ``NaN`` (perfect predictions) or ``-Inf``
    (imperfect predictions). To prevent such non-finite numbers to pollute
    higher-level experiments such as a grid search cross-validation, by default
    these cases are replaced with 1.0 (perfect predictions) or 0.0 (imperfect
    predictions) respectively. You can set ``force_finite`` to ``False`` to
    prevent this fix from happening.

    Note: when the prediction residuals have zero mean, the :math:`R^2` score
    is identical to the
    :func:`Explained Variance score <explained_variance_score>`.

    Read more in the :ref:`User Guide <r2_score>`.

    Parameters
    ----------
    y_true : array-like of shape (n_samples,) or (n_samples, n_outputs)
        Ground truth (correct) target values.

    y_pred : array-like of shape (n_samples,) or (n_samples, n_outputs)
        Estimated target values.

    sample_weight : array-like of shape (n_samples,), default=None
        Sample weights.

    multioutput : {'raw_values', 'uniform_average', 'variance_weighted'}, \
            array-like of shape (n_outputs,) or None, default='uniform_average'

        Defines aggregating of multiple output scores.
        Array-like value defines weights used to average scores.
        Default is "uniform_average".

        'raw_values' :
            Returns a full set of scores in case of multioutput input.

        'uniform_average' :
            Scores of all outputs are averaged with uniform weight.

        'variance_weighted' :
            Scores of all outputs are averaged, weighted by the variances
            of each individual output.

        .. versionchanged:: 0.19
            Default value of multioutput is 'uniform_average'.

    force_finite : bool, default=True
        Flag indicating if ``NaN`` and ``-Inf`` scores resulting from constant
        data should be replaced with real numbers (``1.0`` if prediction is
        perfect, ``0.0`` otherwise). Default is ``True``, a convenient setting
        for hyperparameters' search procedures (e.g. grid search
        cross-validation).

        .. versionadded:: 1.1

    Returns
    -------
    z : float or ndarray of floats
        The :math:`R^2` score or ndarray of scores if 'multioutput' is
        'raw_values'.

    Notes
    -----
    This is not a symmetric function.

    Unlike most other scores, :math:`R^2` score may be negative (it need not
    actually be the square of a quantity R).

    This metric is not well-defined for single samples and will return a NaN
    value if n_samples is less than two.

    References
    ----------
    .. [1] `Wikipedia entry on the Coefficient of determination
            <https://en.wikipedia.org/wiki/Coefficient_of_determination>`_

    Examples
    --------
    >>> from sklearn.metrics import r2_score
    >>> y_true = [3, -0.5, 2, 7]
    >>> y_pred = [2.5, 0.0, 2, 8]
    >>> r2_score(y_true, y_pred)
    0.948...
    >>> y_true = [[0.5, 1], [-1, 1], [7, -6]]
    >>> y_pred = [[0, 2], [-1, 2], [8, -5]]
    >>> r2_score(y_true, y_pred,
    ...          multioutput='variance_weighted')
    0.938...
    >>> y_true = [1, 2, 3]
    >>> y_pred = [1, 2, 3]
    >>> r2_score(y_true, y_pred)
    1.0
    >>> y_true = [1, 2, 3]
    >>> y_pred = [2, 2, 2]
    >>> r2_score(y_true, y_pred)
    0.0
    >>> y_true = [1, 2, 3]
    >>> y_pred = [3, 2, 1]
    >>> r2_score(y_true, y_pred)
    -3.0
    >>> y_true = [-2, -2, -2]
    >>> y_pred = [-2, -2, -2]
    >>> r2_score(y_true, y_pred)
    1.0
    >>> r2_score(y_true, y_pred, force_finite=False)
    nan
    >>> y_true = [-2, -2, -2]
    >>> y_pred = [-2, -2, -2 + 1e-8]
    >>> r2_score(y_true, y_pred)
    0.0
    >>> r2_score(y_true, y_pred, force_finite=False)
    -inf
    """
    input_arrays = [y_true, y_pred, sample_weight, multioutput]
    xp, _ = get_namespace(*input_arrays)
    device_ = device(*input_arrays)

    dtype = _find_matching_floating_dtype(y_true, y_pred, sample_weight, xp=xp)

    _, y_true, y_pred, multioutput = _check_reg_targets(
        y_true, y_pred, multioutput, dtype=dtype, xp=xp
    )
    check_consistent_length(y_true, y_pred, sample_weight)

    if _num_samples(y_pred) < 2:
        msg = "R^2 score is not well-defined with less than two samples."
        warnings.warn(msg, UndefinedMetricWarning)
        return float("nan")

    if sample_weight is not None:
        sample_weight = column_or_1d(sample_weight, dtype=dtype)
        weight = sample_weight[:, None]
    else:
        weight = 1.0

    numerator = xp.sum(weight * (y_true - y_pred) ** 2, axis=0)
    denominator = xp.sum(
        weight * (y_true - _average(y_true, axis=0, weights=sample_weight, xp=xp)) ** 2,
        axis=0,
    )

    return _assemble_r2_explained_variance(
        numerator=numerator,
        denominator=denominator,
        n_outputs=y_true.shape[1],
        multioutput=multioutput,
        force_finite=force_finite,
        xp=xp,
        device=device_,
    )


@validate_params(
    {
        "y_true": ["array-like"],
        "y_pred": ["array-like"],
    },
    prefer_skip_nested_validation=True,
)
def max_error(y_true, y_pred):
    """
    The max_error metric calculates the maximum residual error.

    Read more in the :ref:`User Guide <max_error>`.

    Parameters
    ----------
    y_true : array-like of shape (n_samples,)
        Ground truth (correct) target values.

    y_pred : array-like of shape (n_samples,)
        Estimated target values.

    Returns
    -------
    max_error : float
        A positive floating point value (the best value is 0.0).

    Examples
    --------
    >>> from sklearn.metrics import max_error
    >>> y_true = [3, 2, 7, 1]
    >>> y_pred = [4, 2, 7, 1]
    >>> max_error(y_true, y_pred)
    1
    """
    y_type, y_true, y_pred, _ = _check_reg_targets(y_true, y_pred, None)
    if y_type == "continuous-multioutput":
        raise ValueError("Multioutput not supported in max_error")
    return np.max(np.abs(y_true - y_pred))


def _mean_tweedie_deviance(y_true, y_pred, sample_weight, power):
    """Mean Tweedie deviance regression loss."""
    p = power
    if p < 0:
        # 'Extreme stable', y any real number, y_pred > 0
        dev = 2 * (
            np.power(np.maximum(y_true, 0), 2 - p) / ((1 - p) * (2 - p))
            - y_true * np.power(y_pred, 1 - p) / (1 - p)
            + np.power(y_pred, 2 - p) / (2 - p)
        )
    elif p == 0:
        # Normal distribution, y and y_pred any real number
        dev = (y_true - y_pred) ** 2
    elif p == 1:
        # Poisson distribution
        dev = 2 * (xlogy(y_true, y_true / y_pred) - y_true + y_pred)
    elif p == 2:
        # Gamma distribution
        dev = 2 * (np.log(y_pred / y_true) + y_true / y_pred - 1)
    else:
        dev = 2 * (
            np.power(y_true, 2 - p) / ((1 - p) * (2 - p))
            - y_true * np.power(y_pred, 1 - p) / (1 - p)
            + np.power(y_pred, 2 - p) / (2 - p)
        )

    return np.average(dev, weights=sample_weight)


@validate_params(
    {
        "y_true": ["array-like"],
        "y_pred": ["array-like"],
        "sample_weight": ["array-like", None],
        "power": [
            Interval(Real, None, 0, closed="right"),
            Interval(Real, 1, None, closed="left"),
        ],
    },
    prefer_skip_nested_validation=True,
)
def mean_tweedie_deviance(y_true, y_pred, *, sample_weight=None, power=0):
    """Mean Tweedie deviance regression loss.

    Read more in the :ref:`User Guide <mean_tweedie_deviance>`.

    Parameters
    ----------
    y_true : array-like of shape (n_samples,)
        Ground truth (correct) target values.

    y_pred : array-like of shape (n_samples,)
        Estimated target values.

    sample_weight : array-like of shape (n_samples,), default=None
        Sample weights.

    power : float, default=0
        Tweedie power parameter. Either power <= 0 or power >= 1.

        The higher `p` the less weight is given to extreme
        deviations between true and predicted targets.

        - power < 0: Extreme stable distribution. Requires: y_pred > 0.
        - power = 0 : Normal distribution, output corresponds to
          mean_squared_error. y_true and y_pred can be any real numbers.
        - power = 1 : Poisson distribution. Requires: y_true >= 0 and
          y_pred > 0.
        - 1 < p < 2 : Compound Poisson distribution. Requires: y_true >= 0
          and y_pred > 0.
        - power = 2 : Gamma distribution. Requires: y_true > 0 and y_pred > 0.
        - power = 3 : Inverse Gaussian distribution. Requires: y_true > 0
          and y_pred > 0.
        - otherwise : Positive stable distribution. Requires: y_true > 0
          and y_pred > 0.

    Returns
    -------
    loss : float
        A non-negative floating point value (the best value is 0.0).

    Examples
    --------
    >>> from sklearn.metrics import mean_tweedie_deviance
    >>> y_true = [2, 0, 1, 4]
    >>> y_pred = [0.5, 0.5, 2., 2.]
    >>> mean_tweedie_deviance(y_true, y_pred, power=1)
    1.4260...
    """
    y_type, y_true, y_pred, _ = _check_reg_targets(
        y_true, y_pred, None, dtype=[np.float64, np.float32]
    )
    if y_type == "continuous-multioutput":
        raise ValueError("Multioutput not supported in mean_tweedie_deviance")
    check_consistent_length(y_true, y_pred, sample_weight)

    if sample_weight is not None:
        sample_weight = column_or_1d(sample_weight)
        sample_weight = sample_weight[:, np.newaxis]

    message = f"Mean Tweedie deviance error with power={power} can only be used on "
    if power < 0:
        # 'Extreme stable', y any real number, y_pred > 0
        if (y_pred <= 0).any():
            raise ValueError(message + "strictly positive y_pred.")
    elif power == 0:
        # Normal, y and y_pred can be any real number
        pass
    elif 1 <= power < 2:
        # Poisson and compound Poisson distribution, y >= 0, y_pred > 0
        if (y_true < 0).any() or (y_pred <= 0).any():
            raise ValueError(message + "non-negative y and strictly positive y_pred.")
    elif power >= 2:
        # Gamma and Extreme stable distribution, y and y_pred > 0
        if (y_true <= 0).any() or (y_pred <= 0).any():
            raise ValueError(message + "strictly positive y and y_pred.")
    else:  # pragma: nocover
        # Unreachable statement
        raise ValueError

    return _mean_tweedie_deviance(
        y_true, y_pred, sample_weight=sample_weight, power=power
    )


@validate_params(
    {
        "y_true": ["array-like"],
        "y_pred": ["array-like"],
        "sample_weight": ["array-like", None],
    },
    prefer_skip_nested_validation=True,
)
def mean_poisson_deviance(y_true, y_pred, *, sample_weight=None):
    """Mean Poisson deviance regression loss.

    Poisson deviance is equivalent to the Tweedie deviance with
    the power parameter `power=1`.

    Read more in the :ref:`User Guide <mean_tweedie_deviance>`.

    Parameters
    ----------
    y_true : array-like of shape (n_samples,)
        Ground truth (correct) target values. Requires y_true >= 0.

    y_pred : array-like of shape (n_samples,)
        Estimated target values. Requires y_pred > 0.

    sample_weight : array-like of shape (n_samples,), default=None
        Sample weights.

    Returns
    -------
    loss : float
        A non-negative floating point value (the best value is 0.0).

    Examples
    --------
    >>> from sklearn.metrics import mean_poisson_deviance
    >>> y_true = [2, 0, 1, 4]
    >>> y_pred = [0.5, 0.5, 2., 2.]
    >>> mean_poisson_deviance(y_true, y_pred)
    1.4260...
    """
    return mean_tweedie_deviance(y_true, y_pred, sample_weight=sample_weight, power=1)


@validate_params(
    {
        "y_true": ["array-like"],
        "y_pred": ["array-like"],
        "sample_weight": ["array-like", None],
    },
    prefer_skip_nested_validation=True,
)
def mean_gamma_deviance(y_true, y_pred, *, sample_weight=None):
    """Mean Gamma deviance regression loss.

    Gamma deviance is equivalent to the Tweedie deviance with
    the power parameter `power=2`. It is invariant to scaling of
    the target variable, and measures relative errors.

    Read more in the :ref:`User Guide <mean_tweedie_deviance>`.

    Parameters
    ----------
    y_true : array-like of shape (n_samples,)
        Ground truth (correct) target values. Requires y_true > 0.

    y_pred : array-like of shape (n_samples,)
        Estimated target values. Requires y_pred > 0.

    sample_weight : array-like of shape (n_samples,), default=None
        Sample weights.

    Returns
    -------
    loss : float
        A non-negative floating point value (the best value is 0.0).

    Examples
    --------
    >>> from sklearn.metrics import mean_gamma_deviance
    >>> y_true = [2, 0.5, 1, 4]
    >>> y_pred = [0.5, 0.5, 2., 2.]
    >>> mean_gamma_deviance(y_true, y_pred)
    1.0568...
    """
    return mean_tweedie_deviance(y_true, y_pred, sample_weight=sample_weight, power=2)


@validate_params(
    {
        "y_true": ["array-like"],
        "y_pred": ["array-like"],
        "sample_weight": ["array-like", None],
        "power": [
            Interval(Real, None, 0, closed="right"),
            Interval(Real, 1, None, closed="left"),
        ],
    },
    prefer_skip_nested_validation=True,
)
def d2_tweedie_score(y_true, y_pred, *, sample_weight=None, power=0):
    """
    :math:`D^2` regression score function, fraction of Tweedie deviance explained.

    Best possible score is 1.0 and it can be negative (because the model can be
    arbitrarily worse). A model that always uses the empirical mean of `y_true` as
    constant prediction, disregarding the input features, gets a D^2 score of 0.0.

    Read more in the :ref:`User Guide <d2_score>`.

    .. versionadded:: 1.0

    Parameters
    ----------
    y_true : array-like of shape (n_samples,)
        Ground truth (correct) target values.

    y_pred : array-like of shape (n_samples,)
        Estimated target values.

    sample_weight : array-like of shape (n_samples,), default=None
        Sample weights.

    power : float, default=0
        Tweedie power parameter. Either power <= 0 or power >= 1.

        The higher `p` the less weight is given to extreme
        deviations between true and predicted targets.

        - power < 0: Extreme stable distribution. Requires: y_pred > 0.
        - power = 0 : Normal distribution, output corresponds to r2_score.
          y_true and y_pred can be any real numbers.
        - power = 1 : Poisson distribution. Requires: y_true >= 0 and
          y_pred > 0.
        - 1 < p < 2 : Compound Poisson distribution. Requires: y_true >= 0
          and y_pred > 0.
        - power = 2 : Gamma distribution. Requires: y_true > 0 and y_pred > 0.
        - power = 3 : Inverse Gaussian distribution. Requires: y_true > 0
          and y_pred > 0.
        - otherwise : Positive stable distribution. Requires: y_true > 0
          and y_pred > 0.

    Returns
    -------
    z : float or ndarray of floats
        The D^2 score.

    Notes
    -----
    This is not a symmetric function.

    Like R^2, D^2 score may be negative (it need not actually be the square of
    a quantity D).

    This metric is not well-defined for single samples and will return a NaN
    value if n_samples is less than two.

    References
    ----------
    .. [1] Eq. (3.11) of Hastie, Trevor J., Robert Tibshirani and Martin J.
           Wainwright. "Statistical Learning with Sparsity: The Lasso and
           Generalizations." (2015). https://hastie.su.domains/StatLearnSparsity/

    Examples
    --------
    >>> from sklearn.metrics import d2_tweedie_score
    >>> y_true = [0.5, 1, 2.5, 7]
    >>> y_pred = [1, 1, 5, 3.5]
    >>> d2_tweedie_score(y_true, y_pred)
    0.285...
    >>> d2_tweedie_score(y_true, y_pred, power=1)
    0.487...
    >>> d2_tweedie_score(y_true, y_pred, power=2)
    0.630...
    >>> d2_tweedie_score(y_true, y_true, power=2)
    1.0
    """
    y_type, y_true, y_pred, _ = _check_reg_targets(
        y_true, y_pred, None, dtype=[np.float64, np.float32]
    )
    if y_type == "continuous-multioutput":
        raise ValueError("Multioutput not supported in d2_tweedie_score")

    if _num_samples(y_pred) < 2:
        msg = "D^2 score is not well-defined with less than two samples."
        warnings.warn(msg, UndefinedMetricWarning)
        return float("nan")

    y_true, y_pred = np.squeeze(y_true), np.squeeze(y_pred)
    numerator = mean_tweedie_deviance(
        y_true, y_pred, sample_weight=sample_weight, power=power
    )

    y_avg = np.average(y_true, weights=sample_weight)
    denominator = _mean_tweedie_deviance(
        y_true, y_avg, sample_weight=sample_weight, power=power
    )

    return 1 - numerator / denominator


@validate_params(
    {
        "y_true": ["array-like"],
        "y_pred": ["array-like"],
        "sample_weight": ["array-like", None],
        "alpha": [Interval(Real, 0, 1, closed="both")],
        "multioutput": [
            StrOptions({"raw_values", "uniform_average"}),
            "array-like",
        ],
    },
    prefer_skip_nested_validation=True,
)
def d2_pinball_score(
    y_true, y_pred, *, sample_weight=None, alpha=0.5, multioutput="uniform_average"
):
    """
    :math:`D^2` regression score function, fraction of pinball loss explained.

    Best possible score is 1.0 and it can be negative (because the model can be
    arbitrarily worse). A model that always uses the empirical alpha-quantile of
    `y_true` as constant prediction, disregarding the input features,
    gets a :math:`D^2` score of 0.0.

    Read more in the :ref:`User Guide <d2_score>`.

    .. versionadded:: 1.1

    Parameters
    ----------
    y_true : array-like of shape (n_samples,) or (n_samples, n_outputs)
        Ground truth (correct) target values.

    y_pred : array-like of shape (n_samples,) or (n_samples, n_outputs)
        Estimated target values.

    sample_weight : array-like of shape (n_samples,), default=None
        Sample weights.

    alpha : float, default=0.5
        Slope of the pinball deviance. It determines the quantile level alpha
        for which the pinball deviance and also D2 are optimal.
        The default `alpha=0.5` is equivalent to `d2_absolute_error_score`.

    multioutput : {'raw_values', 'uniform_average'} or array-like of shape \
            (n_outputs,), default='uniform_average'
        Defines aggregating of multiple output values.
        Array-like value defines weights used to average scores.

        'raw_values' :
            Returns a full set of errors in case of multioutput input.

        'uniform_average' :
            Scores of all outputs are averaged with uniform weight.

    Returns
    -------
    score : float or ndarray of floats
        The :math:`D^2` score with a pinball deviance
        or ndarray of scores if `multioutput='raw_values'`.

    Notes
    -----
    Like :math:`R^2`, :math:`D^2` score may be negative
    (it need not actually be the square of a quantity D).

    This metric is not well-defined for a single point and will return a NaN
    value if n_samples is less than two.

     References
    ----------
    .. [1] Eq. (7) of `Koenker, Roger; Machado, José A. F. (1999).
           "Goodness of Fit and Related Inference Processes for Quantile Regression"
           <https://doi.org/10.1080/01621459.1999.10473882>`_
    .. [2] Eq. (3.11) of Hastie, Trevor J., Robert Tibshirani and Martin J.
           Wainwright. "Statistical Learning with Sparsity: The Lasso and
           Generalizations." (2015). https://hastie.su.domains/StatLearnSparsity/

    Examples
    --------
    >>> from sklearn.metrics import d2_pinball_score
    >>> y_true = [1, 2, 3]
    >>> y_pred = [1, 3, 3]
    >>> d2_pinball_score(y_true, y_pred)
    0.5
    >>> d2_pinball_score(y_true, y_pred, alpha=0.9)
    0.772...
    >>> d2_pinball_score(y_true, y_pred, alpha=0.1)
    -1.045...
    >>> d2_pinball_score(y_true, y_true, alpha=0.1)
    1.0
    """
    y_type, y_true, y_pred, multioutput = _check_reg_targets(
        y_true, y_pred, multioutput
    )
    check_consistent_length(y_true, y_pred, sample_weight)

    if _num_samples(y_pred) < 2:
        msg = "D^2 score is not well-defined with less than two samples."
        warnings.warn(msg, UndefinedMetricWarning)
        return float("nan")

    numerator = mean_pinball_loss(
        y_true,
        y_pred,
        sample_weight=sample_weight,
        alpha=alpha,
        multioutput="raw_values",
    )

    if sample_weight is None:
        y_quantile = np.tile(
            np.percentile(y_true, q=alpha * 100, axis=0), (len(y_true), 1)
        )
    else:
        sample_weight = _check_sample_weight(sample_weight, y_true)
        y_quantile = np.tile(
            _weighted_percentile(
                y_true, sample_weight=sample_weight, percentile=alpha * 100
            ),
            (len(y_true), 1),
        )

    denominator = mean_pinball_loss(
        y_true,
        y_quantile,
        sample_weight=sample_weight,
        alpha=alpha,
        multioutput="raw_values",
    )

    nonzero_numerator = numerator != 0
    nonzero_denominator = denominator != 0
    valid_score = nonzero_numerator & nonzero_denominator
    output_scores = np.ones(y_true.shape[1])

    output_scores[valid_score] = 1 - (numerator[valid_score] / denominator[valid_score])
    output_scores[nonzero_numerator & ~nonzero_denominator] = 0.0

    if isinstance(multioutput, str):
        if multioutput == "raw_values":
            # return scores individually
            return output_scores
        else:  # multioutput == "uniform_average"
            # passing None as weights to np.average results in uniform mean
            avg_weights = None
    else:
        avg_weights = multioutput

    return np.average(output_scores, weights=avg_weights)


@validate_params(
    {
        "y_true": ["array-like"],
        "y_pred": ["array-like"],
        "sample_weight": ["array-like", None],
        "multioutput": [
            StrOptions({"raw_values", "uniform_average"}),
            "array-like",
        ],
    },
    prefer_skip_nested_validation=True,
)
def d2_absolute_error_score(
    y_true, y_pred, *, sample_weight=None, multioutput="uniform_average"
):
    """
    :math:`D^2` regression score function, fraction of absolute error explained.

    Best possible score is 1.0 and it can be negative (because the model can be
    arbitrarily worse). A model that always uses the empirical median of `y_true`
    as constant prediction, disregarding the input features,
    gets a :math:`D^2` score of 0.0.

    Read more in the :ref:`User Guide <d2_score>`.

    .. versionadded:: 1.1

    Parameters
    ----------
    y_true : array-like of shape (n_samples,) or (n_samples, n_outputs)
        Ground truth (correct) target values.

    y_pred : array-like of shape (n_samples,) or (n_samples, n_outputs)
        Estimated target values.

    sample_weight : array-like of shape (n_samples,), default=None
        Sample weights.

    multioutput : {'raw_values', 'uniform_average'} or array-like of shape \
            (n_outputs,), default='uniform_average'
        Defines aggregating of multiple output values.
        Array-like value defines weights used to average scores.

        'raw_values' :
            Returns a full set of errors in case of multioutput input.

        'uniform_average' :
            Scores of all outputs are averaged with uniform weight.

    Returns
    -------
    score : float or ndarray of floats
        The :math:`D^2` score with an absolute error deviance
        or ndarray of scores if 'multioutput' is 'raw_values'.

    Notes
    -----
    Like :math:`R^2`, :math:`D^2` score may be negative
    (it need not actually be the square of a quantity D).

    This metric is not well-defined for single samples and will return a NaN
    value if n_samples is less than two.

     References
    ----------
    .. [1] Eq. (3.11) of Hastie, Trevor J., Robert Tibshirani and Martin J.
           Wainwright. "Statistical Learning with Sparsity: The Lasso and
           Generalizations." (2015). https://hastie.su.domains/StatLearnSparsity/

    Examples
    --------
    >>> from sklearn.metrics import d2_absolute_error_score
    >>> y_true = [3, -0.5, 2, 7]
    >>> y_pred = [2.5, 0.0, 2, 8]
    >>> d2_absolute_error_score(y_true, y_pred)
    0.764...
    >>> y_true = [[0.5, 1], [-1, 1], [7, -6]]
    >>> y_pred = [[0, 2], [-1, 2], [8, -5]]
    >>> d2_absolute_error_score(y_true, y_pred, multioutput='uniform_average')
    0.691...
    >>> d2_absolute_error_score(y_true, y_pred, multioutput='raw_values')
    array([0.8125    , 0.57142857])
    >>> y_true = [1, 2, 3]
    >>> y_pred = [1, 2, 3]
    >>> d2_absolute_error_score(y_true, y_pred)
    1.0
    >>> y_true = [1, 2, 3]
    >>> y_pred = [2, 2, 2]
    >>> d2_absolute_error_score(y_true, y_pred)
    0.0
    >>> y_true = [1, 2, 3]
    >>> y_pred = [3, 2, 1]
    >>> d2_absolute_error_score(y_true, y_pred)
    -1.0
    """
    return d2_pinball_score(
        y_true, y_pred, sample_weight=sample_weight, alpha=0.5, multioutput=multioutput
    )<|MERGE_RESOLUTION|>--- conflicted
+++ resolved
@@ -34,16 +34,12 @@
 from scipy.special import xlogy
 
 from ..exceptions import UndefinedMetricWarning
-<<<<<<< HEAD
-from ..utils._array_api import _average, get_namespace
-=======
 from ..utils._array_api import (
     _average,
     _find_matching_floating_dtype,
     device,
     get_namespace,
 )
->>>>>>> 612d93da
 from ..utils._param_validation import Hidden, Interval, StrOptions, validate_params
 from ..utils.stats import _weighted_percentile
 from ..utils.validation import (
@@ -109,12 +105,8 @@
         just the corresponding argument if ``multioutput`` is a
         correct keyword.
     """
-<<<<<<< HEAD
-    xp, _ = get_namespace(y_true, y_pred)
-=======
     xp, _ = get_namespace(y_true, y_pred, multioutput, xp=xp)
 
->>>>>>> 612d93da
     check_consistent_length(y_true, y_pred)
     y_true = check_array(y_true, ensure_2d=False, dtype=dtype)
     y_pred = check_array(y_pred, ensure_2d=False, dtype=dtype)
