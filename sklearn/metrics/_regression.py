--- conflicted
+++ resolved
@@ -490,13 +490,7 @@
             y_true, y_pred, sample_weight, multioutput, xp=xp
         )
     )
-<<<<<<< HEAD
-
-    epsilon = xp.asarray(xp.finfo(xp.float64).eps, dtype=y_true.dtype)
-=======
-    check_consistent_length(y_true, y_pred, sample_weight)
     epsilon = xp.asarray(xp.finfo(xp.float64).eps, dtype=y_true.dtype, device=device_)
->>>>>>> 35c431d5
     y_true_abs = xp.abs(y_true)
     mape = xp.abs(y_pred - y_true) / xp.maximum(y_true_abs, epsilon)
     output_errors = _average(mape, weights=sample_weight, axis=0)
