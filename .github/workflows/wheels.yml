--- conflicted
+++ resolved
@@ -61,6 +61,10 @@
             python: 39
             bitness: 64
             platform_id: win_amd64
+          - os: windows-latest
+            python: 310
+            bitness: 64
+            platform_id: win_amd64
 
           # Window 32 bit
           - os: windows-latest
@@ -109,6 +113,13 @@
             bitness: 64
             platform_id: manylinux_x86_64
             manylinux_image: manylinux2010
+            
+          # NumPy on Python 3.10 only supports 64bit and is only available with manylinux2014
+          - os: ubuntu-latest
+            python: 310
+            bitness: 64
+            platform_id: manylinux_x86_64
+            manylinux_image: manylinux2014
 
           # Linux 32 bit manylinux1
           - os: ubuntu-latest
@@ -149,32 +160,17 @@
             bitness: 64
             python: 37
             platform_id: macosx_x86_64
-<<<<<<< HEAD
-          # NumPy on Python 3.10 only supports 64bit and is only available with manylinux2014
-          - os: ubuntu-latest
+          - os: macos-latest
+            bitness: 64
+            python: 38
+            platform_id: macosx_x86_64
+          - os: macos-latest
+            bitness: 64
+            python: 39
+            platform_id: macosx_x86_64
+          - os: macos-latest
+            bitness: 64
             python: 310
-            bitness: 64
-            platform_id: manylinux_x86_64
-            manylinux_image: manylinux2014
-          - os: windows-latest
-            python: 310
-            bitness: 64
-            platform_id: win_amd64
-            manylinux_image: manylinux2014
-          - os: macos-latest
-            python: 310
-            bitness: 64
-            platform_id: macosx_x86_64
-        exclude:
-=======
->>>>>>> 06ce32bb
-          - os: macos-latest
-            bitness: 64
-            python: 38
-            platform_id: macosx_x86_64
-          - os: macos-latest
-            bitness: 64
-            python: 39
             platform_id: macosx_x86_64
 
     steps:
