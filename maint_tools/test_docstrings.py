--- conflicted
+++ resolved
@@ -23,11 +23,6 @@
     "DictionaryLearning",
     "DummyClassifier",
     "ElasticNetCV",
-<<<<<<< HEAD
-    "EmpiricalCovariance",
-=======
-    "EllipticEnvelope",
->>>>>>> 504a459d
     "ExtraTreeClassifier",
     "ExtraTreeRegressor",
     "ExtraTreesClassifier",
