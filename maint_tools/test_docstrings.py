--- conflicted
+++ resolved
@@ -13,12 +13,6 @@
     "AffinityPropagation",
     "AgglomerativeClustering",
     "BaggingRegressor",
-<<<<<<< HEAD
-    "BayesianGaussianMixture",
-    "BayesianRidge",
-=======
-    "BernoulliNB",
->>>>>>> 338ae8e5
     "BernoulliRBM",
     "Binarizer",
     "Birch",
