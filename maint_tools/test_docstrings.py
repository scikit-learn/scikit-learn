import re
from inspect import signature
from typing import Optional

import pytest
from sklearn.utils import all_estimators

numpydoc_validation = pytest.importorskip("numpydoc.validate")

# List of modules ignored when checking for numpydoc validation.
DOCSTRING_IGNORE_LIST = [
    "AgglomerativeClustering",
    "BernoulliRBM",
    "Birch",
    "CalibratedClassifierCV",
<<<<<<< HEAD
    "ColumnTransformer",
    "DecisionTreeRegressor",
=======
    "ClassifierChain",
>>>>>>> ccba933e
    "DictVectorizer",
    "DictionaryLearning",
    "ElasticNetCV",
    "FactorAnalysis",
    "FeatureAgglomeration",
    "FeatureHasher",
    "FeatureUnion",
    "FunctionTransformer",
    "GammaRegressor",
    "GaussianMixture",
    "GaussianProcessRegressor",
    "GaussianRandomProjection",
    "GridSearchCV",
    "HalvingGridSearchCV",
    "HalvingRandomSearchCV",
    "HashingVectorizer",
    "HuberRegressor",
    "Isomap",
    "IterativeImputer",
    "KBinsDiscretizer",
    "KNNImputer",
    "LabelBinarizer",
    "LabelPropagation",
    "LabelSpreading",
    "LocalOutlierFactor",
    "LocallyLinearEmbedding",
    "MDS",
    "MeanShift",
    "MiniBatchDictionaryLearning",
    "MiniBatchKMeans",
    "MiniBatchSparsePCA",
    "MissingIndicator",
    "MultiLabelBinarizer",
    "MultiOutputClassifier",
    "MultiOutputRegressor",
    "MultiTaskElasticNet",
    "MultiTaskElasticNetCV",
    "MultiTaskLasso",
    "MultiTaskLassoCV",
    "NMF",
    "NearestCentroid",
    "NeighborhoodComponentsAnalysis",
    "Normalizer",
    "OPTICS",
    "OneVsOneClassifier",
    "OneVsRestClassifier",
    "OrdinalEncoder",
    "OrthogonalMatchingPursuit",
    "OrthogonalMatchingPursuitCV",
    "OutputCodeClassifier",
    "PLSCanonical",
    "PLSRegression",
    "PLSSVD",
    "PassiveAggressiveClassifier",
    "PassiveAggressiveRegressor",
    "PatchExtractor",
    "Pipeline",
    "PolynomialFeatures",
    "PowerTransformer",
    "QuadraticDiscriminantAnalysis",
    "QuantileRegressor",
    "QuantileTransformer",
    "RANSACRegressor",
    "RFE",
    "RadiusNeighborsClassifier",
    "RadiusNeighborsTransformer",
    "RandomizedSearchCV",
    "RegressorChain",
    "RobustScaler",
    "SGDOneClassSVM",
    "SGDRegressor",
    "SelectFdr",
    "SelectFpr",
    "SelectFromModel",
    "SelectFwe",
    "SelectKBest",
    "SelfTrainingClassifier",
    "SequentialFeatureSelector",
    "SimpleImputer",
    "SparseCoder",
    "SparseRandomProjection",
    "SpectralBiclustering",
    "SpectralClustering",
    "SpectralCoclustering",
    "SpectralEmbedding",
    "SplineTransformer",
    "StackingClassifier",
    "StackingRegressor",
    "TheilSenRegressor",
    "TransformedTargetRegressor",
    "TruncatedSVD",
    "TweedieRegressor",
    "VarianceThreshold",
    "VotingClassifier",
]


def get_all_methods():
    estimators = all_estimators()
    for name, Estimator in estimators:
        if name.startswith("_"):
            # skip private classes
            continue
        methods = []
        for name in dir(Estimator):
            if name.startswith("_"):
                continue
            method_obj = getattr(Estimator, name)
            if hasattr(method_obj, "__call__") or isinstance(method_obj, property):
                methods.append(name)
        methods.append(None)

        for method in sorted(methods, key=lambda x: str(x)):
            yield Estimator, method


def filter_errors(errors, method, Estimator=None):
    """
    Ignore some errors based on the method type.

    These rules are specific for scikit-learn."""
    for code, message in errors:
        # We ignore following error code,
        #  - RT02: The first line of the Returns section
        #    should contain only the type, ..
        #   (as we may need refer to the name of the returned
        #    object)
        #  - GL01: Docstring text (summary) should start in the line
        #    immediately after the opening quotes (not in the same line,
        #    or leaving a blank line in between)
        #  - GL02: If there's a blank line, it should be before the
        #    first line of the Returns section, not after (it allows to have
        #    short docstrings for properties).

        if code in ["RT02", "GL01", "GL02"]:
            continue

        # Ignore PR02: Unknown parameters for properties. We sometimes use
        # properties for ducktyping, i.e. SGDClassifier.predict_proba
        if code == "PR02" and Estimator is not None and method is not None:
            method_obj = getattr(Estimator, method)
            if isinstance(method_obj, property):
                continue

        # Following codes are only taken into account for the
        # top level class docstrings:
        #  - ES01: No extended summary found
        #  - SA01: See Also section not found
        #  - EX01: No examples section found

        if method is not None and code in ["EX01", "SA01", "ES01"]:
            continue
        yield code, message


def repr_errors(res, estimator=None, method: Optional[str] = None) -> str:
    """Pretty print original docstring and the obtained errors

    Parameters
    ----------
    res : dict
        result of numpydoc.validate.validate
    estimator : {estimator, None}
        estimator object or None
    method : str
        if estimator is not None, either the method name or None.

    Returns
    -------
    str
       String representation of the error.
    """
    if method is None:
        if hasattr(estimator, "__init__"):
            method = "__init__"
        elif estimator is None:
            raise ValueError("At least one of estimator, method should be provided")
        else:
            raise NotImplementedError

    if estimator is not None:
        obj = getattr(estimator, method)
        try:
            obj_signature = signature(obj)
        except TypeError:
            # In particular we can't parse the signature of properties
            obj_signature = (
                "\nParsing of the method signature failed, "
                "possibly because this is a property."
            )

        obj_name = estimator.__name__ + "." + method
    else:
        obj_signature = ""
        obj_name = method

    msg = "\n\n" + "\n\n".join(
        [
            str(res["file"]),
            obj_name + str(obj_signature),
            res["docstring"],
            "# Errors",
            "\n".join(
                " - {}: {}".format(code, message) for code, message in res["errors"]
            ),
        ]
    )
    return msg


@pytest.mark.parametrize("Estimator, method", get_all_methods())
def test_docstring(Estimator, method, request):
    base_import_path = Estimator.__module__
    import_path = [base_import_path, Estimator.__name__]
    if method is not None:
        import_path.append(method)

    import_path = ".".join(import_path)

    if Estimator.__name__ in DOCSTRING_IGNORE_LIST:
        request.applymarker(
            pytest.mark.xfail(run=False, reason="TODO pass numpydoc validation")
        )

    res = numpydoc_validation.validate(import_path)

    res["errors"] = list(filter_errors(res["errors"], method, Estimator=Estimator))

    if res["errors"]:
        msg = repr_errors(res, Estimator, method)

        raise ValueError(msg)


if __name__ == "__main__":
    import sys
    import argparse

    parser = argparse.ArgumentParser(description="Validate docstring with numpydoc.")
    parser.add_argument("import_path", help="Import path to validate")

    args = parser.parse_args()

    res = numpydoc_validation.validate(args.import_path)

    import_path_sections = args.import_path.split(".")
    # When applied to classes, detect class method. For functions
    # method = None.
    # TODO: this detection can be improved. Currently we assume that we have
    # class # methods if the second path element before last is in camel case.
    if len(import_path_sections) >= 2 and re.match(
        r"(?:[A-Z][a-z]*)+", import_path_sections[-2]
    ):
        method = import_path_sections[-1]
    else:
        method = None

    res["errors"] = list(filter_errors(res["errors"], method))

    if res["errors"]:
        msg = repr_errors(res, method=args.import_path)

        print(msg)
        sys.exit(1)
    else:
        print("All docstring checks passed for {}!".format(args.import_path))<|MERGE_RESOLUTION|>--- conflicted
+++ resolved
@@ -13,12 +13,6 @@
     "BernoulliRBM",
     "Birch",
     "CalibratedClassifierCV",
-<<<<<<< HEAD
-    "ColumnTransformer",
-    "DecisionTreeRegressor",
-=======
-    "ClassifierChain",
->>>>>>> ccba933e
     "DictVectorizer",
     "DictionaryLearning",
     "ElasticNetCV",
