--- conflicted
+++ resolved
@@ -60,11 +60,6 @@
     "RobustScaler",
     "SGDOneClassSVM",
     "SGDRegressor",
-<<<<<<< HEAD
-    "SelectFdr",
-=======
-    "SelectFpr",
->>>>>>> 58ed58d3
     "SelectFromModel",
     "SelectFwe",
     "SelfTrainingClassifier",
