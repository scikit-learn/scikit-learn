import re
from inspect import signature
from typing import Optional

import pytest
from sklearn.utils import all_estimators

numpydoc_validation = pytest.importorskip("numpydoc.validate")

# List of modules ignored when checking for numpydoc validation.
DOCSTRING_IGNORE_LIST = [
<<<<<<< HEAD
    "GaussianProcessRegressor",
=======
    "GaussianRandomProjection",
>>>>>>> 0b782bc3
    "GridSearchCV",
    "HalvingGridSearchCV",
    "HalvingRandomSearchCV",
    "HashingVectorizer",
    "HuberRegressor",
    "Isomap",
    "IterativeImputer",
    "KBinsDiscretizer",
    "KNNImputer",
    "LabelBinarizer",
    "LabelPropagation",
    "LabelSpreading",
    "LocalOutlierFactor",
    "LocallyLinearEmbedding",
    "MDS",
    "MeanShift",
    "MiniBatchKMeans",
    "MissingIndicator",
    "MultiLabelBinarizer",
    "MultiTaskElasticNet",
    "MultiTaskElasticNetCV",
    "MultiTaskLasso",
    "MultiTaskLassoCV",
    "NearestCentroid",
    "NeighborhoodComponentsAnalysis",
    "Normalizer",
    "OPTICS",
    "OneVsOneClassifier",
    "OneVsRestClassifier",
    "OrdinalEncoder",
    "OrthogonalMatchingPursuit",
    "OrthogonalMatchingPursuitCV",
    "OutputCodeClassifier",
    "PLSCanonical",
    "PLSRegression",
    "PLSSVD",
    "PassiveAggressiveClassifier",
    "PassiveAggressiveRegressor",
    "PatchExtractor",
    "Pipeline",
    "PolynomialFeatures",
    "PowerTransformer",
    "QuadraticDiscriminantAnalysis",
    "QuantileRegressor",
    "QuantileTransformer",
    "RANSACRegressor",
    "RadiusNeighborsTransformer",
    "RandomizedSearchCV",
    "RobustScaler",
    "SGDOneClassSVM",
    "SGDRegressor",
    "SelectFdr",
    "SelectFpr",
    "SelectFromModel",
    "SelectFwe",
    "SelectKBest",
    "SelfTrainingClassifier",
    "SequentialFeatureSelector",
    "SimpleImputer",
    "SparseRandomProjection",
    "SpectralBiclustering",
    "SpectralClustering",
    "SpectralCoclustering",
    "SpectralEmbedding",
    "SplineTransformer",
    "StackingClassifier",
    "StackingRegressor",
    "TheilSenRegressor",
    "TransformedTargetRegressor",
    "TweedieRegressor",
    "VarianceThreshold",
]


def get_all_methods():
    estimators = all_estimators()
    for name, Estimator in estimators:
        if name.startswith("_"):
            # skip private classes
            continue
        methods = []
        for name in dir(Estimator):
            if name.startswith("_"):
                continue
            method_obj = getattr(Estimator, name)
            if hasattr(method_obj, "__call__") or isinstance(method_obj, property):
                methods.append(name)
        methods.append(None)

        for method in sorted(methods, key=lambda x: str(x)):
            yield Estimator, method


def filter_errors(errors, method, Estimator=None):
    """
    Ignore some errors based on the method type.

    These rules are specific for scikit-learn."""
    for code, message in errors:
        # We ignore following error code,
        #  - RT02: The first line of the Returns section
        #    should contain only the type, ..
        #   (as we may need refer to the name of the returned
        #    object)
        #  - GL01: Docstring text (summary) should start in the line
        #    immediately after the opening quotes (not in the same line,
        #    or leaving a blank line in between)
        #  - GL02: If there's a blank line, it should be before the
        #    first line of the Returns section, not after (it allows to have
        #    short docstrings for properties).

        if code in ["RT02", "GL01", "GL02"]:
            continue

        # Ignore PR02: Unknown parameters for properties. We sometimes use
        # properties for ducktyping, i.e. SGDClassifier.predict_proba
        if code == "PR02" and Estimator is not None and method is not None:
            method_obj = getattr(Estimator, method)
            if isinstance(method_obj, property):
                continue

        # Following codes are only taken into account for the
        # top level class docstrings:
        #  - ES01: No extended summary found
        #  - SA01: See Also section not found
        #  - EX01: No examples section found

        if method is not None and code in ["EX01", "SA01", "ES01"]:
            continue
        yield code, message


def repr_errors(res, estimator=None, method: Optional[str] = None) -> str:
    """Pretty print original docstring and the obtained errors

    Parameters
    ----------
    res : dict
        result of numpydoc.validate.validate
    estimator : {estimator, None}
        estimator object or None
    method : str
        if estimator is not None, either the method name or None.

    Returns
    -------
    str
       String representation of the error.
    """
    if method is None:
        if hasattr(estimator, "__init__"):
            method = "__init__"
        elif estimator is None:
            raise ValueError("At least one of estimator, method should be provided")
        else:
            raise NotImplementedError

    if estimator is not None:
        obj = getattr(estimator, method)
        try:
            obj_signature = signature(obj)
        except TypeError:
            # In particular we can't parse the signature of properties
            obj_signature = (
                "\nParsing of the method signature failed, "
                "possibly because this is a property."
            )

        obj_name = estimator.__name__ + "." + method
    else:
        obj_signature = ""
        obj_name = method

    msg = "\n\n" + "\n\n".join(
        [
            str(res["file"]),
            obj_name + str(obj_signature),
            res["docstring"],
            "# Errors",
            "\n".join(
                " - {}: {}".format(code, message) for code, message in res["errors"]
            ),
        ]
    )
    return msg


@pytest.mark.parametrize("Estimator, method", get_all_methods())
def test_docstring(Estimator, method, request):
    base_import_path = Estimator.__module__
    import_path = [base_import_path, Estimator.__name__]
    if method is not None:
        import_path.append(method)

    import_path = ".".join(import_path)

    if Estimator.__name__ in DOCSTRING_IGNORE_LIST:
        request.applymarker(
            pytest.mark.xfail(run=False, reason="TODO pass numpydoc validation")
        )

    res = numpydoc_validation.validate(import_path)

    res["errors"] = list(filter_errors(res["errors"], method, Estimator=Estimator))

    if res["errors"]:
        msg = repr_errors(res, Estimator, method)

        raise ValueError(msg)


if __name__ == "__main__":
    import sys
    import argparse

    parser = argparse.ArgumentParser(description="Validate docstring with numpydoc.")
    parser.add_argument("import_path", help="Import path to validate")

    args = parser.parse_args()

    res = numpydoc_validation.validate(args.import_path)

    import_path_sections = args.import_path.split(".")
    # When applied to classes, detect class method. For functions
    # method = None.
    # TODO: this detection can be improved. Currently we assume that we have
    # class # methods if the second path element before last is in camel case.
    if len(import_path_sections) >= 2 and re.match(
        r"(?:[A-Z][a-z]*)+", import_path_sections[-2]
    ):
        method = import_path_sections[-1]
    else:
        method = None

    res["errors"] = list(filter_errors(res["errors"], method))

    if res["errors"]:
        msg = repr_errors(res, method=args.import_path)

        print(msg)
        sys.exit(1)
    else:
        print("All docstring checks passed for {}!".format(args.import_path))<|MERGE_RESOLUTION|>--- conflicted
+++ resolved
@@ -9,11 +9,6 @@
 
 # List of modules ignored when checking for numpydoc validation.
 DOCSTRING_IGNORE_LIST = [
-<<<<<<< HEAD
-    "GaussianProcessRegressor",
-=======
-    "GaussianRandomProjection",
->>>>>>> 0b782bc3
     "GridSearchCV",
     "HalvingGridSearchCV",
     "HalvingRandomSearchCV",
