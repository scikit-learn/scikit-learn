import re
from inspect import signature
from typing import Optional

import pytest
from sklearn.utils._testing import all_estimators

numpydoc_validation = pytest.importorskip("numpydoc.validate")

# List of whitelisted modules and methods; regexp are supported.
DOCSTRING_WHITELIST = [
    "LogisticRegression$",
    "LogisticRegression.fit",
    "LogisticRegression.decision_function",
    "Birch.predict",
    "Birch.transform",
    "LinearDiscriminantAnalysis.decision_function",
    "LinearSVC.decision_function",
    "LogisticRegressionCV.decision_function",
    "PassiveAggressiveClassifier.decision_function",
    "Perceptron.decision_function",
    "RidgeClassifier.decision_function",
    "RidgeClassifier.fit",
    "RidgeClassifierCV.decision_function",
    "SGDClassifier.decision_function",
<<<<<<< HEAD
    "LinearRegression$"
=======
    "KernelDensity",
    "KernelDensity.fit"
    "KernelDensity.score"
>>>>>>> 53b25787
]


def get_all_methods():
    estimators = all_estimators()
    for name, estimator in estimators:
        if name.startswith("_"):
            # skip private classes
            continue
        methods = [el for el in dir(estimator) if not el.startswith("_")]
        methods.append(None)

        for method in sorted(methods, key=lambda x: str(x)):
            yield estimator, method


def filter_errors(errors, method):
    """
    Ignore some errors based on the method type.

    These rules are specific for scikit-learn."""
    for code, message in errors:
        # We ignore following error code,
        #  - RT02: The first line of the Returns section
        #    should contain only the type, ..
        #   (as we may need refer to the name of the returned
        #    object)
        #  - GL01: Docstring text (summary) should start in the line
        #  immediately after the opening quotes (not in the same line,
        #  or leaving a blank line in between)

        if code in ["RT02", "GL01"]:
            continue

        # Following codes are only taken into account for the
        # top level class docstrings:
        #  - ES01: No extended summary found
        #  - SA01: See Also section not found
        #  - EX01: No examples section found

        if method is not None and code in ["EX01", "SA01", "ES01"]:
            continue
        yield code, message


def repr_errors(res, estimator=None, method: Optional[str] = None) -> str:
    """Pretty print original docstring and the obtained errors

    Parameters
    ----------
    res : dict
        result of numpydoc.validate.validate
    estimator : {estimator, None}
        estimator object or None
    method : str
        if estimator is not None, either the method name or None.

    Returns
    -------
    str
       String representation of the error.
    """
    if method is None:
        if hasattr(estimator, "__init__"):
            method = "__init__"
        elif estimator is None:
            raise ValueError(
                "At least one of estimator, method should be provided"
            )
        else:
            raise NotImplementedError

    if estimator is not None:
        obj_signature = signature(getattr(estimator, method))
        obj_name = estimator.__name__ + "." + method
    else:
        obj_signature = ""
        obj_name = method

    msg = "\n\n" + "\n\n".join(
        [
            res["file"],
            obj_name + str(obj_signature),
            res["docstring"],
            "# Errors",
            "\n".join(
                " - {}: {}".format(code, message)
                for code, message in res["errors"]
            ),
        ]
    )
    return msg


@pytest.mark.parametrize("estimator, method", get_all_methods())
def test_docstring(estimator, method, request):
    base_import_path = estimator.__module__
    import_path = [base_import_path, estimator.__name__]
    if method is not None:
        import_path.append(method)

    import_path = ".".join(import_path)

    if not any(re.search(regex, import_path) for regex in DOCSTRING_WHITELIST):
        request.applymarker(
            pytest.mark.xfail(
                run=False, reason="TODO pass numpydoc validation"
            )
        )

    res = numpydoc_validation.validate(import_path)

    res["errors"] = list(filter_errors(res["errors"], method))

    if res["errors"]:
        msg = repr_errors(res, estimator, method)

        raise ValueError(msg)


if __name__ == "__main__":
    import sys
    import argparse

    parser = argparse.ArgumentParser(
        description="Validate docstring with numpydoc."
    )
    parser.add_argument("import_path", help="Import path to validate")

    args = parser.parse_args()

    res = numpydoc_validation.validate(args.import_path)

    import_path_sections = args.import_path.split(".")
    # When applied to classes, detect class method. For functions
    # method = None.
    # TODO: this detection can be improved. Currently we assume that we have
    # class # methods if the second path element before last is in camel case.
    if len(import_path_sections) >= 2 and re.match(
        r"(?:[A-Z][a-z]*)+", import_path_sections[-2]
    ):
        method = import_path_sections[-1]
    else:
        method = None

    res["errors"] = list(filter_errors(res["errors"], method))

    if res["errors"]:
        msg = repr_errors(res, method=args.import_path)

        print(msg)
        sys.exit(1)
    else:
        print("All docstring checks passed for {}!".format(args.import_path))<|MERGE_RESOLUTION|>--- conflicted
+++ resolved
@@ -23,13 +23,10 @@
     "RidgeClassifier.fit",
     "RidgeClassifierCV.decision_function",
     "SGDClassifier.decision_function",
-<<<<<<< HEAD
-    "LinearRegression$"
-=======
     "KernelDensity",
     "KernelDensity.fit"
-    "KernelDensity.score"
->>>>>>> 53b25787
+    "KernelDensity.score",
+    "LinearRegression$",
 ]
 
 
