--- conflicted
+++ resolved
@@ -102,11 +102,6 @@
     "LinearSVR",
     "LocalOutlierFactor",
     "LocallyLinearEmbedding",
-<<<<<<< HEAD
-    "LogisticRegression",
-=======
-    "LogisticRegressionCV",
->>>>>>> 2645eb38
     "MDS",
     "MLPClassifier",
     "MLPRegressor",
