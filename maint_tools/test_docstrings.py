--- conflicted
+++ resolved
@@ -13,12 +13,6 @@
     "BernoulliRBM",
     "Birch",
     "ClassifierChain",
-<<<<<<< HEAD
-    "DictVectorizer",
-    "FactorAnalysis",
-=======
-    "DictionaryLearning",
->>>>>>> bd08d722
     "FeatureAgglomeration",
     "FeatureHasher",
     "FeatureUnion",
