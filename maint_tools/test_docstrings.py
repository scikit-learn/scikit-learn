--- conflicted
+++ resolved
@@ -14,11 +14,6 @@
     "Birch",
     "CalibratedClassifierCV",
     "ClassifierChain",
-<<<<<<< HEAD
-    "DecisionTreeRegressor",
-=======
-    "ColumnTransformer",
->>>>>>> c3db2cdb
     "DictVectorizer",
     "DictionaryLearning",
     "ElasticNetCV",
