[project]
name = "scikit-learn"
dynamic = ["version"]
description = "A set of python modules for machine learning and data mining"
readme = "README.rst"
maintainers = [
    {name = "scikit-learn developers", email="scikit-learn@python.org"},
]
dependencies = [
  "numpy>=1.22.0",
  "scipy>=1.8.0",
  "joblib>=1.2.0",
  "threadpoolctl>=3.1.0",
]
requires-python = ">=3.10"
license = {file = "COPYING"}
classifiers=[
  "Intended Audience :: Science/Research",
  "Intended Audience :: Developers",
  "License :: OSI Approved :: BSD License",
  "Programming Language :: C",
  "Programming Language :: Python",
  "Topic :: Software Development",
  "Topic :: Scientific/Engineering",
  "Development Status :: 5 - Production/Stable",
  "Operating System :: Microsoft :: Windows",
  "Operating System :: POSIX",
  "Operating System :: Unix",
  "Operating System :: MacOS",
  "Programming Language :: Python :: 3",
  "Programming Language :: Python :: 3.10",
  "Programming Language :: Python :: 3.11",
  "Programming Language :: Python :: 3.12",
  "Programming Language :: Python :: 3.13",
  "Programming Language :: Python :: Implementation :: CPython",
]

[project.urls]
homepage = "https://scikit-learn.org"
source = "https://github.com/scikit-learn/scikit-learn"
download = "https://pypi.org/project/scikit-learn/#files"
tracker = "https://github.com/scikit-learn/scikit-learn/issues"
"release notes" = "https://scikit-learn.org/stable/whats_new"

[project.optional-dependencies]
build = ["numpy>=1.22.0", "scipy>=1.8.0", "cython>=3.0.10", "meson-python>=0.16.0"]
install = ["numpy>=1.22.0", "scipy>=1.8.0", "joblib>=1.2.0", "threadpoolctl>=3.1.0"]
benchmark = ["matplotlib>=3.5.0", "pandas>=1.4.0", "memory_profiler>=0.57.0"]
docs = [
    "matplotlib>=3.5.0",
    "scikit-image>=0.19.0",
    "pandas>=1.4.0",
    "seaborn>=0.9.0",
    "memory_profiler>=0.57.0",
    "sphinx>=7.3.7",
    "sphinx-copybutton>=0.5.2",
    "sphinx-gallery>=0.17.1",
    "numpydoc>=1.2.0",
    "Pillow>=8.4.0",
    "pooch>=1.6.0",
    "sphinx-prompt>=1.4.0",
    "sphinxext-opengraph>=0.9.1",
    "plotly>=5.14.0",
    "polars>=0.20.30",
    "sphinx-design>=0.5.0",
    "sphinx-design>=0.6.0",
    "sphinxcontrib-sass>=0.3.4",
    "pydata-sphinx-theme>=0.15.3",
    "sphinx-remove-toctrees>=1.0.0.post1",
    "towncrier>=24.8.0",
]
examples = [
    "matplotlib>=3.5.0",
    "scikit-image>=0.19.0",
    "pandas>=1.4.0",
    "seaborn>=0.9.0",
    "pooch>=1.6.0",
    "plotly>=5.14.0",
]
tests = [
<<<<<<< HEAD
    "array-api-compat>=1.5.1",
    "matplotlib>=3.3.4",
    "scikit-image>=0.17.2",
    "pandas>=1.1.5",
=======
    "matplotlib>=3.5.0",
    "scikit-image>=0.19.0",
    "pandas>=1.4.0",
>>>>>>> 734245a1
    "pytest>=7.1.2",
    "pytest-cov>=2.9.0",
    "ruff>=0.11.0",
    "black>=24.3.0",
    "mypy>=1.15",
    "pyamg>=5.0.0",
    "polars>=0.20.30",
    "pyarrow>=12.0.0",
    "numpydoc>=1.2.0",
    "pooch>=1.6.0",
]
maintenance = ["conda-lock==2.5.7"]

[build-system]
build-backend = "mesonpy"
# Minimum requirements for the build system to execute.
requires = [
    "meson-python>=0.16.0",
    "Cython>=3.0.10",
    "numpy>=2",
    "scipy>=1.8.0",
]

[tool.black]
line-length = 88
target-version = ['py310', 'py311']
preview = true
exclude = '''
/(
    \.eggs         # exclude a few common directories in the
  | \.git          # root of the project
  | \.mypy_cache
  | \.vscode
  | build
  | dist
  | doc/_build
  | doc/auto_examples
  | sklearn/externals
  | asv_benchmarks/env
)/
'''

[tool.ruff]
# max line length for black
line-length = 88
exclude=[
    ".git",
    "__pycache__",
    "dist",
    "sklearn/externals",
    "doc/_build",
    "doc/auto_examples",
    "build",
    "asv_benchmarks/env",
    "asv_benchmarks/html",
    "asv_benchmarks/results",
    "asv_benchmarks/benchmarks/cache",
]

[tool.ruff.lint]
# This enables us to use CPY001: copyright header check
preview = true
# This enables us to use the explicit preview rules that we want only
explicit-preview-rules = true
# all rules can be found here: https://docs.astral.sh/ruff/rules/
select = ["E", "F", "W", "I", "CPY001", "RUF"]
ignore=[
    # space before : (needed for how black formats slicing)
    "E203",
    # do not assign a lambda expression, use a def
    "E731",
    # do not use variables named 'l', 'O', or 'I'
    "E741",
    # E721 gives many false positives.
    # Use `is` and `is not` for type comparisons, or `isinstance()` for
    # isinstance checks
    "E721",
    # We don't care much about F841.
    # Local variable ... is assigned to but never used
    "F841",
    # some RUF rules trigger too many changes
    "RUF002",
    "RUF003",
    "RUF005",
    "RUF012",
    "RUF015",
    "RUF021",
]

[tool.ruff.lint.flake8-copyright]
notice-rgx = "\\#\\ Authors:\\ The\\ scikit\\-learn\\ developers\\\r?\\\n\\#\\ SPDX\\-License\\-Identifier:\\ BSD\\-3\\-Clause"

[tool.ruff.lint.per-file-ignores]
# It's fine not to put the import at the top of the file in the examples
# folder.
"examples/*"=["E402"]
"doc/conf.py"=["E402"]
"**/tests/*"=["CPY001"]
"asv_benchmarks/*"=["CPY001"]
"benchmarks/*"=["CPY001"]
"doc/*"=["CPY001"]
"build_tools/*"=["CPY001"]
"sklearn/_build_utils/*"=["CPY001"]
"maint_tools/*"=["CPY001"]
".spin/*"=["CPY001"]
".github/*"=["CPY001"]
# __doc__ is too long (>4096 chars) and therefore false positive on copyright check
"examples/model_selection/plot_precision_recall.py"=["CPY001"]
"examples/svm/plot_rbf_parameters.py"=["CPY001"]
# __all__ has un-imported names
"sklearn/__init__.py"=["F822"]

[tool.mypy]
ignore_missing_imports = true
allow_redefinition = true
exclude = "^sklearn/externals"

[[tool.mypy.overrides]]
module = ["joblib.*", "sklearn.externals.*"]
follow_imports = "skip"

[tool.cython-lint]
# Ignore the same error codes as ruff
# + E501 (line too long) because keeping it < 88 in cython
# often makes code less readable.
ignore = [
    # multiple spaces/tab after comma
    'E24',
    # space before : (needed for how black formats slicing)
    'E203',
    # line too long
    'E501',
    # do not assign a lambda expression, use a def
    'E731',
    # do not use variables named 'l', 'O', or 'I'
    'E741',
    # line break before binary operator
    'W503',
    # line break after binary operator
    'W504',
]
# Exclude files are generated from tempita templates
exclude= '''
(
    asv_benchmarks/
  | sklearn/_loss/_loss.pyx
  | sklearn/linear_model/_sag_fast.pyx
  | sklearn/linear_model/_sgd_fast.pyx
  | sklearn/utils/_seq_dataset.pyx
  | sklearn/utils/_seq_dataset.pxd
  | sklearn/utils/_weight_vector.pyx
  | sklearn/utils/_weight_vector.pxd
  | sklearn/metrics/_dist_metrics.pyx
  | sklearn/metrics/_dist_metrics.pxd
  | sklearn/metrics/_pairwise_distances_reduction/_argkmin.pxd
  | sklearn/metrics/_pairwise_distances_reduction/_argkmin.pyx
  | sklearn/metrics/_pairwise_distances_reduction/_argkmin_classmode.pyx
  | sklearn/metrics/_pairwise_distances_reduction/_base.pxd
  | sklearn/metrics/_pairwise_distances_reduction/_base.pyx
  | sklearn/metrics/_pairwise_distances_reduction/_datasets_pair.pxd
  | sklearn/metrics/_pairwise_distances_reduction/_datasets_pair.pyx
  | sklearn/metrics/_pairwise_distances_reduction/_middle_term_computer.pxd
  | sklearn/metrics/_pairwise_distances_reduction/_middle_term_computer.pyx
  | sklearn/metrics/_pairwise_distances_reduction/_radius_neighbors.pxd
  | sklearn/metrics/_pairwise_distances_reduction/_radius_neighbors.pyx
)
'''

[tool.check-sdist]
# These settings should match .gitattributes
sdist-only = []
git-only = [".*", "asv_benchmarks", "azure-pipelines.yml", "benchmarks", "build_tools", "maint_tools"]
default-ignore = false

[tool.spin]
package = "sklearn"  # name of your package

[tool.spin.commands]
"Build" = [
  "spin.cmds.pip.install",
  "spin.cmds.meson.test",
  ".spin/cmds.py:clean",
]
"Documentation" = [
  "spin.cmds.meson.docs"
]

[tool.changelog-bot]
    [tool.changelog-bot.towncrier_changelog]
        enabled = true
        verify_pr_number = true
        changelog_noop_label = "No Changelog Needed"
        whatsnew_pattern = 'doc/whatsnew/upcoming_changes/[^/]+/\d+\.[^.]+\.rst'

[tool.towncrier]
    package = "sklearn"
    filename = "doc/whats_new/v1.7.rst"
    single_file = true
    directory = "doc/whats_new/upcoming_changes"
    issue_format = ":pr:`{issue}`"
    template = "doc/whats_new/upcoming_changes/towncrier_template.rst.jinja2"
    all_bullets = false

    [[tool.towncrier.type]]
        directory = "major-feature"
        name = "|MajorFeature|"
        showcontent = true

    [[tool.towncrier.type]]
        directory = "feature"
        name = "|Feature|"
        showcontent = true

    [[tool.towncrier.type]]
        directory = "efficiency"
        name = "|Efficiency|"
        showcontent = true

    [[tool.towncrier.type]]
        directory = "enhancement"
        name = "|Enhancement|"
        showcontent = true

    [[tool.towncrier.type]]
        directory = "fix"
        name = "|Fix|"
        showcontent = true

    [[tool.towncrier.type]]
        directory = "api"
        name = "|API|"
        showcontent = true

    [[tool.towncrier.type]]
        directory = "other"
        name = ""
        showcontent = true

    [[tool.towncrier.section]]
        name = "Security"
        path = "security"

    [[tool.towncrier.section]]
        name = "Changed models"
        path = "changed-models"

    [[tool.towncrier.section]]
        name = "Changes impacting many modules"
        path = "many-modules"

    [[tool.towncrier.section]]
        name = "Support for Array API"
        path = "array-api"

    [[tool.towncrier.section]]
        name = "Metadata routing"
        path = "metadata-routing"

    [[tool.towncrier.section]]
        name = "custom-top-level"
        path = "custom-top-level"

    [[tool.towncrier.section]]
        name = ":mod:`sklearn.base`"
        path = "sklearn.base"

    [[tool.towncrier.section]]
        name = ":mod:`sklearn.calibration`"
        path = "sklearn.calibration"

    [[tool.towncrier.section]]
        name = ":mod:`sklearn.cluster`"
        path = "sklearn.cluster"

    [[tool.towncrier.section]]
        name = ":mod:`sklearn.compose`"
        path = "sklearn.compose"

    [[tool.towncrier.section]]
        name = ":mod:`sklearn.covariance`"
        path = "sklearn.covariance"

    [[tool.towncrier.section]]
        name = ":mod:`sklearn.cross_decomposition`"
        path = "sklearn.cross_decomposition"

    [[tool.towncrier.section]]
        name = ":mod:`sklearn.datasets`"
        path = "sklearn.datasets"

    [[tool.towncrier.section]]
        name = ":mod:`sklearn.decomposition`"
        path = "sklearn.decomposition"

    [[tool.towncrier.section]]
        name = ":mod:`sklearn.discriminant_analysis`"
        path = "sklearn.discriminant_analysis"

    [[tool.towncrier.section]]
        name = ":mod:`sklearn.dummy`"
        path = "sklearn.dummy"

    [[tool.towncrier.section]]
        name = ":mod:`sklearn.ensemble`"
        path = "sklearn.ensemble"

    [[tool.towncrier.section]]
        name = ":mod:`sklearn.exceptions`"
        path = "sklearn.exceptions"

    [[tool.towncrier.section]]
        name = ":mod:`sklearn.feature_extraction`"
        path = "sklearn.feature_extraction"

    [[tool.towncrier.section]]
        name = ":mod:`sklearn.feature_selection`"
        path = "sklearn.feature_selection"

    [[tool.towncrier.section]]
        name = ":mod:`sklearn.frozen`"
        path = "sklearn.frozen"

    [[tool.towncrier.section]]
        name = ":mod:`sklearn.gaussian_process`"
        path = "sklearn.gaussian_process"

    [[tool.towncrier.section]]
        name = ":mod:`sklearn.impute`"
        path = "sklearn.impute"

    [[tool.towncrier.section]]
        name = ":mod:`sklearn.inspection`"
        path = "sklearn.inspection"

    [[tool.towncrier.section]]
        name = ":mod:`sklearn.isotonic`"
        path = "sklearn.isotonic"

    [[tool.towncrier.section]]
        name = ":mod:`sklearn.kernel_approximation`"
        path = "sklearn.kernel_approximation"

    [[tool.towncrier.section]]
        name = ":mod:`sklearn.kernel_ridge`"
        path = "sklearn.kernel_ridge"

    [[tool.towncrier.section]]
        name = ":mod:`sklearn.linear_model`"
        path = "sklearn.linear_model"

    [[tool.towncrier.section]]
        name = ":mod:`sklearn.manifold`"
        path = "sklearn.manifold"

    [[tool.towncrier.section]]
        name = ":mod:`sklearn.metrics`"
        path = "sklearn.metrics"

    [[tool.towncrier.section]]
        name = ":mod:`sklearn.mixture`"
        path = "sklearn.mixture"

    [[tool.towncrier.section]]
        name = ":mod:`sklearn.model_selection`"
        path = "sklearn.model_selection"

    [[tool.towncrier.section]]
        name = ":mod:`sklearn.multiclass`"
        path = "sklearn.multiclass"

    [[tool.towncrier.section]]
        name = ":mod:`sklearn.multioutput`"
        path = "sklearn.multioutput"

    [[tool.towncrier.section]]
        name = ":mod:`sklearn.naive_bayes`"
        path = "sklearn.naive_bayes"

    [[tool.towncrier.section]]
        name = ":mod:`sklearn.neighbors`"
        path = "sklearn.neighbors"

    [[tool.towncrier.section]]
        name = ":mod:`sklearn.neural_network`"
        path = "sklearn.neural_network"

    [[tool.towncrier.section]]
        name = ":mod:`sklearn.pipeline`"
        path = "sklearn.pipeline"

    [[tool.towncrier.section]]
        name = ":mod:`sklearn.preprocessing`"
        path = "sklearn.preprocessing"

    [[tool.towncrier.section]]
        name = ":mod:`sklearn.random_projection`"
        path = "sklearn.random_projection"

    [[tool.towncrier.section]]
        name = ":mod:`sklearn.semi_supervised`"
        path = "sklearn.semi_supervised"

    [[tool.towncrier.section]]
        name = ":mod:`sklearn.svm`"
        path = "sklearn.svm"

    [[tool.towncrier.section]]
        name = ":mod:`sklearn.tree`"
        path = "sklearn.tree"

    [[tool.towncrier.section]]
        name = ":mod:`sklearn.utils`"
        path = "sklearn.utils"<|MERGE_RESOLUTION|>--- conflicted
+++ resolved
@@ -78,16 +78,9 @@
     "plotly>=5.14.0",
 ]
 tests = [
-<<<<<<< HEAD
-    "array-api-compat>=1.5.1",
-    "matplotlib>=3.3.4",
-    "scikit-image>=0.17.2",
-    "pandas>=1.1.5",
-=======
     "matplotlib>=3.5.0",
     "scikit-image>=0.19.0",
     "pandas>=1.4.0",
->>>>>>> 734245a1
     "pytest>=7.1.2",
     "pytest-cov>=2.9.0",
     "ruff>=0.11.0",
