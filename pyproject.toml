--- conflicted
+++ resolved
@@ -47,16 +47,10 @@
 install = ["numpy>=1.22.0", "scipy>=1.8.0", "joblib>=1.2.0", "threadpoolctl>=3.1.0"]
 benchmark = ["matplotlib>=3.5.0", "pandas>=1.4.0", "memory_profiler>=0.57.0"]
 docs = [
-<<<<<<< HEAD
-    "matplotlib>=3.3.4",
-    "scikit-image>=0.17.2",
-    "pandas>=1.1.5",
-    "rich>=13.6.0",
-=======
     "matplotlib>=3.5.0",
     "scikit-image>=0.19.0",
     "pandas>=1.4.0",
->>>>>>> a867ed7c
+    "rich>=13.6.0",
     "seaborn>=0.9.0",
     "memory_profiler>=0.57.0",
     "sphinx>=7.3.7",
@@ -77,31 +71,19 @@
     "towncrier>=24.8.0",
 ]
 examples = [
-<<<<<<< HEAD
-    "matplotlib>=3.3.4",
-    "scikit-image>=0.17.2",
-    "pandas>=1.1.5",
-    "rich>=13.6.0",
-=======
     "matplotlib>=3.5.0",
     "scikit-image>=0.19.0",
     "pandas>=1.4.0",
->>>>>>> a867ed7c
+    "rich>=13.6.0",
     "seaborn>=0.9.0",
     "pooch>=1.6.0",
     "plotly>=5.14.0",
 ]
 tests = [
-<<<<<<< HEAD
-    "matplotlib>=3.3.4",
-    "scikit-image>=0.17.2",
-    "pandas>=1.1.5",
-    "rich>=13.6.0",
-=======
     "matplotlib>=3.5.0",
     "scikit-image>=0.19.0",
     "pandas>=1.4.0",
->>>>>>> a867ed7c
+    "rich>=13.6.0",
     "pytest>=7.1.2",
     "pytest-cov>=2.9.0",
     "ruff>=0.11.0",
