--- conflicted
+++ resolved
@@ -50,12 +50,8 @@
     "matplotlib>=3.6.1",
     "scikit-image>=0.22.0",
     "pandas>=1.5.0",
-<<<<<<< HEAD
     "rich>=13.6.0",
-    "seaborn>=0.9.1",
-=======
     "seaborn>=0.13.0",
->>>>>>> bd0dd87f
     "memory_profiler>=0.57.0",
     "sphinx>=7.3.7",
     "sphinx-copybutton>=0.5.2",
@@ -77,16 +73,10 @@
     "matplotlib>=3.6.1",
     "scikit-image>=0.22.0",
     "pandas>=1.5.0",
-<<<<<<< HEAD
     "rich>=13.6.0",
-    "seaborn>=0.9.1",
-    "pooch>=1.6.0",
-    "plotly>=5.14.0",
-=======
     "seaborn>=0.13.0",
     "pooch>=1.8.0",
     "plotly>=5.18.0",
->>>>>>> bd0dd87f
 ]
 tests = [
     "matplotlib>=3.6.1",
