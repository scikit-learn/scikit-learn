[aliases]
test = pytest

[tool:pytest]
# disable-pytest-warnings should be removed once we rewrite tests
# using yield with parametrize
addopts =
    --doctest-modules
    --doctest-glob='*.rst'
    --disable-pytest-warnings
<<<<<<< HEAD
    --ignore=benchmarks/
    --ignore=examples/
    --ignore=setup.py
    --ignore=doc/conf.py
    --ignore=doc/sphinxext/
    --ignore=doc/tutorial/text_analytics/
    --ignore=doc/tutorial/machine_learning_map/
    --ignore=doc/auto_examples/
    --ignore=doc/_build/
=======
    -rs
>>>>>>> aaf9cf09

[wheelhouse_uploader]
artifact_indexes=
    # OSX wheels built by travis (only for specific tags):
    # https://github.com/MacPython/scikit-learn-wheels
    http://wheels.scipy.org
    # Windows wheels built by:
    # https://ci.appveyor.com/project/sklearn-ci/scikit-learn/
    http://windows-wheels.scikit-learn.org/

[flake8]
# Default flake8 3.5 ignored flags
ignore=E121,E123,E126,E226,E24,E704,W503,W504

# Uncomment the following under windows to build using:
# http://sourceforge.net/projects/mingw/

#[build_ext]
#compiler=mingw32
#
#[build]
#compiler=mingw32<|MERGE_RESOLUTION|>--- conflicted
+++ resolved
@@ -8,7 +8,6 @@
     --doctest-modules
     --doctest-glob='*.rst'
     --disable-pytest-warnings
-<<<<<<< HEAD
     --ignore=benchmarks/
     --ignore=examples/
     --ignore=setup.py
@@ -18,9 +17,7 @@
     --ignore=doc/tutorial/machine_learning_map/
     --ignore=doc/auto_examples/
     --ignore=doc/_build/
-=======
     -rs
->>>>>>> aaf9cf09
 
 [wheelhouse_uploader]
 artifact_indexes=
