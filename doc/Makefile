# Makefile for Sphinx documentation
#

# You can set these variables from the command line.
SPHINXOPTS    = -T
SPHINXBUILD  ?= sphinx-build
PAPER         =
BUILDDIR      = _build

ifneq ($(EXAMPLES_PATTERN),)
    EXAMPLES_PATTERN_OPTS := -D sphinx_gallery_conf.filename_pattern="$(EXAMPLES_PATTERN)"
endif

ifeq ($(CI), true)
    # On CircleCI using -j2 does not seem to speed up the html-noplot build
    SPHINX_NUMJOBS_NOPLOT_DEFAULT=1
<<<<<<< HEAD
else ($(shell uname), Darwin)
=======
else ifeq ($(shell uname), Darwin)
>>>>>>> 2ab1d81e
    # Avoid stalling issues on MacOS
    SPHINX_NUMJOBS_NOPLOT_DEFAULT=1
else
    SPHINX_NUMJOBS_NOPLOT_DEFAULT=auto
endif

# Internal variables.
PAPEROPT_a4     = -D latex_paper_size=a4
PAPEROPT_letter = -D latex_paper_size=letter
<<<<<<< HEAD
ALLSPHINXOPTS   = -T -d $(BUILDDIR)/doctrees $(PAPEROPT_$(PAPER)) $(SPHINXOPTS)\
=======
ALLSPHINXOPTS   = -d $(BUILDDIR)/doctrees $(PAPEROPT_$(PAPER)) $(SPHINXOPTS)\
>>>>>>> 2ab1d81e
    $(EXAMPLES_PATTERN_OPTS) .


.PHONY: help clean html dirhtml ziphtml pickle json latex latexpdf changes linkcheck doctest optipng

all: html-noplot

help:
	@echo "Please use \`make <target>' where <target> is one of"
	@echo "  html      to make standalone HTML files"
	@echo "  dirhtml   to make HTML files named index.html in directories"
	@echo "  ziphtml   to make a ZIP of the HTML"
	@echo "  pickle    to make pickle files"
	@echo "  json      to make JSON files"
	@echo "  latex     to make LaTeX files, you can set PAPER=a4 or PAPER=letter"
	@echo "  latexpdf   to make LaTeX files and run them through pdflatex"
	@echo "  changes   to make an overview of all changed/added/deprecated items"
	@echo "  linkcheck to check all external links for integrity"
	@echo "  doctest   to run all doctests embedded in the documentation (if enabled)"

clean:
	-rm -rf $(BUILDDIR)/*
	-rm -rf auto_examples/
	-rm -rf generated/*
	-rm -rf modules/generated/

# Default to SPHINX_NUMJOBS=1 for full documentation build. Using
# SPHINX_NUMJOBS!=1 may actually slow down the build, or cause weird issues in
# the CI (job stalling or EOFError), see
# https://github.com/scikit-learn/scikit-learn/pull/25836 or
# https://github.com/scikit-learn/scikit-learn/pull/25809
html: SPHINX_NUMJOBS ?= 1
html:
	# These two lines make the build a bit more lengthy, and the
	# the embedding of images more robust
	rm -rf $(BUILDDIR)/html/_images
	#rm -rf _build/doctrees/
	$(SPHINXBUILD) -b html $(ALLSPHINXOPTS) -j$(SPHINX_NUMJOBS) $(BUILDDIR)/html/stable
	@echo
	@echo "Build finished. The HTML pages are in $(BUILDDIR)/html/stable"

# Default to SPHINX_NUMJOBS=auto (except on MacOS and CI) since this makes
# html-noplot build faster
html-noplot: SPHINX_NUMJOBS ?= $(SPHINX_NUMJOBS_NOPLOT_DEFAULT)
html-noplot:
	$(SPHINXBUILD) -D plot_gallery=0 -b html $(ALLSPHINXOPTS) -j$(SPHINX_NUMJOBS) \
    $(BUILDDIR)/html/stable
	@echo
	@echo "Build finished. The HTML pages are in $(BUILDDIR)/html/stable."

dirhtml:
	$(SPHINXBUILD) -b dirhtml $(ALLSPHINXOPTS) $(BUILDDIR)/dirhtml
	@echo
	@echo "Build finished. The HTML pages are in $(BUILDDIR)/dirhtml."

ziphtml:
	@if [ ! -d "$(BUILDDIR)/html/stable/" ]; then \
		make html; \
	fi
	# Optimize the images to reduce the size of the ZIP
	optipng $(BUILDDIR)/html/stable/_images/*.png
	# Exclude the output directory to avoid infinity recursion
	cd $(BUILDDIR)/html/stable; \
	zip -q -x _downloads \
	       -r _downloads/scikit-learn-docs.zip .
	@echo
	@echo "Build finished. The ZIP of the HTML is in $(BUILDDIR)/html/stable/_downloads."

pickle:
	$(SPHINXBUILD) -b pickle $(ALLSPHINXOPTS) $(BUILDDIR)/pickle
	@echo
	@echo "Build finished; now you can process the pickle files."

json:
	$(SPHINXBUILD) -b json $(ALLSPHINXOPTS) $(BUILDDIR)/json
	@echo
	@echo "Build finished; now you can process the JSON files."

latex:
	$(SPHINXBUILD) -b latex $(ALLSPHINXOPTS) $(BUILDDIR)/latex
	@echo
	@echo "Build finished; the LaTeX files are in $(BUILDDIR)/latex."
	@echo "Run \`make' in that directory to run these through (pdf)latex" \
	      "(use \`make latexpdf' here to do that automatically)."

latexpdf:
	$(SPHINXBUILD) -b latex $(ALLSPHINXOPTS) $(BUILDDIR)/latex
	@echo "Running LaTeX files through pdflatex..."
	make -C $(BUILDDIR)/latex all-pdf
	@echo "pdflatex finished; the PDF files are in $(BUILDDIR)/latex."

changes:
	$(SPHINXBUILD) -b changes $(ALLSPHINXOPTS) $(BUILDDIR)/changes
	@echo
	@echo "The overview file is in $(BUILDDIR)/changes."

linkcheck:
	$(SPHINXBUILD) -b linkcheck $(ALLSPHINXOPTS) $(BUILDDIR)/linkcheck
	@echo
	@echo "Link check complete; look for any errors in the above output " \
	      "or in $(BUILDDIR)/linkcheck/output.txt."

doctest:
	$(SPHINXBUILD) -b doctest $(ALLSPHINXOPTS) $(BUILDDIR)/doctest
	@echo "Testing of doctests in the sources finished, look at the " \
	      "results in $(BUILDDIR)/doctest/output.txt."

download-data:
	python -c "from sklearn.datasets._lfw import _check_fetch_lfw; _check_fetch_lfw()"

# Optimize PNG files. Needs OptiPNG. Change the -P argument to the number of
# cores you have available, so -P 64 if you have a real computer ;)
optipng:
	find _build auto_examples */generated -name '*.png' -print0 \
	  | xargs -0 -n 1 -P 4 optipng -o10

dist: html ziphtml<|MERGE_RESOLUTION|>--- conflicted
+++ resolved
@@ -14,11 +14,7 @@
 ifeq ($(CI), true)
     # On CircleCI using -j2 does not seem to speed up the html-noplot build
     SPHINX_NUMJOBS_NOPLOT_DEFAULT=1
-<<<<<<< HEAD
-else ($(shell uname), Darwin)
-=======
 else ifeq ($(shell uname), Darwin)
->>>>>>> 2ab1d81e
     # Avoid stalling issues on MacOS
     SPHINX_NUMJOBS_NOPLOT_DEFAULT=1
 else
@@ -28,11 +24,7 @@
 # Internal variables.
 PAPEROPT_a4     = -D latex_paper_size=a4
 PAPEROPT_letter = -D latex_paper_size=letter
-<<<<<<< HEAD
-ALLSPHINXOPTS   = -T -d $(BUILDDIR)/doctrees $(PAPEROPT_$(PAPER)) $(SPHINXOPTS)\
-=======
 ALLSPHINXOPTS   = -d $(BUILDDIR)/doctrees $(PAPEROPT_$(PAPER)) $(SPHINXOPTS)\
->>>>>>> 2ab1d81e
     $(EXAMPLES_PATTERN_OPTS) .
 
 
