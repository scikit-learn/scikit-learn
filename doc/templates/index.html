{% extends "layout.html" %}
{% set title = 'scikit-learn: machine learning in Python' %}

{% if is_devrelease|tobool %}
  {%- set contributing_link = pathto("developers/contributing") %}
  {%- set contributing_attrs = "" %}
{%- else %}
  {%- set contributing_link = "https://scikit-learn.org/dev/developers/contributing.html" %}
  {%- set contributing_attrs = 'target="_blank" rel="noopener noreferrer"' %}
{%- endif %}

{%- import "static/webpack-macros.html" as _webpack with context %}

{% block docs_navbar %}
{{ super() }}

<div class="container-fluid sk-landing-top-bar py-4">
  <div class="container sk-landing-container">
    <div class="row">
      <div class="col-md-6 mb-3 mb-md-0">
        <h1 class="sk-landing-header font-monospace">scikit-learn</h1>
        <h4 class="sk-landing-subheader fst-italic mb-3">Machine Learning in Python</h4>
        <a class="btn sk-btn-orange mb-1" href="{{ pathto('getting_started') }}" role="button">Getting Started</a>
        <a class="btn sk-btn-orange mb-1" href="{{ pathto(release_highlights) }}" role="button">Release Highlights for {{ release_highlights_version }}</a>
      </div>
      <div class="col-md-6 d-flex">
        <ul class="sk-landing-header-body">
          <li>Simple and efficient tools for predictive data analysis</li>
          <li>Accessible to everybody, and reusable in various contexts</li>
          <li>Built on NumPy, SciPy, and matplotlib</li>
          <li>Open source, commercially usable - BSD license</li>
        </ul>
      </div>
    </div>
  </div>
</div>

{% endblock docs_navbar %}

{% block docs_main %}

<div class="container sk-landing-container pt-3 sk-landing-body" role="main">
  <div class="row no-gutters">
    <!-- Classification -->
    <div class="col-md-4 mb-3 px-md-2 sk-px-xl-4">
      <div class="card h-100" sk-align-group="1">
        <div class="card-body">
          <h4 class="sk-card-title card-title sk-vert-align" sk-align-name="title">
            <a href="supervised_learning.html">Classification</a>
          </h4>
          <p class="sk-vert-align" sk-align-name="desc">Identifying which category an object belongs to.</p>
          <p>
            <strong>Applications:</strong> Spam detection, image recognition.</br>
            <strong>Algorithms:</strong>
            <a href="modules/ensemble.html#histogram-based-gradient-boosting">Gradient boosting</a>,
            <a href="modules/neighbors.html#classification">nearest neighbors</a>,
            <a href="modules/ensemble.html#forest">random forest</a>,
            <a href="modules/linear_model.html#logistic-regression">logistic regression</a>,
            and <a href="supervised_learning.html">more...</a>
          </p>
        </div>
        <div class="sk-card-img-container overflow-hidden mx-2 flex-fill">
          <a href="auto_examples/classification/plot_classifier_comparison.html" aria-label="Classification">
            <img src="_images/sphx_glr_plot_classifier_comparison_001_carousel.png" alt="Classifier comparison">
          </a>
        </div>
        <a href="auto_examples/classification/index.html" class="sk-btn-cyan btn" role="button">Examples</a>
      </div>
    </div>
    <!-- Regression -->
    <div class="col-md-4 mb-3 px-md-2 sk-px-xl-4">
      <div class="card h-100" sk-align-group="1">
        <div class="card-body">
          <h4 class="sk-card-title card-title sk-vert-align" sk-align-name="title">
            <a href="supervised_learning.html">Regression</a>
          </h4>
          <p class="sk-vert-align" sk-align-name="desc">Predicting a continuous-valued attribute associated with an object.</p>
          <p>
            <strong>Applications:</strong> Drug response, stock prices.</br>
            <strong>Algorithms:</strong>
            <a href="modules/ensemble.html#histogram-based-gradient-boosting">Gradient boosting</a>,
            <a href="modules/neighbors.html#regression">nearest neighbors</a>,
            <a href="modules/ensemble.html#forest">random forest</a>,
            <a href="modules/linear_model.html#ridge-regression-and-classification">ridge</a>,
            and <a href="supervised_learning.html">more...</a>
          </p>
        </div>
        <div class="sk-card-img-container overflow-hidden mx-2 flex-fill">
          <a href="auto_examples/ensemble/plot_adaboost_regression.html" aria-label="Regression">
            <img src="_images/sphx_glr_plot_adaboost_regression_thumb.png" alt="Decision Tree Regression with AdaBoost">
          </a>
        </div>
        <a href="auto_examples/index.html" class="sk-btn-cyan btn" role="button">Examples</a>
      </div>
    </div>
    <!-- Clustering -->
    <div class="col-md-4 mb-3 px-md-2 sk-px-xl-4">
      <div class="card h-100" sk-align-group="1">
        <div class="card-body">
          <h4 class="sk-card-title card-title sk-vert-align" sk-align-name="title">
            <a href="modules/clustering.html">Clustering</a>
          </h4>
          <p class="sk-vert-align" sk-align-name="desc">Automatic grouping of similar objects into sets.</p>
          <p>
            <strong>Applications:</strong> Customer segmentation, grouping experiment outcomes.</br>
            <strong>Algorithms:</strong>
            <a href="modules/clustering.html#k-means">k-Means</a>,
            <a href="modules/clustering.html#hdbscan">HDBSCAN</a>,
            <a href="modules/clustering.html#hierarchical-clustering">hierarchical clustering</a>,
            and <a href="modules/clustering.html">more...</a>
          </p>
        </div>
        <div class="sk-card-img-container overflow-hidden mx-2 flex-fill">
          <a href="auto_examples/cluster/plot_kmeans_digits.html" aria-label="Clustering">
            <img src="_images/sphx_glr_plot_kmeans_digits_thumb.png" alt="A demo of K-Means clustering on the handwritten digits data">
          </a>
        </div>
        <a href="auto_examples/cluster/index.html" class="sk-btn-cyan btn" role="button">Examples</a>
      </div>
    </div>
    <!-- Dimensionality reduction -->
    <div class="col-md-4 mb-3 px-md-2 sk-px-xl-4">
      <div class="card h-100" sk-align-group="2">
        <div class="card-body">
          <h4 class="sk-card-title card-title sk-vert-align" sk-align-name="title">
            <a href="modules/decomposition.html">Dimensionality reduction</a>
          </h4>
          <p class="sk-vert-align" sk-align-name="desc">Reducing the number of random variables to consider.</p>
          <p>
            <strong>Applications:</strong> Visualization, increased efficiency.</br>
            <strong>Algorithms:</strong>
            <a href="modules/decomposition.html#pca">PCA</a>,
            <a href="modules/feature_selection.html#feature-selection">feature selection</a>,
            <a href="modules/decomposition.html#nmf">non-negative matrix factorization</a>,
            and <a href="modules/decomposition.html">more...</a>
          </p>
        </div>
        <div class="sk-card-img-container overflow-hidden mx-2 flex-fill">
          <a href="auto_examples/decomposition/plot_pca_iris.html" aria-label="Dimensionality reduction">
            <img src="_images/sphx_glr_plot_pca_iris_thumb.png" alt="PCA example with Iris Data-set">
          </a>
        </div>
        <a href="auto_examples/decomposition/index.html" class="sk-btn-cyan btn" role="button">Examples</a>
      </div>
    </div>
    <!-- Model selection -->
    <div class="col-md-4 mb-3 px-md-2 sk-px-xl-4">
      <div class="card h-100" sk-align-group="2">
        <div class="card-body">
          <h4 class="sk-card-title card-title sk-vert-align" sk-align-name="title">
            <a href="model_selection.html">Model selection</a>
          </h4>
          <p class="sk-vert-align" sk-align-name="desc">Comparing, validating and choosing parameters and models.</p>
          <p>
            <strong>Applications:</strong> Improved accuracy via parameter tuning.</br>
            <strong>Algorithms:</strong>
            <a href="modules/grid_search.html">Grid search</a>,
            <a href="modules/cross_validation.html">cross validation</a>,
            <a href="modules/model_evaluation.html">metrics</a>,
            and <a href="model_selection.html">more...</a>
          </p>
        </div>
        <div class="sk-card-img-container overflow-hidden mx-2 flex-fill">
          <a href="auto_examples/model_selection/plot_multi_metric_evaluation.html" aria-label="Model selection">
            <img src="_images/sphx_glr_plot_multi_metric_evaluation_thumb.png" alt="Demonstration of multi-metric evaluation on cross_val_score and GridSearchCV">
          </a>
        </div>
        <a href="auto_examples/model_selection/index.html" class="sk-btn-cyan btn" role="button">Examples</a>
      </div>
    </div>
    <!-- Preprocessing -->
    <div class="col-md-4 mb-3 px-md-2 sk-px-xl-4">
      <div class="card h-100" sk-align-group="2">
        <div class="card-body">
          <h4 class="sk-card-title card-title sk-vert-align" sk-align-name="title">
            <a href="modules/preprocessing.html">Preprocessing</a>
          </h4>
          <p class="sk-vert-align" sk-align-name="desc">Feature extraction and normalization.</p>
          <p>
            <strong>Applications:</strong> Transforming input data such as text for use with machine learning algorithms.</br>
            <strong>Algorithms:</strong>
            <a href="modules/preprocessing.html">Preprocessing</a>,
            <a href="modules/feature_extraction.html">feature extraction</a>,
            and <a href="modules/preprocessing.html">more...</a>
          </p>
        </div>
        <div class="sk-card-img-container overflow-hidden mx-2 flex-fill">
          <a href="auto_examples/preprocessing/plot_discretization_strategies.html" aria-label="Preprocessing">
            <img src="_images/sphx_glr_plot_discretization_strategies_thumb.png" alt="Demonstrating the different strategies of KBinsDiscretizer">
          </a>
        </div>
        <a href="auto_examples/preprocessing/index.html" class="sk-btn-cyan btn" role="button">Examples</a>
      </div>
    </div>
  </div>
</div>

{% endblock docs_main %}

{% block footer %}

<div class="container-fluid sk-landing-more-info py-3">
  <div class="container sk-landing-container bd-page-width">
    <div class="row">
      <!-- News -->
      <div class="col-md-4">
        <h4 class="sk-landing-call-header">News</h4>
        <ul class="sk-landing-call-list list-unstyled">
<<<<<<< HEAD
          <li><strong>On-going development:</strong> scikit-learn 1.5 (<a href="whats_new/v1.5.html#version-1-5-0">Changelog</a>).</li>
          <li><strong>January 2024.</strong> scikit-learn 1.4.0 is available for download (<a href="whats_new/v1.4.html#version-1-4-0">Changelog</a>).</li>
          <li><strong>October 2023.</strong> scikit-learn 1.3.2 is available for download (<a href="whats_new/v1.3.html#version-1-3-2">Changelog</a>).</li>
          <li><strong>September 2023.</strong> scikit-learn 1.3.1 is available for download (<a href="whats_new/v1.3.html#version-1-3-1">Changelog</a>).</li>
          <li><strong>June 2023.</strong> scikit-learn 1.3.0 is available for download (<a href="whats_new/v1.3.html#version-1-3-0">Changelog</a>).</li>
          <li><strong>All releases:</strong> <a href="https://scikit-learn.org/dev/whats_new.html"><strong>What's new</strong> (Changelog)</a>.</li>
=======
        <li><strong>On-going development:</strong>
        <a href="whats_new/v1.5.html#version-1-5-0">scikit-learn 1.5 (Changelog)</a>
        </li>
        <li><strong>February 2024.</strong> scikit-learn 1.4.1 is available for download (<a href="whats_new/v1.4.html#version-1-4-1">Changelog</a>).
        </li>
        <li><strong>January 2024.</strong> scikit-learn 1.4.0 is available for download (<a href="whats_new/v1.4.html#version-1-4-0">Changelog</a>).
        </li>
        <li><strong>October 2023.</strong> scikit-learn 1.3.2 is available for download (<a href="whats_new/v1.3.html#version-1-3-2">Changelog</a>).
        </li>
	      <li><strong>September 2023.</strong> scikit-learn 1.3.1 is available for download (<a href="whats_new/v1.3.html#version-1-3-1">Changelog</a>).
        </li>
        <li><strong>June 2023.</strong> scikit-learn 1.3.0 is available for download (<a href="whats_new/v1.3.html#version-1-3-0">Changelog</a>).
	      </li>
        <li><strong>All releases:</strong>
        <a href="https://scikit-learn.org/dev/whats_new.html"><strong>What's new</strong> (Changelog)</a>
        </li>
>>>>>>> f568cbe1
        </ul>
      </div>
      <!-- Community -->
      <div class="col-md-4">
        <h4 class="sk-landing-call-header">Community</h4>
        <ul class="sk-landing-call-list list-unstyled">
          <li><strong>About us:</strong> See <a href="about.html#people">authors</a> and <a href="{{ contributing_link }}" {{ contributing_attrs }}>contributing</a></li>
          <li><strong>More Machine Learning:</strong> Find <a href="related_projects.html">related projects</a></li>
          <li><strong>Questions?</strong> See <a href="faq.html">FAQ</a> and <a href="https://stackoverflow.com/questions/tagged/scikit-learn">stackoverflow</a></li>
          <li><strong>Subscribe to the</strong> <a href="https://mail.python.org/mailman/listinfo/scikit-learn">mailing list</a></li>
          <li><strong>Gitter:</strong> <a href="https://gitter.im/scikit-learn/scikit-learn">gitter.im/scikit-learn</a></li>
          <li><strong>Blog:</strong> <a href="https://blog.scikit-learn.org">blog.scikit-learn.org</a></li>
          <li><strong>Logos & Branding:</strong> <a href="https://github.com/scikit-learn/scikit-learn/tree/main/doc/logos">logos and branding</a></li>
          <li><strong>Calendar:</strong> <a href="https://blog.scikit-learn.org/calendar/">calendar</a></li>
          <li><strong>Twitter:</strong> <a href="https://twitter.com/scikit_learn">@scikit_learn</a></li>
          <li><strong>LinkedIn:</strong> <a href="https://www.linkedin.com/company/scikit-learn">linkedin/scikit-learn</a></li>
          <li><strong>YouTube:</strong> <a href="https://www.youtube.com/channel/UCJosFjYm0ZYVUARxuOZqnnw/playlists">youtube.com/scikit-learn</a></li>
          <li><strong>Facebook:</strong> <a href="https://www.facebook.com/scikitlearnofficial/">@scikitlearnofficial</a></li>
          <li><strong>Instagram:</strong> <a href="https://www.instagram.com/scikitlearnofficial/">@scikitlearnofficial</a></li>
          <li><strong>TikTok:</strong> <a href="https://www.tiktok.com/@scikit.learn">@scikit.learn</a></li>
          <li>Communication on all channels should respect <a href="https://www.python.org/psf/conduct/">PSF's code of conduct.</a></li>
        </ul>
        <p>
          <a class="btn sk-btn-orange mb-1" href="https://numfocus.org/donate-to-scikit-learn">Help us, <strong>donate!</strong></a>
          <a class="btn sk-btn-orange mb-1" href="about.html#citing-scikit-learn"><strong>Cite us!</strong></a>
        </p>
      </div>
      <!--Testimonials -->
      <div class="col-md-4">
        <h4 class="sk-landing-call-header">Who uses scikit-learn?</h4>
        <div id="skWhoUsesCarousel" class="carousel slide sk-who-uses-carousel" data-bs-ride="carousel" data-bs-interval="5000">
          <div class="carousel-inner">
            <div class="carousel-item active">
              <img class="d-block mx-auto img-thumbnail" src="_images/inria.png" alt="inria">
              <em>"We use scikit-learn to support leading-edge basic research [...]"</em>
            </div>
            <div class="carousel-item">
              <img class="d-block mx-auto img-thumbnail" src="_images/spotify.png" alt="spotify">
              <em>"I think it's the most well-designed ML package I've seen so far."</em>
            </div>
            <div class="carousel-item">
              <img class="d-block mx-auto img-thumbnail" src="_images/change-logo.png" alt="change-logo">
              <em>"scikit-learn's ease-of-use, performance and overall variety of algorithms implemented has proved invaluable [...]"</em>
            </div>
            <div class="carousel-item">
              <img class="d-block mx-auto img-thumbnail" src="_images/telecomparistech.jpg" alt="telecomparistech">
              <em>"The great benefit of scikit-learn is its fast learning curve [...]"</em>
            </div>
            <div class="carousel-item">
              <img class="d-block mx-auto img-thumbnail" src="_images/aweber.png" alt="aweber">
              <em>"It allows us to do AWesome stuff we would not otherwise accomplish."</em>
            </div>
            <div class="carousel-item">
              <img class="d-block mx-auto img-thumbnail" src="_images/yhat.png" alt="yhat">
              <em>"scikit-learn makes doing advanced analysis in Python accessible to anyone."</em>
            </div>
          </div>
        </div>
        <p class="sk-more-testimonials">
          <a href="testimonials/testimonials.html">More testimonials...</a>
        </p>
      </div>
    </div>
  </div>
</div>

<div class="container-fluid sk-landing-footer py-3">
  <div class="container sk-landing-container">
<<<<<<< HEAD
    <a class="sk-footer-funding-link" href="about.html#funding">
      <div class="text-center">
        <p class="mt-2 sk-footer-funding-text">
          scikit-learn development and maintenance are financially supported by
        </p>
        <div class="sk-footer-funding-logos">
          <img src="_static/inria-small.png" title="INRIA">
          <img src="_static/chanel-small.png" title="Chanel">
          <img src="_static/axa-small.png" title="AXA Assurances">
          <img src="_static/bnp-small.png" title="BNP Paris Bas Cardif">
          <img src="_static/microsoft-small.png" title="Microsoft">
          <img src="_static/dataiku-small.png" title="Dataiku">
          <img src="_static/huggingface_logo-noborder.png" title="Hugging Face">
          <img src="_static/nvidia-small.png" title="Nvidia">
          <img src="_static/quansight-labs-small.png" title="Quansight Labs">
=======
        <a class="sk-footer-funding-link" href="about.html#funding">
        <div class="text-center">
                <p class="mt-2">
                  scikit-learn development and maintenance are financially supported by
                </p>
                <img class="sk-footer-funding-logo" src="_static/probabl.png" title="Probabl">
                <img class="sk-footer-funding-logo" src="_static/inria-small.png" title="INRIA">
                <img class="sk-footer-funding-logo" src="_static/chanel-small.png" title="Chanel" >
                <img class="sk-footer-funding-logo" src="_static/axa-small.png" title="AXA Assurances" >
                <img class="sk-footer-funding-logo" src="_static/bnp-small.png" title="BNP Paris Bas Cardif" >
                <img class="sk-footer-funding-logo" src="_static/microsoft-small.png" title="Microsoft" >
                <img class="sk-footer-funding-logo" src="_static/dataiku-small.png" title="Dataiku" >
                <img class="sk-footer-funding-logo" src="_static/huggingface_logo-noborder.png" title="Hugging Face" >
                <img class="sk-footer-funding-logo" src="_static/nvidia-small.png" title="Nvidia" >
                <img class="sk-footer-funding-logo" src="_static/quansight-labs-small.png" title="Quansight Labs" >
>>>>>>> f568cbe1
        </div>
      </div>
    </a>
  </div>
</div>

{% endblock footer %}

{%- block scripts_end %}
{{ _webpack.body_post() }}
{%- endblock scripts_end %}<|MERGE_RESOLUTION|>--- conflicted
+++ resolved
@@ -206,31 +206,13 @@
       <div class="col-md-4">
         <h4 class="sk-landing-call-header">News</h4>
         <ul class="sk-landing-call-list list-unstyled">
-<<<<<<< HEAD
           <li><strong>On-going development:</strong> scikit-learn 1.5 (<a href="whats_new/v1.5.html#version-1-5-0">Changelog</a>).</li>
+          <li><strong>February 2024.</strong> scikit-learn 1.4.1 is available for download (<a href="whats_new/v1.4.html#version-1-4-1">Changelog</a>).</li>
           <li><strong>January 2024.</strong> scikit-learn 1.4.0 is available for download (<a href="whats_new/v1.4.html#version-1-4-0">Changelog</a>).</li>
           <li><strong>October 2023.</strong> scikit-learn 1.3.2 is available for download (<a href="whats_new/v1.3.html#version-1-3-2">Changelog</a>).</li>
           <li><strong>September 2023.</strong> scikit-learn 1.3.1 is available for download (<a href="whats_new/v1.3.html#version-1-3-1">Changelog</a>).</li>
           <li><strong>June 2023.</strong> scikit-learn 1.3.0 is available for download (<a href="whats_new/v1.3.html#version-1-3-0">Changelog</a>).</li>
           <li><strong>All releases:</strong> <a href="https://scikit-learn.org/dev/whats_new.html"><strong>What's new</strong> (Changelog)</a>.</li>
-=======
-        <li><strong>On-going development:</strong>
-        <a href="whats_new/v1.5.html#version-1-5-0">scikit-learn 1.5 (Changelog)</a>
-        </li>
-        <li><strong>February 2024.</strong> scikit-learn 1.4.1 is available for download (<a href="whats_new/v1.4.html#version-1-4-1">Changelog</a>).
-        </li>
-        <li><strong>January 2024.</strong> scikit-learn 1.4.0 is available for download (<a href="whats_new/v1.4.html#version-1-4-0">Changelog</a>).
-        </li>
-        <li><strong>October 2023.</strong> scikit-learn 1.3.2 is available for download (<a href="whats_new/v1.3.html#version-1-3-2">Changelog</a>).
-        </li>
-	      <li><strong>September 2023.</strong> scikit-learn 1.3.1 is available for download (<a href="whats_new/v1.3.html#version-1-3-1">Changelog</a>).
-        </li>
-        <li><strong>June 2023.</strong> scikit-learn 1.3.0 is available for download (<a href="whats_new/v1.3.html#version-1-3-0">Changelog</a>).
-	      </li>
-        <li><strong>All releases:</strong>
-        <a href="https://scikit-learn.org/dev/whats_new.html"><strong>What's new</strong> (Changelog)</a>
-        </li>
->>>>>>> f568cbe1
         </ul>
       </div>
       <!-- Community -->
@@ -299,13 +281,13 @@
 
 <div class="container-fluid sk-landing-footer py-3">
   <div class="container sk-landing-container">
-<<<<<<< HEAD
     <a class="sk-footer-funding-link" href="about.html#funding">
       <div class="text-center">
         <p class="mt-2 sk-footer-funding-text">
           scikit-learn development and maintenance are financially supported by
         </p>
         <div class="sk-footer-funding-logos">
+          <img src="_static/probabl.png" title="Probabl">
           <img src="_static/inria-small.png" title="INRIA">
           <img src="_static/chanel-small.png" title="Chanel">
           <img src="_static/axa-small.png" title="AXA Assurances">
@@ -315,23 +297,6 @@
           <img src="_static/huggingface_logo-noborder.png" title="Hugging Face">
           <img src="_static/nvidia-small.png" title="Nvidia">
           <img src="_static/quansight-labs-small.png" title="Quansight Labs">
-=======
-        <a class="sk-footer-funding-link" href="about.html#funding">
-        <div class="text-center">
-                <p class="mt-2">
-                  scikit-learn development and maintenance are financially supported by
-                </p>
-                <img class="sk-footer-funding-logo" src="_static/probabl.png" title="Probabl">
-                <img class="sk-footer-funding-logo" src="_static/inria-small.png" title="INRIA">
-                <img class="sk-footer-funding-logo" src="_static/chanel-small.png" title="Chanel" >
-                <img class="sk-footer-funding-logo" src="_static/axa-small.png" title="AXA Assurances" >
-                <img class="sk-footer-funding-logo" src="_static/bnp-small.png" title="BNP Paris Bas Cardif" >
-                <img class="sk-footer-funding-logo" src="_static/microsoft-small.png" title="Microsoft" >
-                <img class="sk-footer-funding-logo" src="_static/dataiku-small.png" title="Dataiku" >
-                <img class="sk-footer-funding-logo" src="_static/huggingface_logo-noborder.png" title="Hugging Face" >
-                <img class="sk-footer-funding-logo" src="_static/nvidia-small.png" title="Nvidia" >
-                <img class="sk-footer-funding-logo" src="_static/quansight-labs-small.png" title="Quansight Labs" >
->>>>>>> f568cbe1
         </div>
       </div>
     </a>
