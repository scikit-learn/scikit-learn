<<<<<<< HEAD
The parameter `n_alphas` has been deprecated in the following classes:
:class:`linear_model.ElasticNetCV` and :class:`linear_model.LassoCV`
and :class:`linear_model.MultiTaskElasticNetCV`
and :class:`linear_model.MultiTaskLassoCV`, and will be removed in 1.9. The parameter
`alphas` now supports both integers and array-likes, removing the need for `n_alphas`.
From now on, only `alphas` should be set to either indicate the number of alphas to
automatically generate (int) or to provide a list of alphas (array-like) to test along
the regularization path.
By :user:`Siddharth Bansal <KANNAHWORLD >`.
=======
- The parameter `n_alphas` has been deprecated in the following classes:
  :class:`linear_model.ElasticNetCV` and :class:`linear_model.LassoCV`
  and :class:`linear_model.MultiTaskElasticNetCV`
  and :class:`linear_model.MultiTaskLassoCV`, and will be removed in 1.9. The parameter
  `alphas` now supports both integers and array-likes, removing the need for `n_alphas`.
  From now on, only `alphas` should be set to either indicate the number of alphas to
  automatically generate (int) or to provide a list of alphas (array-like) to test along
  the regularization path.
  By :user:`Siddharth Bansal <KANNAHWORLD >`.
>>>>>>> 1527b1fe
<|MERGE_RESOLUTION|>--- conflicted
+++ resolved
@@ -1,14 +1,3 @@
-<<<<<<< HEAD
-The parameter `n_alphas` has been deprecated in the following classes:
-:class:`linear_model.ElasticNetCV` and :class:`linear_model.LassoCV`
-and :class:`linear_model.MultiTaskElasticNetCV`
-and :class:`linear_model.MultiTaskLassoCV`, and will be removed in 1.9. The parameter
-`alphas` now supports both integers and array-likes, removing the need for `n_alphas`.
-From now on, only `alphas` should be set to either indicate the number of alphas to
-automatically generate (int) or to provide a list of alphas (array-like) to test along
-the regularization path.
-By :user:`Siddharth Bansal <KANNAHWORLD >`.
-=======
 - The parameter `n_alphas` has been deprecated in the following classes:
   :class:`linear_model.ElasticNetCV` and :class:`linear_model.LassoCV`
   and :class:`linear_model.MultiTaskElasticNetCV`
@@ -17,5 +6,4 @@
   From now on, only `alphas` should be set to either indicate the number of alphas to
   automatically generate (int) or to provide a list of alphas (array-like) to test along
   the regularization path.
-  By :user:`Siddharth Bansal <KANNAHWORLD >`.
->>>>>>> 1527b1fe
+  By :user:`Siddharth Bansal <KANNAHWORLD >`.