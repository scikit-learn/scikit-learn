.. currentmodule:: sklearn

.. _changes_0_11:

0.11
====

Changelog
---------

   - Merged dense and sparse implementations and added `partial_fit` (support
     for online/minibatch learning) and warm_start to the :ref:`sgd` module by
     `Mathieu Blondel`_.

   - Dense and sparse implementations of :ref:`svm` classes and
     :class:`linear_model.LogisticRegression` merged by `Lars Buitinck`_.

   - Regressors can now be used as base estimator in the :ref:`multiclass`
     module by `Mathieu Blondel`_.

   - Added Matthews correlation coefficient (:func:`metrics.matthews_corrcoef`)
     and added macro and micro average options to
     :func:`metrics.precision_score`, :func:`metrics.recall_score` and
     :func:`metrics.f1_score` by `Satrajit Ghosh`_.

   - Added n_jobs option to :func:`metrics.pairwise.pairwise_distances`
     and :func:`metrics.pairwise.pairwise_kernels` for parallel computation,
     by `Mathieu Blondel`_.

   - :ref:`out_of_bag` of generalization error for :ref:`ensemble`
     by `Andreas Müller`_.

   - :ref:`randomized_l1`: Randomized sparse linear models for feature
     selection, by `Alexandre Gramfort`_ and `Gael Varoquaux`_

   - :ref:`label_propagation` for semi-supervised learning, by Clay
     Woolam. **Note** the semi-supervised API is still work in progress,
     and may change.

   - Added BIC/AIC model selection to classical :ref:`gmm` and unified 
     the API with the remainder of scikit-learn, by `Bertrand Thirion`_

   - :ref:`k_means` can now be run in parallel, using the `n_jobs` argument
     to either :ref:`k_means` or :class:`KMeans`, by `Robert Layton`_.

   - Improved :ref:`cross_validation` and :ref:`grid_search` documentation
     and introduced the new :func:`cross_validation.train_test_split`
     helper function by `Olivier Grisel`_

   - :class:`svm.SVC` members `coef_` and `intercept_` changed sign for consistency
     with `decision_function`; for ``kernel==linear``, `coef_` was fixed
     in the the one-vs-one case, by `Andreas Müller`_.

   - Performance improvements to efficient leave-one-out cross-validated
     Ridge regression, esp. for the ``n_samples > n_features`` case, in
     :class:`linear_model.RidgeCV`, by Reuben Fletcher-Costin.

<<<<<<< HEAD
   - Added :class:`sklearn.cross_validation.StratifiedShuffleSplit`, which is
     a :class:`sklearn.cross_validation.ShuffleSplit` with balanced splits,
     by `Yannick Schwartz`_.
=======
   - Refactoring and simplication of the :ref:`text_feature_extraction`
     API and fixed a bug that caused possible negative IDF,
     by `Olivier Grisel`_.
>>>>>>> 1714f79d


API changes summary
-------------------

   - `NeighborsClassifier` and `NeighborsRegressor` are gone in the module
     :ref:`neighbors`. Use the classes :class:`KNeighborsClassifier`,
     :class:`RadiusNeighborsClassifier`, :class:`KNeighborsRegressor`
     and/or :class:`RadiusNeighborsRegressor` instead.

   - Sparse classes in the :ref:`sgd` module are now deprecated.

   - methods `rvs` and `decode` in :class:`GMM` module are now deprecated.
     `sample` and `score` or `predict` should be used instead.

   - attribute `_scores` and `_pvalues` in univariate feature selection
     objects are now deprecated.
     `scores_` or `pvalues_` should be used instead.

   - In :class:`LogisticRegression`, :class:`LinearSVC`, :class:`SVC` and
     :class:`NuSVC`, the `class_weight` parameter is now an initialization
     parameter, not a parameter to fit. This makes grid searches
     over this parameter possible.

   - LFW ``data`` is now always shape ``(n_samples, n_features)`` to be
     consistent with the Olivetti faces dataset. Use ``images`` and
     ``pairs`` attribute to access the natural images shapes instead.

   - Setting scale_C=True by default in SVM and LogisticRegression
     models. This allows to have a regularization parameter independent
     of the number of samples. The scale_C parameter will disappear in v0.12.

   - In :class:`svm.LinearSVC`, the meaning of the `multi_class` parameter changed.
     Options now are 'ovr' and 'crammer_singer', with 'ovr' being the default.
     This does not change the default behavior but hopefully is less confusing.

   - Classs :class:`feature_selection.text.Vectorizer` is deprecated and
     replaced by :class:`feature_selection.text.TfidfVectorizer`.

   - The preprocessor / analyzer nested structure for text feature
     extraction has been removed. All those features are
     now directly passed as flat constructor arguments
     to :class:`feature_selection.text.TfidfVectorizer` and
     :class:`feature_selection.text.CountVectorizer`, in particular the
     following parameters are now used:

       - ``analyzer`` can be `'word'` or `'char'` to switch the default
         analysis scheme, or use a specific python callable (as previously).

       - ``tokenizer`` and ``preprocessor`` have been introduced to make it
         still possible to customize those steps with the new API.

       - ``input`` explicitly control how to interpret the sequence passed to
         ``fit`` and ``predict``: filenames, file objects or direct (byte or
         unicode) strings.

       - charset decoding is explicit and strict by default.

       - the ``vocabulary``, fitted or not is now stored in the
         ``vocabulary_`` attribute to be consistent with the project
         conventions.

   - Class :class:`feature_selection.text.TfidfVectorizer` now derives directly
     from :class:`feature_selection.text.CountVectorizer` to make grid
     search trivial.

.. _changes_0_10:

0.10
====

Changelog
---------

   - Python 2.5 compatibility was dropped; the minimum Python version needed
     to use scikit-learn is now 2.6.

   - :ref:`sparse_inverse_covariance` estimation using the graph Lasso, with
     associated cross-validated estimator, by `Gael Varoquaux`_

   - New :ref:`Tree <tree>` module by `Brian Holt`_, `Peter Prettenhofer`_,
     `Satrajit Ghosh`_ and `Gilles Louppe`_. The module comes with complete
     documentation and examples.

   - Fixed a bug in the RFE module by `Gilles Louppe`_ (issue #378).

   - Fixed a memory leak in in :ref:`svm` module by `Brian Holt`_ (issue #367).

   - Faster tests by `Fabian Pedregosa`_ and others.

   - Silhouette Coefficient cluster analysis evaluation metric added as
     :func:`sklearn.metrics.silhouette_score` by Robert Layton.

   - Fixed a bug in :ref:`k_means` in the handling of the ``n_init`` parameter:
     the clustering algorithm used to be run ``n_init`` times but the last
     solution was retained instead of the best solution by `Olivier Grisel`_.

   - Minor refactoring in :ref:`sgd` module; consolidated dense and sparse
     predict methods; Enhanced test time performance by converting model
     paramters to fortran-style arrays after fitting (only multi-class).

   - Adjusted Mutual Information metric added as
     :func:`sklearn.metrics.adjusted_mutual_info_score` by Robert Layton.

   - Models like SVC/SVR/LinearSVC/LogisticRegression from libsvm/liblinear
     now support scaling of C regularization parameter by the number of
     samples by `Alexandre Gramfort`_.

   - New :ref:`Ensemble Methods <ensemble>` module by `Gilles Louppe`_ and
     `Brian Holt`_. The module comes with the random forest algorithm and the
     extra-trees method, along with documentation and examples.

   - :ref:`outlier_detection`: outlier and novelty detection, by
     `Virgile Fritsch`_.

   - :ref:`kernel_approximation`: a transform implementing kernel
     approximation for fast SGD on non-linear kernels by
     `Andreas Müller`_.

   - Fixed a bug due to atom swapping in :ref:`OMP` by `Vlad Niculae`_.

   - :ref:`SparseCoder` by `Vlad Niculae`_.

   - :ref:`mini_batch_kmeans` performance improvements by `Olivier Grisel`_.

   - :ref:`k_means` support for sparse matrices by `Mathieu Blondel`_.

   - Improved documentation for developers and for the :mod:`sklearn.utils`
     module, by `Jake VanderPlas`_.

   - Vectorized 20newsgroups dataset loader
     (:func:`sklearn.datasets.fetch_20newsgroups_vectorized`) by
     `Mathieu Blondel`_.

   - :ref:`multiclass` by `Lars Buitinck`_.

   - Utilities for fast computation of mean and variance for sparse matrices
     by `Mathieu Blondel`_.

   - Make :func:`sklearn.preprocessing.scale` and
     :class:`sklearn.preprocessing.Scaler` work on sparse matrices by
     `Olivier Grisel`_

   - Feature importances using decision trees and/or forest of trees,
     by `Gilles Louppe`_.

   - Parallel implementation of forests of randomized trees by
     `Gilles Louppe`_.

   - :class:`sklearn.cross_validation.ShuffleSplit` can subsample the train
     sets as well as the test sets by `Olivier Grisel`_.

   - Errors in the build of the documentation fixed by `Andreas Müller`_.


API changes summary
-------------------

Here are the code migration instructions when updgrading from scikit-learn
version 0.9:

  - Some estimators that may overwrite their inputs to save memory previously
    had ``overwrite_`` parameters; these have been replaced with ``copy_``
    parameters with exactly the opposite meaning.

    This particularly affects some of the estimators in :mod:`linear_model`.
    The default behavior is still to copy everything passed in.

  - The SVMlight dataset loader :func:`sklearn.datasets.load_svmlight_file` no
    longer supports loading two files at once; use ``load_svmlight_files``
    instead. Also, the (unused) ``buffer_mb`` parameter is gone.

  - Sparse estimators in the :ref:`sgd` module use dense parameter vector
    ``coef_`` instead of ``sparse_coef_``. This significantly improves
    test time performance.

  - The :ref:`covariance` module now has a robust estimator of
    covariance, the Minimum Covariance Determinant estimator.

  - Cluster evaluation metrics in :mod:`metrics.cluster` have been refactored
    but the changes are backwards compatible. They have been moved to the
    :mod:`metrics.cluster.supervised`, along with
    :mod:`metrics.cluster.unsupervised` which contains the Silhouette
    Coefficient.

  - The ``permutation_test_score`` function now behaves the same way as
    ``cross_val_score`` (i.e. uses the mean score across the folds.)

  - Cross Validation generators now use integer indices (``indices=True``)
    by default instead of boolean masks. This make it more intuitive to
    use with sparse matrix data.

  - The functions used for sparse coding, ``sparse_encode`` and
    ``sparse_encode_parallel`` have been combined into
    :func:`sklearn.decomposition.sparse_encode`, and the shapes of the arrays
    have been transposed for consistency with the matrix factorization setting,
    as opposed to the regression setting.

  - Fixed an off-by-one error in the SVMlight/LibSVM file format handling;
    files generated using :func:`sklearn.datasets.dump_svmlight_file` should be
    re-generated. (They should continue to work, but accidentally had one
    extra column of zeros prepended.)

  - ``BaseDictionaryLearning`` class replaced by ``SparseCodingMixin``.

  - :func:`sklearn.utils.extmath.fast_svd` has been renamed
    :func:`sklearn.utils.extmath.randomized_svd` and the default
    oversampling is now fixed to 10 additional random vectors instead
    of doubling the number of components to extract. The new behavior
    follows the reference paper.


People
------

The following people contributed to scikit-learn since last release:

   * 246  `Andreas Müller`_
   * 242  `Olivier Grisel`_
   * 220  `Gilles Louppe`_
   * 183  `Brian Holt`_
   * 166  `Gael Varoquaux`_
   * 144  `Lars Buitinck`_
   *  73  `Vlad Niculae`_
   *  65  `Peter Prettenhofer`_
   *  64  `Fabian Pedregosa`_
   *  60  Robert Layton
   *  55  `Mathieu Blondel`_
   *  52  `Jake Vanderplas`_
   *  44  Noel Dawe
   *  38  `Alexandre Gramfort`_
   *  24  `Virgile Fritsch`_
   *  23  `Satrajit Ghosh`_
   *   3  Jan Hendrik Metzen
   *   3  Kenneth C. Arnold
   *   3  Shiqiao Du
   *   3  Tim Sheerman-Chase
   *   3  `Yaroslav Halchenko`_
   *   2  Bala Subrahmanyam Varanasi
   *   2  DraXus
   *   2  Michael Eickenberg
   *   1  Bogdan Trach
   *   1  Félix-Antoine Fortin
   *   1  Juan Manuel Caicedo Carvajal
   *   1  Nelle Varoquaux
   *   1  `Nicolas Pinto`_
   *   1  Tiziano Zito
   *   1  Xinfan Meng



.. _changes_0_9:

0.9
===

scikit-learn 0.9 was released on September 2011, three months after the 0.8
release and includes the new modules :ref:`manifold`, :ref:`dirichlet_process`
as well as several new algorithms and documentation improvements.

This release also includes the dictionary-learning work developed by
`Vlad Niculae`_ as part of the `Google Summer of Code
<http://code.google.com/soc/>`_ program.



.. |banner1| image:: ./auto_examples/manifold/images/thumb/plot_compare_methods.png
   :target: auto_examples/manifold/plot_compare_methods.html

.. |banner2| image:: ./auto_examples/linear_model/images/thumb/plot_omp.png
   :target: auto_examples/linear_model/plot_omp.html

.. |banner3| image:: ./auto_examples/decomposition/images/thumb/plot_kernel_pca.png
   :target: auto_examples/decomposition/plot_kernel_pca.html

.. |center-div| raw:: html

    <div style="text-align: center; margin: 0px 0 -5px 0;">

.. |end-div| raw:: html

    </div>


|center-div| |banner2| |banner1| |banner3| |end-div|

Changelog
---------

   - New :ref:`manifold` module by `Jake Vanderplas`_ and
     `Fabian Pedregosa`_.

   - New :ref:`Dirichlet Process <dirichlet_process>` Gaussian Mixture
     Model by `Alexandre Passos`_

   - :ref:`neighbors` module refactoring by `Jake Vanderplas`_ :
     general refactoring, support for sparse matrices in input, speed and
     documentation improvements. See the next section for a full list of API
     changes.

   - Improvements on the :ref:`feature_selection` module by
     `Gilles Louppe`_ : refactoring of the RFE classes, documentation
     rewrite, increased efficiency and minor API changes.

   - :ref:`SparsePCA` by `Vlad Niculae`_, `Gael Varoquaux`_ and
     `Alexandre Gramfort`_

   - Printing an estimator now behaves independently of architectures
     and Python version thanks to Jean Kossaifi.

   - :ref:`Loader for libsvm/svmlight format <libsvm_loader>` by
     `Mathieu Blondel`_ and `Lars Buitinck`_

   - Documentation improvements: thumbnails in
     :ref:`example gallery <examples-index>` by `Fabian Pedregosa`_.

   - Important bugfixes in :ref:`svm` module (segfaults, bad
     performance) by `Fabian Pedregosa`_.

   - Added :ref:`multinomial_naive_bayes` and :ref:`bernoulli_naive_bayes`
     by `Lars Buitinck`_

   - Text feature extraction optimizations by Lars Buitinck

   - Chi-Square feature selection
     (:func:`feature_selection.univariate_selection.chi2`) by `Lars Buitinck`.

   - :ref:`sample_generators` module refactoring by `Gilles Louppe`_

   - :ref:`multiclass` by `Mathieu Blondel`_

   - Ball tree rewrite by `Jake Vanderplas`_

   - Implementation of :ref:`dbscan` algorithm by Robert Layton

   - Kmeans predict and transform by Robert Layton

   - Preprocessing module refactoring by `Olivier Grisel`_

   - Faster mean shift by Conrad Lee

   - New :ref:`Bootstrap`, :ref:`ShuffleSplit` and various other
     improvements in cross validation schemes by `Olivier Grisel`_ and
     `Gael Varoquaux`_

   - Adjusted Rand index and V-Measure clustering evaluation metrics by `Olivier Grisel`_

   - Added :class:`Orthogonal Matching Pursuit <linear_model.OrthogonalMatchingPursuit>` by `Vlad Niculae`_

   - Added 2D-patch extractor utilites in the :ref:`feature_extraction` module by `Vlad Niculae`_

   - Implementation of :class:`linear_model.LassoLarsCV`
     (cross-validated Lasso solver using the Lars algorithm) and
     :class:`linear_model.LassoLarsIC` (BIC/AIC model
     selection in Lars) by `Gael Varoquaux`_
     and `Alexandre Gramfort`_

   - Scalability improvements to :func:`metrics.roc_curve` by Olivier Hervieu

   - Distance helper functions :func:`metrics.pairwise.pairwise_distances`
     and :func:`metrics.pairwise.pairwise_kernels` by Robert Layton

   - :class:`Mini-Batch K-Means <cluster.MiniBatchKMeans>` by Nelle Varoquaux and Peter Prettenhofer.

   - :ref:`mldata` utilities by Pietro Berkes.

   - :ref:`olivetti_faces` by `David Warde-Farley`_.


API changes summary
-------------------

Here are the code migration instructions when updgrading from scikit-learn
version 0.8:

  - The ``scikits.learn`` package was renamed ``sklearn``. There is
    still a ``scikits.learn`` package alias for backward compatibility.

    Third-party projects with a dependency on scikit-learn 0.9+ should
    upgrade their codebase. For instance under Linux / MacOSX just run
    (make a backup first!)::

      find -name "*.py" | xargs sed -i 's/\bscikits.learn\b/sklearn/g'

  - Estimators no longer accept model parameters as ``fit`` arguments:
    instead all parameters must be only be passed as constructor
    arguments or using the now public ``set_params`` method inhereted
    from :class:`base.BaseEstimator`.

    Some estimators can still accept keyword arguments on the ``fit``
    but this is restricted to data-dependent values (e.g. a Gram matrix
    or an affinity matrix that are precomputed from the ``X`` data matrix.

  - The ``cross_val`` package has been renamed to ``cross_validation``
    although there is also a ``cross_val`` package alias in place for
    backward compatibility.

    Third-party projects with a dependency on scikit-learn 0.9+ should
    upgrade their codebase. For instance under Linux / MacOSX just run
    (make a backup first!)::

      find -name "*.py" | xargs sed -i 's/\bcross_val\b/cross_validation/g'

  - The ``score_func`` argument of the
    ``sklearn.cross_validation.cross_val_score`` function is now expected
    to accept ``y_test`` and ``y_predicted`` as only arguments for
    classification and regression tasks or ``X_test`` for unsupervised
    estimators.

  - ``gamma`` parameter for support vector machine algorithms is set
    to ``1 / n_features`` by default, instead of ``1 / n_samples``.

  - The ``sklearn.hmm`` has been marked as orphaned: it will be removed
    from scikit-learn in version 0.11 unless someone steps up to
    contribute documentation, examples and fix lurking numerical
    stability issues.

  - ``sklearn.neighbors`` has been made into a submodule.  The two previously
    available estimators, ``NeighborsClassifier`` and ``NeighborsRegressor``
    have been marked as deprecated.  Their functionality has been divided
    among five new classes: ``NearestNeighbors`` for unsupervised neighbors
    searches, ``KNeighborsClassifier`` & ``RadiusNeighborsClassifier``
    for supervised classification problems, and ``KNeighborsRegressor``
    & ``RadiusNeighborsRegressor`` for supervised regression problems.

  - ``sklearn.ball_tree.BallTree`` has been moved to
    ``sklearn.neighbors.BallTree``.  Using the former will generate a warning.

  - ``sklearn.linear_model.LARS()`` and related classes (LassoLARS,
    LassoLARSCV, etc.) have been renamed to
    ``sklearn.linear_model.Lars()``.

  - All distance metrics and kernels in ``sklearn.metrics.pairwise`` now have a Y
    parameter, which by default is None. If not given, the result is the distance
    (or kernel similarity) between each sample in Y. If given, the result is the
    pairwise distance (or kernel similarity) between samples in X to Y.

  - ``sklearn.metrics.pairwise.l1_distance`` is now called ``manhattan_distance``,
    and by default returns the pairwise distance. For the component wise distance,
    set the parameter ``sum_over_features`` to ``False``.

Backward compatibilty package aliases and other deprecated classes and
functions will be removed in version 0.11.


People
------

38 people contributed to this release.

   - 387  `Vlad Niculae`_
   - 320  `Olivier Grisel`_
   - 192  `Lars Buitinck`_
   - 179  `Gael Varoquaux`_
   - 168  `Fabian Pedregosa`_ (`INRIA`_, `Parietal Team`_)
   - 127  `Jake Vanderplas`_
   - 120  `Mathieu Blondel`_
   - 85  `Alexandre Passos`_
   - 67  `Alexandre Gramfort`_
   - 57  `Peter Prettenhofer`_
   - 56  `Gilles Louppe`_
   - 42  Robert Layton
   - 38  Nelle Varoquaux
   - 32  Jean Kossaifi
   - 30  Conrad Lee
   - 22  Pietro Berkes
   - 18  andy
   - 17  David Warde-Farley
   - 12  Brian Holt
   - 11  Robert
   - 8  Amit Aides
   - 8  `Virgile Fritsch`_
   - 7  `Yaroslav Halchenko`_
   - 6  Salvatore Masecchia
   - 5  Paolo Losi
   - 4  Vincent Schut
   - 3  Alexis Metaireau
   - 3  Bryan Silverthorn
   - 3  `Andreas Müller`_
   - 2  Minwoo Jake Lee
   - 1  Emmanuelle Gouillart
   - 1  Keith Goodman
   - 1  Lucas Wiman
   - 1  `Nicolas Pinto`_
   - 1  Thouis (Ray) Jones
   - 1  Tim Sheerman-Chase


.. _changes_0_8:

0.8
===

scikit-learn 0.8 was released on May 2011, one month after the first
"international" `scikit-learn coding sprint
<https://github.com/scikit-learn/scikit-learn/wiki/Upcoming-events>`_ and is
marked by the inclusion of important modules: :ref:`hierarchical_clustering`,
:ref:`pls`, :ref:`NMF`, initial support for Python 3 and by important
enhacements and bug fixes.


Changelog
---------

Several new modules where introduced during this release:

  - New :ref:`hierarchical_clustering` module by Vincent Michel,
    `Bertrand Thirion`_, `Alexandre Gramfort`_ and `Gael Varoquaux`_.

  - :ref:`kernel_pca` implementation by `Mathieu Blondel`_

  - :ref:`labeled_faces_in_the_wild` by `Olivier Grisel`_.

  - New :ref:`pls` module by `Edouard Duchesnay`_.

  - :ref:`NMF` module `Vlad Niculae`_

  - Implementation of the :ref:`oracle_approximating_shrinkage` algorithm by
    `Virgile Fritsch`_ in the :ref:`covariance` module.


Some other modules benefited from significant improvements or cleanups.


  - Initial support for Python 3: builds and imports cleanly,
    some modules are usable while others have failing tests by `Fabian Pedregosa`_.

  - :class:`decomposition.PCA` is now usable from the Pipeline object by `Olivier Grisel`_.

  - Guide :ref:`performance-howto` by `Olivier Grisel`_.

  - Fixes for memory leaks in libsvm bindings, 64-bit safer BallTree by Lars Buitinck.

  - bug and style fixing in :ref:`k_means` algorithm by Jan Schlüter.

  - Add attribute coverged to Gaussian Mixture Models by Vincent Schut.

  - Implement `transform`, `predict_log_proba` in :class:`lda.LDA` by `Mathieu Blondel`_.

  - Refactoring in the :ref:`svm` module and bug fixes by `Fabian Pedregosa`_,
    `Gael Varoquaux`_ and Amit Aides.

  - Refactored SGD module (removed code duplication, better variable naming),
    added interface for sample weight by `Peter Prettenhofer`_.

  - Wrapped BallTree with Cython by Thouis (Ray) Jones.

  - Added function :func:`svm.l1_min_c` by Paolo Losi.

  - Typos, doc style, etc. by `Yaroslav Halchenko`_, `Gael Varoquaux`_,
    `Olivier Grisel`_, Yann Malet, `Nicolas Pinto`_, Lars Buitinck and
    `Fabian Pedregosa`_.


People
-------

People that made this release possible preceeded by number of commits:


   - 159  `Olivier Grisel`_
   - 96  `Gael Varoquaux`_
   - 96  `Vlad Niculae`_
   - 94  `Fabian Pedregosa`_
   - 36  `Alexandre Gramfort`_
   - 32  Paolo Losi
   - 31  `Edouard Duchesnay`_
   - 30  `Mathieu Blondel`_
   - 25  `Peter Prettenhofer`_
   - 22  `Nicolas Pinto`_
   - 11  `Virgile Fritsch`_
   -  7  Lars Buitinck
   -  6  Vincent Michel
   -  5  `Bertrand Thirion`_
   -  4  Thouis (Ray) Jones
   -  4  Vincent Schut
   -  3  Jan Schlüter
   -  2  Julien Miotte
   -  2  `Matthieu Perrot`_
   -  2  Yann Malet
   -  2  `Yaroslav Halchenko`_
   -  1  Amit Aides
   -  1  `Andreas Müller`_
   -  1  Feth Arezki
   -  1  Meng Xinfan


.. _changes_0_7:

0.7
===

scikit-learn 0.7 was released in March 2011, roughly three months
after the 0.6 release. This release is marked by the speed
improvements in existing algorithms like k-Nearest Neighbors and
K-Means algorithm and by the inclusion of an efficient algorithm for
computing the Ridge Generalized Cross Validation solution. Unlike the
preceding release, no new modules where added to this release.

Changelog
---------

  - Performance improvements for Gaussian Mixture Model sampling [Jan
    Schlüter].

  - Implementation of efficient leave-one-out cross-validated Ridge in
    :class:`linear_model.RidgeCV` [`Mathieu Blondel`_]

  - Better handling of collinearity and early stopping in
    :func:`linear_model.lars_path` [`Alexandre Gramfort`_ and `Fabian
    Pedregosa`_].

  - Fixes for liblinear ordering of labels and sign of coefficients
    [Dan Yamins, Paolo Losi, `Mathieu Blondel`_ and `Fabian Pedregosa`_].

  - Performance improvements for Nearest Neighbors algorithm in
    high-dimensional spaces [`Fabian Pedregosa`_].

  - Performance improvements for :class:`cluster.KMeans` [`Gael
    Varoquaux`_ and `James Bergstra`_].

  - Sanity checks for SVM-based classes [`Mathieu Blondel`_].

  - Refactoring of :class:`neighbors.NeighborsClassifier` and
    :func:`neighbors.kneighbors_graph`: added different algorithms for
    the k-Nearest Neighbor Search and implemented a more stable
    algorithm for finding barycenter weigths. Also added some
    developer documentation for this module, see
    `notes_neighbors
    <https://github.com/scikit-learn/scikit-learn/wiki/Neighbors-working-notes>`_ for more information [`Fabian Pedregosa`_].

  - Documentation improvements: Added :class:`pca.RandomizedPCA` and
    :class:`linear_model.LogisticRegression` to the class
    reference. Also added references of matrices used for clustering
    and other fixes [`Gael Varoquaux`_, `Fabian Pedregosa`_, `Mathieu
    Blondel`_, `Olivier Grisel`_, Virgile Fritsch , Emmanuelle
    Gouillart]

  - Binded decision_function in classes that make use of liblinear_,
    dense and sparse variants, like :class:`svm.LinearSVC` or
    :class:`linear_model.LogisticRegression` [`Fabian Pedregosa`_].

  - Performance and API improvements to
    :func:`metrics.euclidean_distances` and to
    :class:`pca.RandomizedPCA` [`James Bergstra`_].

  - Fix compilation issues under NetBSD [Kamel Ibn Hassen Derouiche]

  - Allow input sequences of different lengths in :class:`hmm.GaussianHMM`
    [`Ron Weiss`_].

  - Fix bug in affinity propagation caused by incorrect indexing [Xinfan Meng]


People
------

People that made this release possible preceeded by number of commits:

    - 85  `Fabian Pedregosa`_
    - 67  `Mathieu Blondel`_
    - 20  `Alexandre Gramfort`_
    - 19  `James Bergstra`_
    - 14  Dan Yamins
    - 13  `Olivier Grisel`_
    - 12  `Gael Varoquaux`_
    - 4  Edouard Duchesnay
    - 4  `Ron Weiss`_
    - 2  Satrajit Ghosh
    - 2  Vincent Dubourg
    - 1  Emmanuelle Gouillart
    - 1  Kamel Ibn Hassen Derouiche
    - 1  Paolo Losi
    - 1  VirgileFritsch
    - 1  `Yaroslav Halchenko`_
    - 1  Xinfan Meng


.. _changes_0_6:

0.6
===

scikit-learn 0.6 was released on december 2010. It is marked by the
inclusion of several new modules and a general renaming of old
ones. It is also marked by the inclusion of new example, including
applications to real-world datasets.


Changelog
---------

  - New `stochastic gradient
    <http://scikit-learn.org/stable/modules/sgd.html>`_ descent
    module by Peter Prettenhofer. The module comes with complete
    documentation and examples.

  - Improved svm module: memory consumption has been reduced by 50%,
    heuristic to automatically set class weights, possibility to
    assign weights to samples (see
    :ref:`example_svm_plot_weighted_samples.py` for an example).

  - New :ref:`gaussian_process` module by Vincent Dubourg. This module
    also has great documentation and some very neat examples. See
    :ref:`example_gaussian_process_plot_gp_regression.py` or
    :ref:`example_gaussian_process_plot_gp_probabilistic_classification_after_regression.py`
    for a taste of what can be done.

  - It is now possible to use liblinear’s Multi-class SVC (option
    multi_class in :class:`svm.LinearSVC`)

  - New features and performance improvements of text feature
    extraction.

  - Improved sparse matrix support, both in main classes
    (:class:`grid_search.GridSearchCV`) as in modules
    sklearn.svm.sparse and sklearn.linear_model.sparse.

  - Lots of cool new examples and a new section that uses real-world
    datasets was created. These include:
    :ref:`example_applications_face_recognition.py`,
    :ref:`example_applications_plot_species_distribution_modeling.py`,
    :ref:`example_applications_svm_gui.py`,
    :ref:`example_applications_wikipedia_principal_eigenvector.py` and
    others.

  - Faster :ref:`least_angle_regression` algorithm. It is now 2x
    faster than the R version on worst case and up to 10x times faster
    on some cases.

  - Faster coordinate descent algorithm. In particular, the full path
    version of lasso (:func:`linear_model.lasso_path`) is more than
    200x times faster than before.

  - It is now possible to get probability estimates from a
    :class:`linear_model.LogisticRegression` model.

  - module renaming: the glm module has been renamed to linear_model,
    the gmm module has been included into the more general mixture
    model and the sgd module has been included in linear_model.

  - Lots of bug fixes and documentation improvements.


People
------

People that made this release possible preceeded by number of commits:

   * 207  `Olivier Grisel`_

   * 167 `Fabian Pedregosa`_

   * 97 `Peter Prettenhofer`_

   * 68 `Alexandre Gramfort`_

   * 59  `Mathieu Blondel`_

   * 55  `Gael Varoquaux`_

   * 33  Vincent Dubourg

   * 21  `Ron Weiss <http://www.ee.columbia.edu/~ronw/>`_

   * 9  Bertrand Thirion

   * 3  `Alexandre Passos`_

   * 3  Anne-Laure Fouque

   * 2  Ronan Amicel

   * 1 `Christian Osendorfer <http://osdf.github.com/>`_



.. _changes_0_5:


0.5
===

Changelog
---------

New classes
~~~~~~~~~~~~

    - Support for sparse matrices in some classifiers of modules
      ``svm`` and ``linear_model`` (see :class:`svm.sparse.SVC`,
      :class:`svm.sparse.SVR`, :class:`svm.sparse.LinearSVC`,
      :class:`linear_model.sparse.Lasso`, :class:`linear_model.sparse.ElasticNet`)

    - New :class:`pipeline.Pipeline` object to compose different estimators.

    - Recursive Feature Elimination routines in module
      :ref:`feature_selection`.

    - Addition of various classes capable of cross validation in the
      linear_model module (:class:`linear_model.LassoCV`, :class:`linear_model.ElasticNetCV`,
      etc.).

    - New, more efficient LARS algorithm implementation. The Lasso
      variant of the algorithm is also implemented. See
      :class:`linear_model.lars_path`, :class:`linear_model.Lars` and
      :class:`linear_model.LassoLars`.

    - New Hidden Markov Models module (see classes
      :class:`hmm.GaussianHMM`, :class:`hmm.MultinomialHMM`,
      :class:`hmm.GMMHMM`)

    - New module feature_extraction (see :ref:`class reference
      <feature_extraction_ref>`)

    - New FastICA algorithm in module sklearn.fastica


Documentation
~~~~~~~~~~~~~

    - Improved documentation for many modules, now separating
      narrative documentation from the class reference. As an example,
      see `documentation for the SVM module
      <http://scikit-learn.org/stable/modules/svm.html>`_ and the
      complete `class reference
      <http://scikit-learn.org/stable/modules/classes.html>`_.

Fixes
~~~~~

    - API changes: adhere variable names to PEP-8, give more
      meaningful names.

    - Fixes for svm module to run on a shared memory context
      (multiprocessing).

    - It is again possible to generate latex (and thus PDF) from the
      sphinx docs.

Examples
~~~~~~~~

    - new examples using some of the mlcomp datasets:
      :ref:`example_mlcomp_sparse_document_classification.py`,
      :ref:`example_document_classification_20newsgroups.py`

    - Many more examaples. `See here
      <http://scikit-learn.org/stable/auto_examples/index.html>`_
      the full list of examples.


External dependencies
~~~~~~~~~~~~~~~~~~~~~

    - Joblib is now a dependencie of this package, although it is
      shipped with (sklearn.externals.joblib).

Removed modules
~~~~~~~~~~~~~~~

    - Module ann (Artificial Neural Networks) has been removed from
      the distribution. Users wanting this sort of algorithms should
      take a look into pybrain.

Misc
~~~~

    - New sphinx theme for the web page.


Authors
-------

The following is a list of authors for this release, preceeded by
number of commits:

     * 262  Fabian Pedregosa
     * 240  Gael Varoquaux
     * 149  Alexandre Gramfort
     * 116  Olivier Grisel
     *  40  Vincent Michel
     *  38  Ron Weiss
     *  23  Matthieu Perrot
     *  10  Bertrand Thirion
     *   7  Yaroslav Halchenko
     *   9  VirgileFritsch
     *   6  Edouard Duchesnay
     *   4  Mathieu Blondel
     *   1  Ariel Rokem
     *   1  Matthieu Brucher

0.4
===

Changelog
---------

Major changes in this release include:

    - Coordinate Descent algorithm (Lasso, ElasticNet) refactoring &
      speed improvements (roughly 100x times faster).

    - Coordinate Descent Refactoring (and bug fixing) for consistency
      with R's package GLMNET.

    - New metrics module.

    - New GMM module contributed by Ron Weiss.

    - Implementation of the LARS algorithm (without Lasso variant for now).

    - feature_selection module redesign.

    - Migration to GIT as content management system.

    - Removal of obsolete attrselect module.

    - Rename of private compiled extensions (aded underscore).

    - Removal of legacy unmaintained code.

    - Documentation improvements (both docstring and rst).

    - Improvement of the build system to (optionally) link with MKL.
      Also, provide a lite BLAS implementation in case no system-wide BLAS is
      found.

    - Lots of new examples.

    - Many, many bug fixes ...


Authors
-------

The committer list for this release is the following (preceded by number
of commits):

    * 143  Fabian Pedregosa
    * 35  Alexandre Gramfort
    * 34  Olivier Grisel
    * 11  Gael Varoquaux
    *  5  Yaroslav Halchenko
    *  2  Vincent Michel
    *  1  Chris Filo Gorgolewski



.. _Olivier Grisel: http://twitter.com/ogrisel

.. _Gael Varoquaux: http://gael-varoquaux.info

.. _Alexandre Gramfort: http://www-sop.inria.fr/members/Alexandre.Gramfort/

.. _Fabian Pedregosa: http://fseoane.net/blog/

.. _Mathieu Blondel: http://www.mblondel.org/journal/

.. _James Bergstra: http://www-etud.iro.umontreal.ca/~bergstrj/

.. _liblinear: http://www.csie.ntu.edu.tw/~cjlin/liblinear/

.. _Yaroslav Halchenko: http://www.onerussian.com/

.. _Vlad Niculae: http://vene.ro

.. _Edouard Duchesnay: http://www.lnao.fr/spip.php?rubrique30

.. _Peter Prettenhofer: http://sites.google.com/site/peterprettenhofer/

.. _Alexandre Passos: <http://atpassos.posterous.com>

.. _Nicolas Pinto: http://pinto.scripts.mit.edu/

.. _Virgile Fritsch: http://parietal.saclay.inria.fr/Members/virgile-fritsch

.. _Bertrand Thirion: http://parietal.saclay.inria.fr/Members/bertrand-thirion

.. _Andreas Müller: http://www.ais.uni-bonn.de/~amueller/

.. _Matthieu Perrot: http://www.lnao.fr/spip.php?rubrique19

.. _Jake Vanderplas: http://www.astro.washington.edu/users/vanderplas/

.. _Gilles Louppe: http://www.montefiore.ulg.ac.be/~glouppe/

.. _INRIA: http://inria.fr

.. _Parietal Team: http://parietal.saclay.inria.fr/

.. _Lars Buitinck: https://github.com/larsmans

.. _David Warde-Farley: http://www-etud.iro.umontreal.ca/~wardefar/

.. _Brian Holt: http://info.ee.surrey.ac.uk/Personal/B.Holt/

.. _Satrajit Ghosh: http://www.mit.edu/~satra/

.. _Robert Layton: http://www.twitter.com/robertlayton<|MERGE_RESOLUTION|>--- conflicted
+++ resolved
@@ -55,15 +55,13 @@
      Ridge regression, esp. for the ``n_samples > n_features`` case, in
      :class:`linear_model.RidgeCV`, by Reuben Fletcher-Costin.
 
-<<<<<<< HEAD
    - Added :class:`sklearn.cross_validation.StratifiedShuffleSplit`, which is
      a :class:`sklearn.cross_validation.ShuffleSplit` with balanced splits,
      by `Yannick Schwartz`_.
-=======
+
    - Refactoring and simplication of the :ref:`text_feature_extraction`
      API and fixed a bug that caused possible negative IDF,
      by `Olivier Grisel`_.
->>>>>>> 1714f79d
 
 
 API changes summary
