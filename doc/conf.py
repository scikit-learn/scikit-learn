--- conflicted
+++ resolved
@@ -447,13 +447,11 @@
     "auto_examples/model_selection/grid_search_text_feature_extraction.py": (
         "auto_examples/model_selection/plot_grid_search_text_feature_extraction.py"
     ),
-<<<<<<< HEAD
     "auto_examples/model_selection/plot_validation_curve.py": (
         "auto_examples/model_selection/plot_train_error_vs_test_error.py"
-=======
+    ),
     "auto_examples/datasets/plot_digits_last_image.py": (
         "auto_examples/exercises/plot_digits_classification_exercises.py"
->>>>>>> d99b3ce1
     ),
     "auto_examples/miscellaneous/plot_changed_only_pprint_parameter": (
         "auto_examples/miscellaneous/plot_estimator_representation"
