--- conflicted
+++ resolved
@@ -392,7 +392,6 @@
 
 warnings.filterwarnings("ignore", category=UserWarning,
                         message='Matplotlib is currently using agg, which is a'
-<<<<<<< HEAD
                                 ' non-GUI backend, so cannot show the figure.')
 
 # Reduces the output of estimators
@@ -409,7 +408,4 @@
     'sklearn.decomposition.fastica'
 }
 custom_autosummary_new_suffix = '-lowercase.rst'
-custom_autosummary_generated_dirname = os.path.join('modules', 'generated')
-=======
-                                ' non-GUI backend, so cannot show the figure.')
->>>>>>> dbc35934
+custom_autosummary_generated_dirname = os.path.join('modules', 'generated')