--- conflicted
+++ resolved
@@ -327,13 +327,10 @@
     should be used for the ones that are used by multiple pages. All page-specific
     JS and CSS files should be added here instead.
     """
-<<<<<<< HEAD
     if pagename == "index":
         app.add_css_file("styles/index.css")
-=======
-    if pagename == "install":
+    elif pagename == "install":
         app.add_css_file("styles/install.css")
->>>>>>> d53cfbc7
 
 
 # If false, no module index is generated.
