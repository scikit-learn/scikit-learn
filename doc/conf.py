# -*- coding: utf-8 -*-
#
# scikit-learn documentation build configuration file, created by
# sphinx-quickstart on Fri Jan  8 09:13:42 2010.
#
# This file is execfile()d with the current directory set to its containing
# dir.
#
# Note that not all possible configuration values are present in this
# autogenerated file.
#
# All configuration values have a default; values that are commented out
# serve to show the default.

import sys
import os
import warnings
import re
from packaging.version import parse

# If extensions (or modules to document with autodoc) are in another
# directory, add these directories to sys.path here. If the directory
# is relative to the documentation root, use os.path.abspath to make it
# absolute, like shown here.
sys.path.insert(0, os.path.abspath('sphinxext'))

from github_link import make_linkcode_resolve
import sphinx_gallery

# -- General configuration ---------------------------------------------------

# Add any Sphinx extension module names here, as strings. They can be
# extensions coming with Sphinx (named 'sphinx.ext.*') or your custom ones.
extensions = [
    'sphinx.ext.autodoc', 'sphinx.ext.autosummary',
    'numpydoc',
    'sphinx.ext.linkcode', 'sphinx.ext.doctest',
    'sphinx.ext.intersphinx',
    'sphinx.ext.imgconverter',
    'sphinx_gallery.gen_gallery',
<<<<<<< HEAD
    'sphinx_issues',
    'custom_autosummary_new_suffix',
    'custom_references_resolver'
=======
    'sphinx_issues'
>>>>>>> cc88ec97
]

# this is needed for some reason...
# see https://github.com/numpy/numpydoc/issues/69
numpydoc_class_members_toctree = False


# For maths, use mathjax by default and svg if NO_MATHJAX env variable is set
# (useful for viewing the doc offline)
if os.environ.get('NO_MATHJAX'):
    extensions.append('sphinx.ext.imgmath')
    imgmath_image_format = 'svg'
else:
    extensions.append('sphinx.ext.mathjax')
    mathjax_path = ('https://cdn.jsdelivr.net/npm/mathjax@3/es5/'
                    'tex-chtml.js')

autodoc_default_options = {
    'members': True,
    'inherited-members': True
}

# Add any paths that contain templates here, relative to this directory.
templates_path = ['templates']

# generate autosummary even if no references
autosummary_generate = True

# The suffix of source filenames.
source_suffix = '.rst'

# The encoding of source files.
#source_encoding = 'utf-8'

# The master toctree document.
master_doc = 'contents'

# General information about the project.
project = 'scikit-learn'
copyright = '2007 - 2019, scikit-learn developers (BSD License)'

# The version info for the project you're documenting, acts as replacement for
# |version| and |release|, also used in various other places throughout the
# built documents.
#
# The short X.Y version.
import sklearn
version = parse(sklearn.__version__).base_version
# The full version, including alpha/beta/rc tags.
release = sklearn.__version__

# The language for content autogenerated by Sphinx. Refer to documentation
# for a list of supported languages.
#language = None

# There are two options for replacing |today|: either, you set today to some
# non-false value, then it is used:
#today = ''
# Else, today_fmt is used as the format for a strftime call.
#today_fmt = '%B %d, %Y'

# List of patterns, relative to source directory, that match files and
# directories to ignore when looking for source files.
exclude_patterns = ['_build', 'templates', 'includes', 'themes']

# The reST default role (used for this markup: `text`) to use for all
# documents.
default_role = 'literal'

# If true, '()' will be appended to :func: etc. cross-reference text.
add_function_parentheses = False

# If true, the current module name will be prepended to all description
# unit titles (such as .. function::).
#add_module_names = True

# If true, sectionauthor and moduleauthor directives will be shown in the
# output. They are ignored by default.
#show_authors = False

# The name of the Pygments (syntax highlighting) style to use.
pygments_style = 'sphinx'

# A list of ignored prefixes for module index sorting.
#modindex_common_prefix = []


# -- Options for HTML output -------------------------------------------------

# The theme to use for HTML and HTML Help pages.  Major themes that come with
# Sphinx are currently 'default' and 'sphinxdoc'.
html_theme = 'scikit-learn-modern'

# Theme options are theme-specific and customize the look and feel of a theme
# further.  For a list of options available for each theme, see the
# documentation.
html_theme_options = {'google_analytics': True,
                      'mathjax_path': mathjax_path}

# Add any paths that contain custom themes here, relative to this directory.
html_theme_path = ['themes']


# The name for this set of Sphinx documents.  If None, it defaults to
# "<project> v<release> documentation".
#html_title = None

# A shorter title for the navigation bar.  Default is the same as html_title.
html_short_title = 'scikit-learn'

# The name of an image file (relative to this directory) to place at the top
# of the sidebar.
html_logo = 'logos/scikit-learn-logo-small.png'

# The name of an image file (within the static path) to use as favicon of the
# docs.  This file should be a Windows icon file (.ico) being 16x16 or 32x32
# pixels large.
html_favicon = 'logos/favicon.ico'

# Add any paths that contain custom static files (such as style sheets) here,
# relative to this directory. They are copied after the builtin static files,
# so a file named "default.css" will overwrite the builtin "default.css".
html_static_path = ['images']

# If not '', a 'Last updated on:' timestamp is inserted at every page bottom,
# using the given strftime format.
#html_last_updated_fmt = '%b %d, %Y'

# Custom sidebar templates, maps document names to template names.
#html_sidebars = {}

# Additional templates that should be rendered to pages, maps page names to
# template names.
html_additional_pages = {
    'index': 'index.html',
    'documentation': 'documentation.html'}  # redirects to index

# If false, no module index is generated.
html_domain_indices = False

# If false, no index is generated.
html_use_index = False

# If true, the index is split into individual pages for each letter.
#html_split_index = False

# If true, links to the reST sources are added to the pages.
#html_show_sourcelink = True

# If true, an OpenSearch description file will be output, and all pages will
# contain a <link> tag referring to it.  The value of this option must be the
# base URL from which the finished HTML is served.
#html_use_opensearch = ''

# If nonempty, this is the file name suffix for HTML files (e.g. ".xhtml").
#html_file_suffix = ''

# Output file base name for HTML help builder.
htmlhelp_basename = 'scikit-learndoc'

# If true, the reST sources are included in the HTML build as _sources/name.
html_copy_source = True

# -- Options for LaTeX output ------------------------------------------------
latex_elements = {
    # The paper size ('letterpaper' or 'a4paper').
    # 'papersize': 'letterpaper',

    # The font size ('10pt', '11pt' or '12pt').
    # 'pointsize': '10pt',

    # Additional stuff for the LaTeX preamble.
    'preamble': r"""
        \usepackage{amsmath}\usepackage{amsfonts}\usepackage{bm}
        \usepackage{morefloats}\usepackage{enumitem} \setlistdepth{10}
        """
}

# Grouping the document tree into LaTeX files. List of tuples
# (source start file, target name, title, author, documentclass
# [howto/manual]).
latex_documents = [('contents', 'user_guide.tex', 'scikit-learn user guide',
                    'scikit-learn developers', 'manual'), ]

# The name of an image file (relative to this directory) to place at the top of
# the title page.
latex_logo = "logos/scikit-learn-logo.png"

# Documents to append as an appendix to all manuals.
# latex_appendices = []

# If false, no module index is generated.
latex_domain_indices = False

trim_doctests_flags = True

# intersphinx configuration
intersphinx_mapping = {
    'python': ('https://docs.python.org/{.major}'.format(
        sys.version_info), None),
    'numpy': ('https://docs.scipy.org/doc/numpy/', None),
    'scipy': ('https://docs.scipy.org/doc/scipy/reference', None),
    'matplotlib': ('https://matplotlib.org/', None),
    'pandas': ('https://pandas.pydata.org/pandas-docs/stable/', None),
    'joblib': ('https://joblib.readthedocs.io/en/latest/', None),
}

v = parse(release)
if v.release is None:
    raise ValueError(
        'Ill-formed version: {!r}. Version should follow '
        'PEP440'.format(version))

if v.is_devrelease:
    binder_branch = 'master'
else:
    major, minor = v.release[:2]
    binder_branch = '{}.{}.X'.format(major, minor)


class SubSectionTitleOrder:
    """Sort example gallery by title of subsection.

    Assumes README.txt exists for all subsections and uses the subsection with
    dashes, '---', as the adornment.
    """
    def __init__(self, src_dir):
        self.src_dir = src_dir
        self.regex = re.compile(r"^([\w ]+)\n-", re.MULTILINE)

    def __repr__(self):
        return '<%s>' % (self.__class__.__name__,)

    def __call__(self, directory):
        src_path = os.path.normpath(os.path.join(self.src_dir, directory))
        readme = os.path.join(src_path, "README.txt")

        try:
            with open(readme, 'r') as f:
                content = f.read()
        except FileNotFoundError:
            return directory

        title_match = self.regex.search(content)
        if title_match is not None:
            return title_match.group(1)
        return directory


sphinx_gallery_conf = {
    'doc_module': 'sklearn',
    'backreferences_dir': os.path.join('modules', 'generated'),
    'show_memory': True,
    'reference_url': {
        'sklearn': None},
    'examples_dirs': ['../examples'],
    'gallery_dirs': ['auto_examples'],
    'subsection_order': SubSectionTitleOrder('../examples'),
    'binder': {
        'org': 'scikit-learn',
        'repo': 'scikit-learn',
        'binderhub_url': 'https://mybinder.org',
        'branch': binder_branch,
        'dependencies': './binder/requirements.txt',
        'use_jupyter_lab': True
    }
}


# The following dictionary contains the information used to create the
# thumbnails for the front page of the scikit-learn home page.
# key: first image in set
# values: (number of plot in set, height of thumbnail)
carousel_thumbs = {'sphx_glr_plot_classifier_comparison_001.png': 600}


# enable experimental module so that experimental estimators can be
# discovered properly by sphinx
from sklearn.experimental import enable_hist_gradient_boosting  # noqa
from sklearn.experimental import enable_iterative_imputer  # noqa


def make_carousel_thumbs(app, exception):
    """produces the final resized carousel images"""
    if exception is not None:
        return
    print('Preparing carousel images')

    image_dir = os.path.join(app.builder.outdir, '_images')
    for glr_plot, max_width in carousel_thumbs.items():
        image = os.path.join(image_dir, glr_plot)
        if os.path.exists(image):
            c_thumb = os.path.join(image_dir, glr_plot[:-4] + '_carousel.png')
            sphinx_gallery.gen_rst.scale_image(image, c_thumb, max_width, 190)


def filter_search_index(app, exception):
    if exception is not None:
        return

    # searchindex only exist when generating html
    if app.builder.name != 'html':
        return

    print('Removing methods from search index')

    searchindex_path = os.path.join(app.builder.outdir, 'searchindex.js')
    with open(searchindex_path, 'r') as f:
        searchindex_text = f.read()

    searchindex_text = re.sub(r'{__init__.+?}', '{}', searchindex_text)
    searchindex_text = re.sub(r'{__call__.+?}', '{}', searchindex_text)

    with open(searchindex_path, 'w') as f:
        f.write(searchindex_text)


# Config for sphinx_issues

# we use the issues path for PRs since the issues URL will forward
issues_github_path = 'scikit-learn/scikit-learn'


def setup(app):
    # to hide/show the prompt in code examples:
    app.connect('build-finished', make_carousel_thumbs)
    app.connect('build-finished', filter_search_index)


# The following is used by sphinx.ext.linkcode to provide links to github
linkcode_resolve = make_linkcode_resolve('sklearn',
                                         'https://github.com/scikit-learn/'
                                         'scikit-learn/blob/{revision}/'
                                         '{package}/{path}#L{lineno}')

warnings.filterwarnings("ignore", category=UserWarning,
                        message='Matplotlib is currently using agg, which is a'
                                ' non-GUI backend, so cannot show the figure.')

# Reduces the output of estimators
sklearn.set_config(print_changed_only=True)

# Used by custom extension: `custom_autosummary_new_suffix` to change the
# suffix of the following functions. This works around the issue with
# `sklearn.cluster.dbscan` overlapping with `klearn.cluster.DBSCAN`  on
# case insensitive file systems.
custom_autosummary_names_with_new_suffix = {
    'sklearn.cluster.dbscan',
    'sklearn.cluster.optics',
    'sklearn.covariance.oas',
    'sklearn.decomposition.fastica'
}
custom_autosummary_new_suffix = '-lowercase.rst'
custom_autosummary_generated_dirname = os.path.join('modules', 'generated')<|MERGE_RESOLUTION|>--- conflicted
+++ resolved
@@ -38,13 +38,8 @@
     'sphinx.ext.intersphinx',
     'sphinx.ext.imgconverter',
     'sphinx_gallery.gen_gallery',
-<<<<<<< HEAD
     'sphinx_issues',
-    'custom_autosummary_new_suffix',
-    'custom_references_resolver'
-=======
-    'sphinx_issues'
->>>>>>> cc88ec97
+    'custom_autosummary_new_suffix'
 ]
 
 # this is needed for some reason...
