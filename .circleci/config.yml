--- conflicted
+++ resolved
@@ -158,7 +158,6 @@
       - deploy:
           requires:
             - doc
-<<<<<<< HEAD
   # pypy:
   #  triggers:
   #    - schedule:
@@ -166,18 +165,6 @@
   #        filters:
   #          branches:
   #            only:
-  #              - master
+  #              - main
   #  jobs:
-  #    - pypy3
-=======
-  pypy:
-    triggers:
-      - schedule:
-          cron: "0 0 * * *"
-          filters:
-            branches:
-              only:
-                - main
-    jobs:
-      - pypy3
->>>>>>> dac56055
+  #    - pypy3